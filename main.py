#################################################
# Transient Electron Dynamics Simulator
# Model a variety of custom one-dimensional time-variant problems
# Last modified: Nov 25, 2020
# Author: Calvin Fai, Charles Hages
# Contact:
################################################# 


"""
Usage:
  ./main [--module=<module>] [--tab=<tab_index>]

Options:
--module:
    "Standard One-Layer"
    "Nanowire"
    "MAPI-Rubrene/DBP"

--tab:
    "0": Inputs
    "1": Simulate
    "2": Analyze
"""

from docopt import docopt
import numpy as np
import matplotlib
starting_backend = matplotlib.get_backend()
matplotlib.use("TkAgg")
import matplotlib.backends.backend_tkagg as tkagg
from matplotlib.figure import Figure

import tkinter.filedialog
import tkinter.scrolledtext as tkscrolledtext
import tkinter as tk
from tkinter import ttk
import time
import datetime
import os
import tables
import itertools
# This lets us pass params to functions called by tkinter buttons
from functools import partial 

import carrier_excitations
from GUI_structs import Param_Rule, Flag, Batchable, Raw_Data_Set, \
                        Integrated_Data_Set, Analysis_Plot_State, \
                        Integration_Plot_State
from utils import to_index, to_pos, to_array, get_all_combinations, \
                  autoscale, new_integrate
                  
from io_utils import extract_values, u_read, check_valid_filename, get_split_and_clean_line

## ADD MODULES HERE
from Modules.Nanowire import Nanowire
from Modules.HeatPlate import HeatPlate
from Modules.Std_SingleLayer import Std_SingleLayer
from Modules.module_MAPI_Rubrene_DBP.central import MAPI_Rubrene

## AND HERE
# Tells TEDs what modules are available.
# {"Display name of module": OneD_Model derived module class}.
MODULE_LIST = {
    "Standard One-Layer": Std_SingleLayer,
    "Nanowire": Nanowire,
    # "Neumann Bound Heatplate":HeatPlate,
    "MAPI-Rubrene/DBP": MAPI_Rubrene
}


def get_cli_args():
    """Parses the CLI arguments, verifies their
    validity in the context and returns a dict"""


    raw_args = docopt(__doc__, version='ingest 0.1.0')
    args = {}
    print(raw_args)
    try:
        module = raw_args.get("--module")
        if module is not None:
            module = str(module)
            assert module in MODULE_LIST.keys()
            args["module"] = module
    except AssertionError:
        print("Invalid module \"{}\"".format(module))
        
    try:
        tab_id = raw_args.get("--tab")
        if tab_id is not None:
            tab_id = int(tab_id)
            assert 0 <= tab_id <= 2
            args["tab_id"] = tab_id
    except AssertionError:
        print("Invalid tab_id \"{}\"".format(tab_id))
    
    return args


np.seterr(divide='raise', over='warn', under='warn', invalid='raise')
        
class Notebook:

    def __init__(self, title, cli_args):
        """ Create main tkinter object and select module. """
        self.module = None
        self.root = tk.Tk()
        self.root.attributes('-fullscreen', False)
        self.root.title(title)
        
        cli_module = cli_args.get("module")
        if cli_module is not None:
            self.module = MODULE_LIST[cli_module]()
            self.module.verify()
            self.verified=True
        else:
            self.do_module_popup()
            self.root.wait_window(self.select_module_popup)

        if self.module is None: 
            return
        if not self.verified: 
            return
        self.prep_notebook()
        
        tab_id = cli_args.get("tab_id")
        if tab_id is not None:
            self.notebook.select(tab_id)
        return
        
    def prep_notebook(self):
        """ Attach elements to notebook based on selected module. """
        
        self.main_canvas = tk.Canvas(self.root)
        self.main_canvas.grid(row=0,column=0, sticky='nswe')
        
        self.notebook = tk.ttk.Notebook(self.main_canvas)
        
        # Allocate room for and add scrollbars to overall notebook
        self.main_scroll_y = tk.ttk.Scrollbar(self.root, orient="vertical", 
                                              command=self.main_canvas.yview)
        self.main_scroll_y.grid(row=0,column=1, sticky='ns')
        self.main_scroll_x = tk.ttk.Scrollbar(self.root, orient="horizontal", 
                                              command=self.main_canvas.xview)
        self.main_scroll_x.grid(row=1,column=0,sticky='ew')
        self.main_canvas.configure(yscrollcommand=self.main_scroll_y.set, 
                                   xscrollcommand=self.main_scroll_x.set)
        # Make area for scrollbars as narrow as possible without cutting off
        self.root.rowconfigure(0,weight=100)
        self.root.rowconfigure(1,weight=1, minsize=20) 
        self.root.columnconfigure(0,weight=100)
        self.root.columnconfigure(1,weight=1, minsize=20)
        
        self.main_canvas.create_window((0,0), window=self.notebook, anchor="nw")
        self.notebook.bind('<Configure>', 
                           lambda e:self.main_canvas.configure(scrollregion=self.main_canvas.bbox('all')))
        
        
        self.default_dirs = {"Initial":"Initial", "Data":"Data", "PL":"Analysis"}

        # Tkinter checkboxes and radiobuttons require special variables 
        # to extract user input.
        # IntVars or BooleanVars are sufficient for binary choices 
        # e.g. whether a checkbox is checked
        # while StringVars are more suitable for open-ended choices 
        # e.g. selecting one mode from a list
        self.check_reset_params = tk.IntVar()
        self.check_reset_inits = tk.IntVar()
        self.check_display_legend = tk.IntVar()
        self.check_freeze_axes = tk.IntVar()
        self.check_autointegrate = tk.IntVar(value=0)
        
        self.active_analysisplot_ID = tk.IntVar()
        self.active_integrationplot_ID = tk.IntVar()

        self.init_shape_selection = tk.StringVar()
        self.init_var_selection = tk.StringVar()
        self.paramtoolkit_viewer_selection = tk.StringVar()
        self.listupload_var_selection = tk.StringVar()
        self.display_selection = tk.StringVar()

        # Stores whatever layer is being displayed in the layer selection box
        self.current_layer_selection = tk.StringVar()
        # Stores whatever layer TEDs is currently operating on
        self.current_layer_name = ""
        
        # Pressing the layer change button updates self.current_layer_name to the
        # value of self.current_layer_selection
        
        # Flags and containers for IC arrays
        self.active_paramrule_list = []
        self.paramtoolkit_currentparam = ""
        self.IC_file_list = None
        self.IC_file_name = ""
        
        # Add (e.g. for Nanowire) b_id-specific functionality
        self.LGC_eligible_modules = ("Nanowire", "OneLayer", "MAPI_Rubrene")
        if self.module.system_ID in self.LGC_eligible_modules:
            self.using_LGC = {}
            self.LGC_options = {}
            self.LGC_values = {}

        self.carryover_include_flags = {}
        for layer_name, layer in self.module.layers.items():
            self.carryover_include_flags[layer_name] = {}
            for var in layer.s_outputs:
                self.carryover_include_flags[layer_name][var] = tk.IntVar()
            
        # Helpers, flags, and containers for analysis plots
        self.analysis_plots = [Analysis_Plot_State(), Analysis_Plot_State(), 
                               Analysis_Plot_State(), Analysis_Plot_State()]
        self.integration_plots = [Integration_Plot_State()]
        self.data_var = tk.StringVar()
        self.fetch_PLmode = tk.StringVar()
        self.fetch_intg_mode = tk.StringVar()
        self.yaxis_type = tk.StringVar()
        self.xaxis_type = tk.StringVar()

        # Track which timeseries popups are open
        self.active_timeseries = {}
        
        # Add menu bars
        self.menu_bar = tk.Menu(self.notebook)

        self.file_menu = tk.Menu(self.menu_bar, tearoff=0)
        # TODO: Open file explorer instead of a file dialog
        self.file_menu.add_command(label="Manage Initial Condition Files", 
                                   command=partial(tk.filedialog.askopenfilenames, 
                                                   title="This window does not open anything - Use this window to move or delete IC files", 
                                                   initialdir=self.default_dirs["Initial"]))
        self.file_menu.add_command(label="Manage Data Files", 
                                   command=partial(tk.filedialog.askdirectory, 
                                                   title="This window does not open anything - Use this window to move or delete data files",
                                                   initialdir=self.default_dirs["Data"]))
        self.file_menu.add_command(label="Manage Export Files", 
                                   command=partial(tk.filedialog.askopenfilenames, 
                                                   title="This window does not open anything - Use this window to move or delete export files",
                                                   initialdir=self.default_dirs["PL"]))
        self.file_menu.add_command(label="Change Module", 
                                   command=self.change_module)
        self.file_menu.add_command(label="Exit", 
                                   command=self.quit)
        self.menu_bar.add_cascade(label="File", menu=self.file_menu)

        self.view_menu = tk.Menu(self.menu_bar, tearoff=0)
        self.view_menu.add_command(label="Toggle Fullscreen", 
                                   command=self.toggle_fullscreen)
        self.menu_bar.add_cascade(label="View", menu=self.view_menu)

        self.tool_menu = tk.Menu(self.menu_bar, tearoff=0)
        self.tool_menu.add_command(label="Batch Op. Tool", 
                                   command=self.do_batch_popup)
        self.menu_bar.add_cascade(label="Tools", menu=self.tool_menu)

        #self.help_menu = tk.Menu(self.menu_bar, tearoff=0)
        #self.help_menu.add_command(label="About", command=self.do_about_popup)
        #self.menu_bar.add_cascade(label="Help", menu=self.help_menu)

        # Record when popup menus open and close
        self.sys_printsummary_popup_isopen = False
        self.sys_plotsummary_popup_isopen = False
        self.sys_param_shortcut_popup_isopen = False
        self.batch_popup_isopen = False
        self.resetIC_popup_isopen = False
        self.overwrite_popup_isopen = False
        self.integration_popup_isopen = False
        self.integration_getbounds_popup_isopen = False
        self.PL_xaxis_popup_isopen = False
        self.change_axis_popup_isopen = False
        self.plotter_popup_isopen = False
        self.IC_carry_popup_isopen = False
        self.bayesim_popup_isopen = False

        self.root.config(menu=self.menu_bar)

        # Set a tkinter graphical theme
        s = ttk.Style()
        s.theme_use('classic')

        self.add_tab_inputs()
        self.add_tab_simulate()
        self.add_tab_analyze()
        self.notebook.bind("<<NotebookTabChanged>>", self.on_tab_selected)
        #self.tab_inputs.bind("<<NotebookTabChanged>>", self.on_input_subtab_selected)
        
        # Initialize to default layer
        self.change_layer()

        print("Initialization complete")
        print("Detecting Initial Condition and Data Directories...")
        try:
            os.mkdir(self.default_dirs["Initial"])
            print("No Initial Condition Directory detected; automatically creating...")
        except FileExistsError:
            print("Initial Condition Directory detected")
        
        try:
            os.mkdir(self.default_dirs["Data"])
            print("No Data Directory detected; automatically creating...")
        except FileExistsError:
            print("Data Directory detected")

        try:
            os.mkdir(self.default_dirs["PL"])
            print("No PL Directory detected; automatically creating...")
        except FileExistsError:
            print("PL Directory detected")
            
        print("Checking whether the current system class ({}) "
              "has a dedicated data subdirectory...".format(self.module.system_ID))
        try:
            os.mkdir(os.path.join(self.default_dirs["Data"], self.module.system_ID))
            print("No such subdirectory detected; automatically creating...")
        except FileExistsError:
            print("Subdirectory detected")

        
        return

    def run(self):
        if self.module is None: 
            self.root.destroy()
            return

        width, height = self.root.winfo_screenwidth() * 0.8, self.root.winfo_screenheight() * 0.8

        self.root.geometry('%dx%d+0+0' % (width,height))
        self.root.attributes("-topmost", True)
        self.root.after_idle(self.root.attributes,'-topmost',False)
        self.root.mainloop()
        print("Closed TEDs")
        matplotlib.use(starting_backend)
        return

    def quit(self):
        self.do_confirmation_popup("All unsaved data will be lost. "
                                   "Are you sure you want to close TEDs?")
        self.root.wait_window(self.confirmation_popup)
        if not self.confirmed: 
            return
        self.root.destroy()
        print("Closed TEDs")
        matplotlib.use(starting_backend)
        return
  
    def toggle_fullscreen(self):
        self.root.attributes('-fullscreen', not self.root.attributes('-fullscreen'))
        if self.root.attributes('-fullscreen'):
            # Hide scrollbars
            self.main_scroll_y.grid_remove()
            self.main_scroll_x.grid_remove()
        else:
            # Reveal scrollbars
            self.main_scroll_y.grid()
            self.main_scroll_x.grid()
        return

    def change_module(self):
        self.do_confirmation_popup("Warning: This will close the current instance "
                                   "of TEDs (and all unsaved data). Are you sure "
                                   "you want to select a new module?")
        self.root.wait_window(self.confirmation_popup)
        if not self.confirmed: 
            return
        
        self.notebook.destroy()
        self.do_module_popup()
        self.root.wait_window(self.select_module_popup)
        if self.module is None: 
            return
        self.prep_notebook()
        
        return
    
    ## Create GUI elements for each tab
	# Tkinter works a bit like a bulletin board - we declare an overall frame and pin things to it at specified locations
	# This includes other frames, which is evident in how the tab_inputs has three sub-tabs pinned to itself.
    def add_tab_inputs(self):
        self.tab_inputs = tk.ttk.Notebook(self.notebook)
        self.tab_generation_init = tk.ttk.Frame(self.tab_inputs)
        self.tab_rules_init = tk.ttk.Frame(self.tab_inputs)
        self.tab_explicit_init = tk.ttk.Frame(self.tab_inputs)
        
        first_layer = next(iter(self.module.layers))

        var_dropdown_list = ["{} {}".format(param_name, param.units) 
                             for param_name, param in self.module.layers[first_layer].params.items()
                             if param.is_space_dependent]
        paramtoolkit_method_dropdown_list = ["POINT", "FILL", "LINE", "EXP"]
        unitless_dropdown_list = [param_name 
                                  for param_name, param in self.module.layers[first_layer].params.items()
                                  if param.is_space_dependent]
        
        self.line_sep_style = tk.ttk.Style()
        self.line_sep_style.configure("Grey Bar.TSeparator", background='#000000', 
                                      padding=160)

        self.header_style = tk.ttk.Style()
        self.header_style.configure("Header.TLabel", background='#D0FFFF',
                                    highlightbackground='#000000')

		# We use the grid location specifier for general placement and padx/pady for fine-tuning
		# The other two options are the pack specifier, which doesn't really provide enough versatility,
		# and absolute coordinates, which maximize versatility but are a pain to adjust manually.
        self.IO_frame = tk.ttk.Frame(self.tab_inputs)
        self.IO_frame.grid(row=0,column=0,columnspan=2, pady=(25,0))
        
        tk.ttk.Button(self.IO_frame, text="Load", 
                      command=self.select_init_file).grid(row=0,column=0)

        tk.ttk.Button(self.IO_frame, text="debug", 
                      command=self.DEBUG).grid(row=0,column=1)

        tk.ttk.Button(self.IO_frame, text="Save", 
                      command=self.save_ICfile).grid(row=0,column=2)

        tk.ttk.Button(self.IO_frame, text="Reset", 
                      command=self.reset_IC).grid(row=0, column=3)

        self.spacegrid_frame = tk.ttk.Frame(self.tab_inputs)
        self.spacegrid_frame.grid(row=1,column=0,columnspan=2, pady=(10,10))

        tk.ttk.Label(self.spacegrid_frame, 
                    text="Space Grid - Start Here", 
                    style="Header.TLabel").grid(row=0,column=0,columnspan=2)

        tk.ttk.Label(self.spacegrid_frame, 
                    text="Thickness " 
                    + self.module.layers[first_layer].length_unit).grid(row=1,column=0)

        self.thickness_entry = tk.ttk.Entry(self.spacegrid_frame, width=9)
        self.thickness_entry.grid(row=1,column=1)

        tk.ttk.Label(self.spacegrid_frame, 
                    text="Node width " 
                    + self.module.layers[first_layer].length_unit).grid(row=2,column=0)

        self.dx_entry = tk.ttk.Entry(self.spacegrid_frame, width=9)
        self.dx_entry.grid(row=2,column=1)

        self.params_frame = tk.ttk.Frame(self.tab_inputs)
        self.params_frame.grid(row=2,column=0,columnspan=2, rowspan=4, pady=(10,10))

        tk.ttk.Label(self.params_frame, 
                    text="Constant-value Parameters",
                    style="Header.TLabel").grid(row=0, column=0,columnspan=2)
        
        tk.ttk.Button(self.params_frame, 
                      text="Fast Param Entry Tool", 
                      command=self.do_sys_param_shortcut_popup).grid(row=1,column=0,columnspan=2)
        
        self.flags_frame = tk.ttk.Frame(self.tab_inputs)
        self.flags_frame.grid(row=6,column=0,columnspan=2, pady=(10,10))

        tk.ttk.Label(self.flags_frame, text="Flags", 
                     style="Header.TLabel").grid(row=0,column=0,columnspan=2)
        
        # Procedurally generated elements for flags
        i = 1
        self.sys_flag_dict = {}
        for flag in self.module.flags_dict:
            self.sys_flag_dict[flag] = Flag(self.flags_frame, 
                                            self.module.flags_dict[flag][0])
            self.sys_flag_dict[flag].tk_var.set(self.module.flags_dict[flag][2])
            
            if not self.module.flags_dict[flag][1]:
                continue
            else:
                self.sys_flag_dict[flag].tk_element.grid(row=i,column=0)
                i += 1
                
        self.ICtab_status = tk.Text(self.tab_inputs, width=24,height=8)
        self.ICtab_status.grid(row=7, column=0, columnspan=2)
        self.ICtab_status.configure(state='disabled')
        
        tk.ttk.Button(self.tab_inputs, 
                      text="Print Init. State Summary", 
                      command=self.do_sys_printsummary_popup).grid(row=8,column=0,columnspan=2)
        
        tk.ttk.Button(self.tab_inputs, 
                      text="Show Init. State Plots", 
                      command=self.do_sys_plotsummary_popup).grid(row=9,column=0,columnspan=2)
        
        tk.ttk.Separator(self.tab_inputs, 
                         orient="horizontal", 
                         style="Grey Bar.TSeparator").grid(row=10,column=0,columnspan=2, pady=(10,10), sticky="ew")
        
        self.layer_statusbox = tk.Text(self.tab_inputs, width=24, height=1)
        self.layer_statusbox.grid(row=11,column=0,columnspan=2)
        
        # Init this dropdown with some default layer
        tk.ttk.OptionMenu(self.tab_inputs, self.current_layer_selection,
                          first_layer, *self.module.layers).grid(row=12,column=0)
        
        tk.ttk.Button(self.tab_inputs, text="Change to Layer",
                      command=self.change_layer).grid(row=12,column=1)
        
        tk.ttk.Separator(self.tab_inputs, orient="vertical", 
                         style="Grey Bar.TSeparator").grid(row=0,rowspan=30,column=2,pady=(24,0),sticky="ns")
             
        ## Parameter Toolkit:

        self.param_rules_frame = tk.ttk.Frame(self.tab_rules_init)
        self.param_rules_frame.grid(row=0,column=0,padx=(370,0))

        tk.ttk.Label(self.param_rules_frame, 
                     text="Add/Edit/Remove Space-Dependent Parameters", 
                     style="Header.TLabel").grid(row=0,column=0,columnspan=3)

        self.active_paramrule_listbox = tk.Listbox(self.param_rules_frame, width=86,
                                                   height=8)
        self.active_paramrule_listbox.grid(row=1,rowspan=3,column=0,columnspan=3, 
                                           padx=(32,32))

        tk.ttk.Label(self.param_rules_frame, 
                     text="Select parameter to edit:").grid(row=4,column=0)
        
        tk.ttk.OptionMenu(self.param_rules_frame, 
                          self.init_var_selection, 
                          var_dropdown_list[0], 
                          *var_dropdown_list).grid(row=4,column=1)

        tk.ttk.Label(self.param_rules_frame, 
                     text="Select calculation method:").grid(row=5,column=0)

        tk.ttk.OptionMenu(self.param_rules_frame, 
                          self.init_shape_selection,
                          paramtoolkit_method_dropdown_list[0], 
                          *paramtoolkit_method_dropdown_list).grid(row=5, column=1)

        tk.ttk.Label(self.param_rules_frame, 
                     text="Left bound coordinate:").grid(row=6, column=0)

        self.paramrule_lbound_entry = tk.ttk.Entry(self.param_rules_frame, width=8)
        self.paramrule_lbound_entry.grid(row=6,column=1)

        tk.ttk.Label(self.param_rules_frame, 
                     text="Right bound coordinate:").grid(row=7, column=0)

        self.paramrule_rbound_entry = tk.ttk.Entry(self.param_rules_frame, width=8)
        self.paramrule_rbound_entry.grid(row=7,column=1)

        tk.ttk.Label(self.param_rules_frame, 
                     text="Left bound value:").grid(row=8, column=0)

        self.paramrule_lvalue_entry = tk.ttk.Entry(self.param_rules_frame, width=8)
        self.paramrule_lvalue_entry.grid(row=8,column=1)

        tk.ttk.Label(self.param_rules_frame, 
                     text="Right bound value:").grid(row=9, column=0)

        self.paramrule_rvalue_entry = tk.ttk.Entry(self.param_rules_frame, width=8)
        self.paramrule_rvalue_entry.grid(row=9,column=1)

        tk.ttk.Button(self.param_rules_frame, 
                      text="Add new parameter rule", 
                      command=self.add_paramrule).grid(row=10,column=0,columnspan=2)

        tk.ttk.Button(self.param_rules_frame, 
                      text="Delete highlighted rule", 
                      command=self.delete_paramrule).grid(row=4,column=2)

        tk.ttk.Button(self.param_rules_frame, 
                      text="Delete all rules for this parameter", 
                      command=self.deleteall_paramrule).grid(row=5,column=2)

        tk.Message(self.param_rules_frame, 
                   text="The Parameter Toolkit uses a series "
                   "of rules and patterns to build a spatially "
                   "dependent distribution for any parameter.", 
                   width=250).grid(row=6,rowspan=3,column=2,columnspan=2)

        tk.Message(self.param_rules_frame, 
                   text="Warning: Rules are applied "
                   "from top to bottom. Order matters!", 
                   width=250).grid(row=9,rowspan=3,column=2,columnspan=2)
        
        # These plots were previously attached to self.tab_inputs so that it was visible on all three IC tabs,
        # but it was hard to position them correctly.
        # Attaching to the Parameter Toolkit makes them easier to position
        self.custom_param_fig = Figure(figsize=(5,3.1))
        self.custom_param_subplot = self.custom_param_fig.add_subplot(111)
        # Prevent coordinate values from appearing in the toolbar; this would sometimes jostle GUI elements around
        self.custom_param_subplot.format_coord = lambda x, y: ""
        self.custom_param_canvas = tkagg.FigureCanvasTkAgg(self.custom_param_fig, 
                                                           master=self.param_rules_frame)
        self.custom_param_canvas.get_tk_widget().grid(row=12, column=0, columnspan=2)

        self.custom_param_toolbar_frame = tk.ttk.Frame(master=self.param_rules_frame)
        self.custom_param_toolbar_frame.grid(row=13,column=0,columnspan=2)
        tkagg.NavigationToolbar2Tk(self.custom_param_canvas, 
                                   self.custom_param_toolbar_frame)
        
        self.recent_param_fig = Figure(figsize=(5,3.1))
        self.recent_param_subplot = self.recent_param_fig.add_subplot(111)
        self.recent_param_subplot.format_coord = lambda x, y: ""
        self.recent_param_canvas = tkagg.FigureCanvasTkAgg(self.recent_param_fig, 
                                                           master=self.param_rules_frame)
        self.recent_param_canvas.get_tk_widget().grid(row=12,column=2,columnspan=2)

        self.recent_param_toolbar_frame = tk.ttk.Frame(master=self.param_rules_frame)
        self.recent_param_toolbar_frame.grid(row=13,column=2,columnspan=2)
        tkagg.NavigationToolbar2Tk(self.recent_param_canvas, 
                                   self.recent_param_toolbar_frame)

        tk.ttk.Button(self.param_rules_frame, text="⇧", 
                      command=self.moveup_paramrule).grid(row=1,column=4)

        tk.ttk.OptionMenu(self.param_rules_frame, 
                          self.paramtoolkit_viewer_selection, 
                          unitless_dropdown_list[0], 
                          *unitless_dropdown_list).grid(row=2,column=4)

        tk.ttk.Button(self.param_rules_frame, 
                      text="Change view", 
                      command=self.refresh_paramrule_listbox).grid(row=2,column=5)

        tk.ttk.Button(self.param_rules_frame, text="⇩", 
                      command=self.movedown_paramrule).grid(row=3,column=4)

        ## Param List Upload:

        self.listupload_frame = tk.ttk.Frame(self.tab_explicit_init)
        self.listupload_frame.grid(row=0,column=0,padx=(440,0))

        tk.Message(self.listupload_frame, 
                   text="This tab provides an option "
                   "to directly import a list of data points, "
                   "on which the TED will do linear interpolation "
                   "to fit to the specified space grid.", 
                   width=360).grid(row=0,column=0)
        
        tk.ttk.OptionMenu(self.listupload_frame, 
                          self.listupload_var_selection, 
                          unitless_dropdown_list[0], 
                          *unitless_dropdown_list).grid(row=1,column=0)

        tk.ttk.Button(self.listupload_frame, 
                      text="Import", 
                      command=self.add_listupload).grid(row=2,column=0)
        
        self.listupload_fig = Figure(figsize=(6,3.8))
        self.listupload_subplot = self.listupload_fig.add_subplot(111)
        self.listupload_canvas = tkagg.FigureCanvasTkAgg(self.listupload_fig, 
                                                         master=self.listupload_frame)
        self.listupload_canvas.get_tk_widget().grid(row=0, rowspan=3,column=1)
        
        self.listupload_toolbar_frame = tk.ttk.Frame(master=self.listupload_frame)
        self.listupload_toolbar_frame.grid(row=3,column=1)
        tkagg.NavigationToolbar2Tk(self.listupload_canvas, 
                                   self.listupload_toolbar_frame)

        ## Laser Generation Condition (LGC): extra input mtds for nanowire-specific applications
        if self.module.system_ID in self.LGC_eligible_modules:
            self.create_LGC_frame()
            self.tab_inputs.add(self.tab_generation_init, 
                                text="Laser Generation Conditions")
            
        # Attach sub-frames to input tab and input tab to overall notebook
        self.tab_inputs.add(self.tab_rules_init, text="Parameter Toolkit")
        self.tab_inputs.add(self.tab_explicit_init, text="Parameter List Upload")
        self.notebook.add(self.tab_inputs, text="Inputs")
        return

    def add_tab_simulate(self):
        self.tab_simulate = tk.ttk.Frame(self.notebook)

        tk.ttk.Label(self.tab_simulate, 
                     text="Select Init. Cond.", 
                     style="Header.TLabel").grid(row=0,column=0,columnspan=2, padx=(9,12))

        tk.ttk.Label(self.tab_simulate, text="Simulation Time [ns]").grid(row=2,column=0)

        self.simtime_entry = tk.ttk.Entry(self.tab_simulate, width=9)
        self.simtime_entry.grid(row=2,column=1)

        tk.ttk.Label(self.tab_simulate, text="dt [ns]").grid(row=3,column=0)

        self.dt_entry = tk.ttk.Entry(self.tab_simulate, width=9)
        self.dt_entry.grid(row=3,column=1)
        
        tk.ttk.Label(self.tab_simulate, text="Max solver stepsize [ns]").grid(row=4,column=0)
        
        self.hmax_entry = tk.ttk.Entry(self.tab_simulate, width=9)
        self.hmax_entry.grid(row=4,column=1)

        self.enter(self.dt_entry, "0.5")
        self.enter(self.hmax_entry, "0.25")
        
        tk.ttk.Button(self.tab_simulate, text="Start Simulation(s)", 
                      command=self.do_Batch).grid(row=6,column=0,columnspan=2,padx=(9,12))

        tk.ttk.Label(self.tab_simulate, text="Status").grid(row=7, column=0, columnspan=2)

        self.status = tk.Text(self.tab_simulate, width=28,height=4)
        self.status.grid(row=8, rowspan=2, column=0, columnspan=2)
        self.status.configure(state='disabled')

        tk.ttk.Separator(self.tab_simulate, orient="vertical", 
                         style="Grey Bar.TSeparator").grid(row=0,rowspan=30,column=2,sticky="ns")

        tk.ttk.Label(self.tab_simulate, 
                     text="Simulation - {}".format(self.module.system_ID)).grid(row=0,column=3,columnspan=3)
        
        self.sim_fig = Figure(figsize=(14, 8))
        count = 1
        cdim = np.ceil(np.sqrt(self.module.count_s_outputs()))
        
        rdim = np.ceil(self.module.count_s_outputs() / cdim)
        self.sim_subplots = {}
        for layer_name, layer in self.module.layers.items():
            self.sim_subplots[layer_name] = {}
            for variable in layer.s_outputs:
                self.sim_subplots[layer_name][variable] = self.sim_fig.add_subplot(int(rdim), 
                                                                                   int(cdim), 
                                                                                   int(count))
                self.sim_subplots[layer_name][variable].set_title(variable)
                count += 1

        self.sim_canvas = tkagg.FigureCanvasTkAgg(self.sim_fig, master=self.tab_simulate)
        self.sim_canvas.get_tk_widget().grid(row=1,column=3,rowspan=12,columnspan=2)
        
        self.simfig_toolbar_frame = tk.ttk.Frame(master=self.tab_simulate)
        self.simfig_toolbar_frame.grid(row=13,column=3,columnspan=2)
        tkagg.NavigationToolbar2Tk(self.sim_canvas, self.simfig_toolbar_frame)

        self.notebook.add(self.tab_simulate, text="Simulate")
        return

    def add_tab_analyze(self):
        self.tab_analyze = tk.ttk.Notebook(self.notebook)
        self.tab_overview_analysis = tk.ttk.Frame(self.tab_analyze)
        self.tab_detailed_analysis = tk.ttk.Frame(self.tab_analyze)
        
        self.analyze_overview_fig = Figure(figsize=(21,8))
        self.overview_subplots = {}
        count = 1
        total_outputs_count = sum([self.module.layers[layer].outputs_count for layer in self.module.layers])
        rdim = np.floor(np.sqrt(total_outputs_count))
        cdim = np.ceil(total_outputs_count / rdim)
        
        all_outputs = []
        for layer_name in self.module.layers:
            self.overview_subplots[layer_name] = {}
            for output in self.module.layers[layer_name].outputs:
                self.overview_subplots[layer_name][output] = self.analyze_overview_fig.add_subplot(int(rdim), int(cdim), int(count))
                all_outputs.append("{}: {}".format(layer_name, output))
                count += 1
                    
        self.overview_setup_frame = tk.Frame(self.tab_overview_analysis)
        self.overview_setup_frame.grid(row=0,column=0, padx=(20,20))
        
        tk.Label(self.overview_setup_frame, text="No. samples").grid(row=0,column=0)
        
        self.overview_samplect_entry = tk.ttk.Entry(self.overview_setup_frame, width=8)
        self.overview_samplect_entry.grid(row=1,column=0)
        self.enter(self.overview_samplect_entry, "6")
        
        self.overview_sample_mode = tk.StringVar()
        self.overview_sample_mode.set("Log")
        tk.ttk.Radiobutton(self.overview_setup_frame, variable=self.overview_sample_mode,
                           value="Linear").grid(row=0,column=1)
        tk.Label(self.overview_setup_frame, text="Linear").grid(row=0,column=2)
        
        tk.ttk.Radiobutton(self.overview_setup_frame, variable=self.overview_sample_mode,
                           value="Log").grid(row=1,column=1)
        tk.Label(self.overview_setup_frame, text="Log").grid(row=1,column=2)
        
        tk.ttk.Radiobutton(self.overview_setup_frame, variable=self.overview_sample_mode,
                           value="Custom").grid(row=2,column=1)
        tk.Label(self.overview_setup_frame, text="Custom").grid(row=2,column=2)
        
        tk.Button(master=self.overview_setup_frame, text="Select Dataset", 
                      command=self.plot_overview_analysis).grid(row=0,rowspan=2,column=3)
        
        self.overview_var_selection = tk.StringVar()
        
        tk.ttk.OptionMenu(self.tab_overview_analysis, self.overview_var_selection, 
                          all_outputs[0], *all_outputs).grid(row=0,column=1)
        
        tk.ttk.Button(master=self.tab_overview_analysis, text="Export", 
                      command=self.export_overview).grid(row=0,column=2)
        
        
        self.analyze_overview_canvas = tkagg.FigureCanvasTkAgg(self.analyze_overview_fig, 
                                                               master=self.tab_overview_analysis)
        self.analyze_overview_canvas.get_tk_widget().grid(row=1,column=0,columnspan=99)

        self.overview_toolbar_frame = tk.ttk.Frame(self.tab_overview_analysis)
        self.overview_toolbar_frame.grid(row=2,column=0,columnspan=99)
        
        tkagg.NavigationToolbar2Tk(self.analyze_overview_canvas, 
                                   self.overview_toolbar_frame).grid(row=0,column=0)
        
        tk.ttk.Label(self.tab_detailed_analysis, 
                     text="Plot and Integrate Saved Datasets", 
                     style="Header.TLabel").grid(row=0,column=0,columnspan=8)
        
        self.analyze_fig = Figure(figsize=(9.8,6))
        # add_subplot() starts counting indices with 1 instead of 0
        self.analyze_subplot0 = self.analyze_fig.add_subplot(221)
        self.analyze_subplot1 = self.analyze_fig.add_subplot(222)
        self.analyze_subplot2 = self.analyze_fig.add_subplot(223)
        self.analyze_subplot3 = self.analyze_fig.add_subplot(224)
        self.analysis_plots[0].plot_obj = self.analyze_subplot0
        self.analysis_plots[1].plot_obj = self.analyze_subplot1
        self.analysis_plots[2].plot_obj = self.analyze_subplot2
        self.analysis_plots[3].plot_obj = self.analyze_subplot3
        
        self.analyze_canvas = tkagg.FigureCanvasTkAgg(self.analyze_fig, 
                                                      master=self.tab_detailed_analysis)
        self.analyze_canvas.get_tk_widget().grid(row=1,column=0,rowspan=1,columnspan=4, padx=(12,0))

        self.analyze_plotselector_frame = tk.ttk.Frame(master=self.tab_detailed_analysis)
        self.analyze_plotselector_frame.grid(row=2,rowspan=2,column=0,columnspan=4)
        
        tk.ttk.Radiobutton(self.analyze_plotselector_frame, 
                           variable=self.active_analysisplot_ID, 
                           value=0).grid(row=0,column=0)

        tk.ttk.Label(self.analyze_plotselector_frame, 
                     text="Use: Top Left").grid(row=0,column=1)
        
        tk.ttk.Radiobutton(self.analyze_plotselector_frame, 
                           variable=self.active_analysisplot_ID, 
                           value=1).grid(row=0,column=2)

        tk.ttk.Label(self.analyze_plotselector_frame, 
                     text="Use: Top Right").grid(row=0,column=3)
        
        tk.ttk.Radiobutton(self.analyze_plotselector_frame, 
                           variable=self.active_analysisplot_ID, 
                           value=2).grid(row=1,column=0)

        tk.ttk.Label(self.analyze_plotselector_frame, 
                     text="Use: Bottom Left").grid(row=1,column=1)
        
        tk.ttk.Radiobutton(self.analyze_plotselector_frame, 
                           variable=self.active_analysisplot_ID, 
                           value=3).grid(row=1,column=2)

        tk.ttk.Label(self.analyze_plotselector_frame, 
                     text="Use: Bottom Right").grid(row=1,column=3)
        
        self.analyze_toolbar_frame = tk.ttk.Frame(master=self.tab_detailed_analysis)
        self.analyze_toolbar_frame.grid(row=4,column=0,rowspan=4,columnspan=4)
        tkagg.NavigationToolbar2Tk(self.analyze_canvas, self.analyze_toolbar_frame).grid(row=0,column=0,columnspan=7)

        tk.ttk.Button(self.analyze_toolbar_frame, 
                      text="Plot", 
                      command=partial(self.load_datasets)).grid(row=1,column=0)
        
        self.analyze_tstep_entry = tk.ttk.Entry(self.analyze_toolbar_frame, width=9)
        self.analyze_tstep_entry.grid(row=1,column=1)

        tk.ttk.Button(self.analyze_toolbar_frame, 
                      text="Time >>", 
                      command=partial(self.plot_tstep)).grid(row=1,column=2)

        tk.ttk.Button(self.analyze_toolbar_frame, 
                      text=">> Integrate <<", 
                      command=partial(self.do_Integrate)).grid(row=1,column=3)

        tk.ttk.Button(self.analyze_toolbar_frame, 
                      text="Axis Settings", 
                      command=partial(self.do_change_axis_popup, 
                                      from_integration=0)).grid(row=1,column=4)

        tk.ttk.Button(self.analyze_toolbar_frame, 
                      text="Export", 
                      command=partial(self.export_plot, 
                                      from_integration=0)).grid(row=1,column=5)

        tk.ttk.Button(self.analyze_toolbar_frame, 
                      text="Generate IC", 
                      command=partial(self.do_IC_carry_popup)).grid(row=1,column=6)

        self.integration_fig = Figure(figsize=(9,5))
        self.integration_subplot = self.integration_fig.add_subplot(111)
        self.integration_plots[0].plot_obj = self.integration_subplot

        self.integration_canvas = tkagg.FigureCanvasTkAgg(self.integration_fig, 
                                                          master=self.tab_detailed_analysis)
        self.integration_canvas.get_tk_widget().grid(row=1,column=5,rowspan=1,columnspan=1, padx=(20,0))

        self.integration_toolbar_frame = tk.ttk.Frame(master=self.tab_detailed_analysis)
        self.integration_toolbar_frame.grid(row=3,column=5, rowspan=2,columnspan=1)
        tkagg.NavigationToolbar2Tk(self.integration_canvas, 
                                   self.integration_toolbar_frame).grid(row=0,column=0,columnspan=5)

        tk.ttk.Button(self.integration_toolbar_frame, 
                      text="Axis Settings", 
                      command=partial(self.do_change_axis_popup, 
                                      from_integration=1)).grid(row=1,column=0)

        tk.ttk.Button(self.integration_toolbar_frame, 
                      text="Export", 
                      command=partial(self.export_plot, 
                                      from_integration=1)).grid(row=1,column=1)

        # self.integration_bayesim_button = tk.ttk.Button(self.integration_toolbar_frame, text="Bayesim", command=partial(self.do_bayesim_popup))
        # self.integration_bayesim_button.grid(row=1,column=2)

        self.analysis_status = tk.Text(self.tab_detailed_analysis, width=28,height=3)
        self.analysis_status.grid(row=5,rowspan=3,column=5,columnspan=1)
        self.analysis_status.configure(state="disabled")

        self.tab_analyze.add(self.tab_overview_analysis, text="Overview")
        self.tab_analyze.add(self.tab_detailed_analysis, text="Detailed Analysis")
        self.notebook.add(self.tab_analyze, text="Analyze")
        return
    
    def create_LGC_frame(self):
        self.check_calculate_init_material_expfactor = tk.IntVar()
        self.LGC_layer = tk.StringVar()
        self.LGC_stim_mode = tk.StringVar()
        self.LGC_gen_power_mode = tk.StringVar()
        self.LGC_direction = tk.StringVar()
        
        self.LGC_frame = tk.ttk.Frame(self.tab_generation_init)
        self.LGC_frame.grid(row=0,column=0, padx=(360,0))

        tk.ttk.Label(self.LGC_frame, 
                     text="Generation from Laser Excitation", 
                     style="Header.TLabel").grid(row=0,column=0,columnspan=3)
        

        # A sub-frame attached to a sub-frame
        # With these we can group related elements into a common region
        self.material_param_frame = tk.Frame(self.LGC_frame, 
                                             highlightbackground="black", 
                                             highlightthickness=1)
        self.material_param_frame.grid(row=1,column=0)

        tk.Label(self.material_param_frame, 
                 text="Material Params - Select One").grid(row=0,column=0,columnspan=4)

        tk.ttk.Separator(self.material_param_frame, 
                         orient="horizontal", 
                         style="Grey Bar.TSeparator").grid(row=1,column=0,columnspan=30, pady=(10,10), sticky="ew")

        tk.ttk.Radiobutton(self.material_param_frame, 
                           variable=self.check_calculate_init_material_expfactor, 
                           value=1).grid(row=2,column=0)

        tk.Label(self.material_param_frame, 
                 text="Option 1").grid(row=2,column=1)

        tk.Label(self.material_param_frame, text="A0 [cm^-1 eV^-γ]").grid(row=2,column=2)

        self.A0_entry = tk.ttk.Entry(self.material_param_frame, width=9)
        self.A0_entry.grid(row=2,column=3)

        tk.Label(self.material_param_frame, text="Eg [eV]").grid(row=3,column=2)

        self.Eg_entry = tk.ttk.Entry(self.material_param_frame, width=9)
        self.Eg_entry.grid(row=3,column=3)

        tk.ttk.Radiobutton(self.material_param_frame, 
                           variable=self.LGC_stim_mode, 
                           value="direct").grid(row=4,column=2)

        tk.Label(self.material_param_frame,
                 text="Direct (γ=1/2)").grid(row=4,column=3)

        tk.ttk.Radiobutton(self.material_param_frame, 
                           variable=self.LGC_stim_mode, 
                           value="indirect").grid(row=5,column=2)

        tk.Label(self.material_param_frame,
                 text="Indirect (γ=2)").grid(row=5,column=3)

        tk.ttk.Separator(self.material_param_frame, 
                         orient="horizontal", 
                         style="Grey Bar.TSeparator").grid(row=6,column=0,columnspan=30, pady=(5,5), sticky="ew")

        tk.ttk.Radiobutton(self.material_param_frame, 
                           variable=self.check_calculate_init_material_expfactor, 
                           value=0).grid(row=7,column=0)

        tk.Label(self.material_param_frame, 
                 text="Option 2").grid(row=7,column=1)

        tk.Label(self.material_param_frame, 
                 text="α [cm^-1]").grid(row=8,column=2)

        self.LGC_absorption_cof_entry = tk.ttk.Entry(self.material_param_frame, 
                                                     width=9)
        self.LGC_absorption_cof_entry.grid(row=8,column=3)

        self.pulse_laser_frame = tk.Frame(self.LGC_frame, 
                                          highlightbackground="black", 
                                          highlightthickness=1)
        self.pulse_laser_frame.grid(row=1,column=1, padx=(20,0))

        tk.Label(self.pulse_laser_frame, 
                 text="Pulse Laser Params").grid(row=0,column=0,columnspan=4)

        tk.ttk.Separator(self.pulse_laser_frame, 
                         orient="horizontal", 
                         style="Grey Bar.TSeparator").grid(row=1,column=0,columnspan=30, pady=(10,10), sticky="ew")

        tk.Label(self.pulse_laser_frame, 
                 text="Pulse frequency [kHz]").grid(row=2,column=2)

        self.pulse_freq_entry = tk.ttk.Entry(self.pulse_laser_frame, width=9)
        self.pulse_freq_entry.grid(row=2,column=3)

        tk.Label(self.pulse_laser_frame, 
                 text="Wavelength [nm]").grid(row=3,column=2)

        self.pulse_wavelength_entry = tk.ttk.Entry(self.pulse_laser_frame, width=9)
        self.pulse_wavelength_entry.grid(row=3,column=3)

        self.gen_power_param_frame = tk.Frame(self.LGC_frame, 
                                              highlightbackground="black",
                                              highlightthickness=1)
        self.gen_power_param_frame.grid(row=1,column=2, padx=(20,0))

        tk.Label(self.gen_power_param_frame, 
                 text="Generation/Power Params - Select One").grid(row=0,column=0,columnspan=4)

        tk.ttk.Separator(self.gen_power_param_frame, 
                         orient="horizontal", 
                         style="Grey Bar.TSeparator").grid(row=1,column=0,columnspan=30, pady=(10,10), sticky="ew")

        tk.ttk.Radiobutton(self.gen_power_param_frame, 
                           variable=self.LGC_gen_power_mode, 
                           value="power-spot").grid(row=2,column=0)

        tk.Label(self.gen_power_param_frame, text="Option 1").grid(row=2,column=1)

        tk.Label(self.gen_power_param_frame, text="Power [uW]").grid(row=2,column=2)

        self.power_entry = tk.ttk.Entry(self.gen_power_param_frame, width=9)
        self.power_entry.grid(row=2,column=3)

        tk.Label(self.gen_power_param_frame, text="Spot size [cm^2]").grid(row=3,column=2)

        self.spotsize_entry = tk.ttk.Entry(self.gen_power_param_frame, width=9)
        self.spotsize_entry.grid(row=3,column=3)

        tk.ttk.Separator(self.gen_power_param_frame, 
                         orient="horizontal", 
                         style="Grey Bar.TSeparator").grid(row=4,column=0,columnspan=30, pady=(5,5), sticky="ew")

        tk.ttk.Radiobutton(self.gen_power_param_frame, 
                           variable=self.LGC_gen_power_mode, 
                           value="density").grid(row=5,column=0)

        tk.Label(self.gen_power_param_frame,text="Option 2").grid(row=5,column=1)

        tk.Label(self.gen_power_param_frame, 
                 text="Power Density [uW/cm^2]").grid(row=5,column=2)

        self.power_density_entry = tk.ttk.Entry(self.gen_power_param_frame, width=9)
        self.power_density_entry.grid(row=5,column=3)

        tk.ttk.Separator(self.gen_power_param_frame, 
                         orient="horizontal", 
                         style="Grey Bar.TSeparator").grid(row=6,column=0,columnspan=30, pady=(5,5), sticky="ew")

        tk.ttk.Radiobutton(self.gen_power_param_frame, 
                           variable=self.LGC_gen_power_mode, 
                           value="max-gen").grid(row=7,column=0)

        tk.Label(self.gen_power_param_frame, text="Option 3").grid(row=7,column=1)

        tk.Label(self.gen_power_param_frame, 
                 text="Max Generation [carr/cm^3]").grid(row=7,column=2)

        self.max_gen_entry = tk.ttk.Entry(self.gen_power_param_frame, width=9)
        self.max_gen_entry.grid(row=7,column=3)

        tk.ttk.Separator(self.gen_power_param_frame, 
                         orient="horizontal", 
                         style="Grey Bar.TSeparator").grid(row=8,column=0,columnspan=30, pady=(5,5), sticky="ew")

        tk.ttk.Radiobutton(self.gen_power_param_frame, 
                           variable=self.LGC_gen_power_mode, 
                           value="total-gen").grid(row=9,column=0)

        tk.Label(self.gen_power_param_frame, text="Option 4").grid(row=9,column=1)

        tk.Label(self.gen_power_param_frame, 
                 text="Average Generation [carr/cm^3]").grid(row=9,column=2)

        self.total_gen_entry = tk.ttk.Entry(self.gen_power_param_frame, width=9)
        self.total_gen_entry.grid(row=9,column=3)
        
        self.LGC_layer_frame = tk.ttk.Frame(self.LGC_frame)
        self.LGC_layer_frame.grid(row=2,column=1,padx=(20,0))
        
        LGC_eligible_layers = [layer_name for layer_name in self.module.layers
                               if "delta_N" in self.module.layers[layer_name].params
                               and "delta_P" in self.module.layers[layer_name].params]
        
        for layer_name in self.module.layers:
            self.using_LGC[layer_name] = False
            
        for layer_name in LGC_eligible_layers:
            self.LGC_options[layer_name] = {}
            self.LGC_values[layer_name] = {}
            
        
        self.LGC_layer_rbtns = {}
        self.LGC_layer_frame_title = tk.Label(self.LGC_layer_frame, text="Apply to layer: ")
        self.LGC_layer_frame_title.grid(row=0,column=0,columnspan=2)
        for i, layer_name in enumerate(LGC_eligible_layers):
            self.LGC_layer_rbtns[layer_name] = tk.ttk.Radiobutton(self.LGC_layer_frame, 
                                                      variable=self.LGC_layer, 
                                                      value=layer_name)
            self.LGC_layer_rbtns[layer_name].grid(row=i+1,column=0)
            layer_rbtn_label = tk.ttk.Label(self.LGC_layer_frame, text=layer_name)
            layer_rbtn_label.grid(row=i+1,column=1)

        self.LGC_direction_frame = tk.Frame(self.LGC_frame)
        self.LGC_direction_frame.grid(row=3,column=0,columnspan=3)
        
        tk.ttk.Radiobutton(self.LGC_direction_frame, variable=self.LGC_direction, 
                           value="fwd").grid(row=0,column=0)
        tk.Label(self.LGC_direction_frame, text="Forward").grid(row=0,column=1)
        
        tk.ttk.Radiobutton(self.LGC_direction_frame, variable=self.LGC_direction, 
                           value="reverse").grid(row=1,column=0)
        tk.Label(self.LGC_direction_frame, text="Reverse").grid(row=1,column=1)
        
        
        tk.ttk.Button(self.LGC_frame, 
                      text="Generate Initial Condition", 
                      command=self.add_LGC).grid(row=4,column=0,columnspan=3)

        tk.Message(self.LGC_frame, 
                   text="The Laser Generation Condition "
                   "uses the above numerical parameters "
                   "to generate an initial carrier "
                   "distribution based on an applied "
                   "laser excitation.", width=320).grid(row=5,column=0,columnspan=3)
        
        self.LGC_fig = Figure(figsize=(5,3.1))
        self.LGC_subplot = self.LGC_fig.add_subplot(111)
        self.LGC_canvas = tkagg.FigureCanvasTkAgg(self.LGC_fig, master=self.LGC_frame)
        self.LGC_canvas.get_tk_widget().grid(row=6, column=0, columnspan=3)
        
        self.LGC_toolbar_frame = tk.ttk.Frame(master=self.LGC_frame)
        self.LGC_toolbar_frame.grid(row=7,column=0,columnspan=3)
        tkagg.NavigationToolbar2Tk(self.LGC_canvas, 
                                   self.LGC_toolbar_frame)
        
        ## TODO: Assign these directly
        self.LGC_entryboxes_dict = {"A0":self.A0_entry, "Eg":self.Eg_entry, 
                                    "LGC_absorption_cof":self.LGC_absorption_cof_entry, 
                                    "Pulse_Freq":self.pulse_freq_entry, 
                                    "Pulse_Wavelength":self.pulse_wavelength_entry, 
                                    "Power":self.power_entry, 
                                    "Spotsize":self.spotsize_entry, 
                                    "Power_Density":self.power_density_entry,
                                    "Max_Gen":self.max_gen_entry, 
                                    "Total_Gen":self.total_gen_entry}
        self.enter(self.LGC_entryboxes_dict["A0"], "1240")
        self.LGC_optionboxes = {"long_expfactor":self.check_calculate_init_material_expfactor, 
                                "incidence":self.LGC_stim_mode,
                                "power_mode":self.LGC_gen_power_mode,
                                "direction":self.LGC_direction}
        return

    def DEBUG(self):
        """ Print a custom message regarding the system state; 
            this changes often depending on what is being worked on
        """
        print(self.using_LGC)
        print(self.LGC_options)
        print(self.LGC_values)
        return
    
    def change_layer(self, clear=True, update_LGC_display=True):
        self.current_layer_name = self.current_layer_selection.get()
        
        current_layer = self.module.layers[self.current_layer_name]
        self.set_thickness_and_dx_entryboxes(state='unlock')
        if current_layer.spacegrid_is_set:
            self.enter(self.thickness_entry, str(current_layer.total_length))
            self.enter(self.dx_entry, str(current_layer.dx))
            self.set_thickness_and_dx_entryboxes(state='lock')
        else:
            if clear:
                self.enter(self.thickness_entry, "")
                self.enter(self.dx_entry, "")
            
        # Put new layer's params into param selection tabs
        var_dropdown_list = [str(param_name + param.units) 
                             for param_name, param in self.module.layers[self.current_layer_name].params.items()
                             if param.is_space_dependent]
        unitless_dropdown_list = [param_name 
                                  for param_name, param in self.module.layers[self.current_layer_name].params.items()
                                  if param.is_space_dependent]
        self.paramrule_var_dropdown = tk.ttk.OptionMenu(self.param_rules_frame, 
                                                        self.init_var_selection, 
                                                        var_dropdown_list[0], 
                                                        *var_dropdown_list)
        self.paramrule_var_dropdown.grid(row=4,column=1)
        
        self.paramrule_viewer_dropdown = tk.ttk.OptionMenu(self.param_rules_frame, 
                                                           self.paramtoolkit_viewer_selection, 
                                                           unitless_dropdown_list[0], 
                                                           *unitless_dropdown_list)
        self.paramrule_viewer_dropdown.grid(row=2,column=4)
        self.update_paramrule_listbox(unitless_dropdown_list[0])
        
        
        self.listupload_dropdown = tk.ttk.OptionMenu(self.listupload_frame, 
                                                     self.listupload_var_selection, 
                                                     unitless_dropdown_list[0], 
                                                     *unitless_dropdown_list)
        self.listupload_dropdown.grid(row=1,column=0)
        
        
        self.write(self.ICtab_status, "Switched to layer:\n{}".format(self.current_layer_name))
        
        self.write(self.layer_statusbox, "On layer: {}".format(self.current_layer_name))
        
        if update_LGC_display:
            if (self.module.system_ID in self.LGC_eligible_modules and 
                self.using_LGC[self.current_layer_name]):
                for option, val in self.LGC_options[self.current_layer_name].items():
                    self.LGC_optionboxes[option].set(val)
                    
                for param_name, box in self.LGC_entryboxes_dict.items():
                    if param_name in self.LGC_values[self.current_layer_name]:
                        self.enter(box, str(self.LGC_values[self.current_layer_name][param_name]))
                    else:
                        self.enter(box, "")
                        
        
        return

    def update_system_summary(self):
        """ Transfer parameter values from the Initial Condition tab 
            to the summary popup windows.
        """
        if self.sys_printsummary_popup_isopen:
            self.write(self.printsummary_textbox, self.module.DEBUG_print())
            
        if self.sys_plotsummary_popup_isopen:
            set_layers = {name for name in self.module.layers 
                          if self.module.layers[name].spacegrid_is_set}
            for layer_name in set_layers:
                layer = self.module.layers[layer_name]
                for param_name in layer.params:
                    param = layer.params[param_name]
                    if param.is_space_dependent:
                        val = to_array(param.value, len(layer.grid_x_nodes), 
                                       param.is_edge)
                        grid_x = layer.grid_x_nodes if not param.is_edge else layer.grid_x_edges
                        self.sys_param_summaryplots[(layer_name,param_name)].plot(grid_x, val)
                        self.sys_param_summaryplots[(layer_name,param_name)].set_yscale(autoscale(val_array=val))
                
            self.plotsummary_fig.tight_layout()
            self.plotsummary_fig.canvas.draw()

        return
    
    ## Functions to create popups and manage
    def do_module_popup(self):
        """ Popup for selecting the active module (e.g. Nanowire) """
        self.select_module_popup = tk.Toplevel(self.root)
        tk.Label(self.select_module_popup, 
                 text="The following TEDs modules were found; "
                 "select one to continue: ").grid(row=0,column=0)
        
        self.module_names = list(MODULE_LIST.keys())
        self.module_listbox = tk.Listbox(self.select_module_popup, width=40, height=10)
        self.module_listbox.grid(row=1,column=0)
        self.module_listbox.delete(0,tk.END)
        self.module_listbox.insert(0,*(self.module_names))
        
        tk.Button(self.select_module_popup, text="Continue", 
                  command=partial(self.on_select_module_popup_close, True)).grid(row=2,column=0)
        
        self.select_module_popup.protocol("WM_DELETE_WINDOW", 
                                          partial(self.on_select_module_popup_close, 
                                                  continue_=False))
        self.select_module_popup.attributes("-topmost", True)
        self.select_module_popup.after_idle(self.select_module_popup.attributes,
                                            '-topmost',False)
        
        self.select_module_popup.grab_set()
        
        return
    
    def on_select_module_popup_close(self, continue_=False):
        """ Do basic verification checks defined by OneD_Model.verify() 
            and inform tkinter of selected module 
        """
        try:
            if continue_:
                self.verified=False
                self.module = MODULE_LIST[self.module_names[self.module_listbox.curselection()[0]]]()
                self.module.verify()
                self.verified=True
                
            self.select_module_popup.destroy()

        except IndexError:
            print("No module selected: Select a module from the list")
        except AssertionError as oops:
            print("Error: could not verify selected module")
            print(str(oops))
            
        return
        
    def do_confirmation_popup(self, text, hide_cancel=False):
        """ General purpose popup for important operations (e.g. deleting something)
            which should require user confirmation
        """
        self.confirmation_popup = tk.Toplevel(self.root)
        
        tk.Message(self.confirmation_popup, text=text, 
                   width=(float(self.root.winfo_screenwidth()) / 4)).grid(row=0,column=0, columnspan=2)
        
        if not hide_cancel:
            tk.Button(self.confirmation_popup, text="Cancel", 
                      command=partial(self.on_confirmation_popup_close, 
                                      continue_=False)).grid(row=1,column=0)
        
        tk.Button(self.confirmation_popup, text='Continue', 
                  command=partial(self.on_confirmation_popup_close, 
                                  continue_=True)).grid(row=1,column=1)
        
        self.confirmation_popup.protocol("WM_DELETE_WINDOW", 
                                         self.on_confirmation_popup_close)
        self.confirmation_popup.grab_set()        
        return
    
    def on_confirmation_popup_close(self, continue_=False):
        """ Inform caller of do_confirmation_popup of whether user confirmation 
            was received 
        """
        self.confirmed = continue_
        self.confirmation_popup.destroy()
        return
    
    
    def do_sys_printsummary_popup(self):
        """ Display as text the current space grid and parameters. """
        # Don't open more than one of this window at a time
        if not self.sys_printsummary_popup_isopen: 
            self.sys_printsummary_popup = tk.Toplevel(self.root)
            
            self.printsummary_textbox = tkscrolledtext.ScrolledText(self.sys_printsummary_popup, 
                                                                    width=100,height=30)
            self.printsummary_textbox.grid(row=0,column=0,padx=(20,0), pady=(20,20))
            
            self.sys_printsummary_popup_isopen = True
            
            self.update_system_summary()
            
            self.sys_printsummary_popup.protocol("WM_DELETE_WINDOW", 
                                                 self.on_sys_printsummary_popup_close)
            return
        
    def on_sys_printsummary_popup_close(self):
        try:
            self.sys_printsummary_popup.destroy()
            self.sys_printsummary_popup_isopen = False
        except Exception:
            print("Error #2022: Failed to close shortcut popup.")
        return
    
    def do_sys_plotsummary_popup(self):
        """ Display as series of plots the current parameter distributions. """
        set_layers = {name for name in self.module.layers if self.module.layers[name].spacegrid_is_set}
        if not set_layers: 
            return
        
        if not self.sys_plotsummary_popup_isopen:
            self.sys_plotsummary_popup = tk.Toplevel(self.root)
            plot_count = sum([self.module.layers[layer_name].param_count
                              for layer_name in set_layers])
            count = 1
            rdim = np.floor(np.sqrt(plot_count))
            #rdim = 4
            cdim = np.ceil(plot_count / rdim)
            
            if self.sys_flag_dict['symmetric_system'].value():
                self.plotsummary_symmetriclabel = tk.Label(self.sys_plotsummary_popup, 
                                                           text="Note: All distributions "
                                                                "are symmetric about x=0")
                self.plotsummary_symmetriclabel.grid(row=0,column=0)

            self.plotsummary_fig = Figure(figsize=(20,10))
            self.sys_param_summaryplots = {}
            for layer_name in set_layers:
                layer = self.module.layers[layer_name]
                for param_name in layer.params:
                    if layer.params[param_name].is_space_dependent:
                        self.sys_param_summaryplots[(layer_name,param_name)] = self.plotsummary_fig.add_subplot(int(rdim), int(cdim), int(count))
                        self.sys_param_summaryplots[(layer_name,param_name)].set_title("{}-{} {}".format(layer_name, param_name,layer.params[param_name].units))
                        count += 1
            
            self.plotsummary_canvas = tkagg.FigureCanvasTkAgg(self.plotsummary_fig, 
                                                              master=self.sys_plotsummary_popup)
            self.plotsummary_plotwidget = self.plotsummary_canvas.get_tk_widget()
            self.plotsummary_plotwidget.grid(row=1,column=0)
            
            self.sys_plotsummary_popup_isopen = True
            self.update_system_summary()
            
            self.sys_plotsummary_popup.protocol("WM_DELETE_WINDOW", 
                                                self.on_sys_plotsummary_popup_close)
            ## Temporarily disable the main window while this popup is active
            self.sys_plotsummary_popup.grab_set()
            
            return
        
    def on_sys_plotsummary_popup_close(self):
        try:
            self.sys_plotsummary_popup.destroy()
            self.sys_plotsummary_popup_isopen = False
        except Exception:
            print("Error #2023: Failed to close plotsummary popup.")
        return
        
    def do_sys_param_shortcut_popup(self):
        """ Open a box for inputting (spatially constant) parameters. """ 
        if not self.sys_param_shortcut_popup_isopen:
            current_layer = self.module.layers[self.current_layer_name]
            try:
                self.set_init_x()
                assert current_layer.spacegrid_is_set, "Error: could not set space grid"
    
            except ValueError:
                self.write(self.ICtab_status, "Error: invalid thickness or space stepsize")
                return
    
            except (AssertionError, Exception) as oops:
                self.write(self.ICtab_status, oops)
                return
        
            self.sys_param_shortcut_popup = tk.Toplevel(self.root)
            
            tk.ttk.Label(self.sys_param_shortcut_popup, 
                         text="Parameter Short-cut Tool", 
                         style="Header.TLabel").grid(row=0,column=0)
            
            tk.Message(self.sys_param_shortcut_popup, 
                       text="Are the values of certain parameters "
                       "constant across the system? "
                       "Enter those values here and "
                       "press \"Continue\" to apply "
                       "them on all space grid points.", 
                       width=300).grid(row=0,column=1)
            
            self.sys_param_list_frame = tk.ttk.Frame(self.sys_param_shortcut_popup)
            self.sys_param_list_frame.grid(row=1,column=0,columnspan=2)
            
            self.sys_param_entryboxes_dict = {}
            self.sys_param_labels_dict = {}
            row_count = 0
            col_count = 0
            max_per_col = 6
            for param in current_layer.params:
                self.sys_param_labels_dict[param] = tk.ttk.Label(self.sys_param_list_frame, 
                                                                 text="{} {}".format(param, 
                                                                                     current_layer.params[param].units))
                self.sys_param_labels_dict[param].grid(row=row_count, 
                                                       column=col_count)
                self.sys_param_entryboxes_dict[param] = tk.ttk.Entry(self.sys_param_list_frame, 
                                                                     width=9)
                self.sys_param_entryboxes_dict[param].grid(row=row_count, 
                                                           column=col_count + 1)
                
                if isinstance(current_layer.params[param].value, (float, int)):
                    formatted_val = current_layer.params[param].value
                    if formatted_val > 1e4: 
                        formatted_val = "{:.3e}".format(formatted_val)
                    else: 
                        formatted_val = str(formatted_val)
                    
                    self.enter(self.sys_param_entryboxes_dict[param], formatted_val)
                
                else:
                    self.enter(self.sys_param_entryboxes_dict[param], "[list]")
                row_count += 1
                if row_count == max_per_col:
                    row_count = 0
                    col_count += 2
                    
            tk.Button(self.sys_param_shortcut_popup, 
                      text="Continue", 
                      command=partial(self.on_sys_param_shortcut_popup_close, 
                                      True)).grid(row=2,column=1)
            
            # FIXME: Temporary patch while we decide between surface recombination and seq-transfer models
            
            if self.module.system_ID == "MAPI_Rubrene" and self.current_layer_name == "Rubrene":
                if self.sys_flag_dict["do_sct"].value():
                    disable_these = ["St"]
                    
                else:
                    disable_these = ["Ssct", "Sp", "uc_permitivity", "W_VB", "mu_P_up"]
                    
                for param in disable_these:
                    self.enter(self.sys_param_entryboxes_dict[param], 0)
                    self.sys_param_entryboxes_dict[param].config(state='disabled')
                    
            self.sys_param_shortcut_popup.protocol("WM_DELETE_WINDOW", 
                                                   self.on_sys_param_shortcut_popup_close)
            self.sys_param_shortcut_popup_isopen = True
            ## Temporarily disable the main window while this popup is active
            self.sys_param_shortcut_popup.grab_set()
            
            return
                    
        else:
            print("Error #2020: Opened more than one sys param shortcut popup at a time")
            
    def on_sys_param_shortcut_popup_close(self, continue_=False):
        """ Transfer and store collected parameters. """ 
        try:
            if continue_:
                current_layer = self.module.layers[self.current_layer_name]
                changed_params = []
                err_msg = ["The following params were not updated:"]
                for param in current_layer.params:
                    val = self.sys_param_entryboxes_dict[param].get()
                    if not val: 
                        continue
                    else:
                        try:
                            val = float(val)
                            minimum = current_layer.params[param].valid_range[0]
                            maximum = current_layer.params[param].valid_range[1]
                            assert (val >= minimum), "Error: min value for {} is {} but {} was entered".format(param, minimum, val)
                            assert (val <= maximum), "Error: max value for {} is {} but {} was entered".format(param, maximum, val)
                            
                        except Exception as e:
                            err_msg.append("{}: {}".format(param, str(e)))
                            continue
                    
                    self.paramtoolkit_currentparam = param
                    self.deleteall_paramrule()
                    current_layer.params[param].value = val
                    changed_params.append(param)
                    
                if changed_params:
                    self.update_IC_plot(plot_ID="recent")
                    self.do_confirmation_popup("Updated: {}".format(changed_params), 
                                               hide_cancel=True)
                    self.root.wait_window(self.confirmation_popup)
                    
                if "delta_N" in changed_params or "delta_P" in changed_params:
                    self.using_LGC[self.current_layer_name] = False
                    
                if len(err_msg) > 1:
                    self.do_confirmation_popup("\n".join(err_msg), hide_cancel=True)
                    self.root.wait_window(self.confirmation_popup)
                    
                    
            self.write(self.ICtab_status, "")
            self.sys_param_shortcut_popup.destroy()
            self.sys_param_shortcut_popup_isopen = False
        except Exception as e:
            print("Error #2021: Failed to close shortcut popup.")
            print(e)
        
        return

    def do_batch_popup(self):
        """ Open tool for making batches of similar initial condition files. """
        if not self.batch_popup_isopen:
            
            for layer_name, layer in self.module.layers.items():
                try:
                    assert layer.spacegrid_is_set
                
                except Exception:
                    self.write(self.ICtab_status, 
                               "Error: layer {} does not have params initialized yet".format(layer_name))
                    return
         
            max_batchable_params = 4
            self.batch_param = tk.StringVar()

            self.batch_popup = tk.Toplevel(self.root)
            
            tk.ttk.Label(self.batch_popup, 
                         text="Batch IC Tool", 
                         style="Header.TLabel").grid(row=0,column=0)
            
            tk.Message(self.batch_popup, 
                       text="This Batch Tool allows you "
                       "to generate many copies of "
                       "the currently-loaded IC, "
                       "varying up to {} parameters "
                       "between all of them.".format(max_batchable_params), 
                       width=300).grid(row=1,column=0)

            tk.Message(self.batch_popup, 
                       text="All copies will be stored "
                       "in a new folder with the name "
                       "you enter into the appropriate box.", 
                       width=300).grid(row=2,column=0)

            tk.Message(self.batch_popup, 
                       text="For best results, load a "
                       "complete IC file or fill "
                       "in values for all params "
                       "before using this tool.", 
                       width=300).grid(row=3,column=0)

            tk.ttk.Label(self.batch_popup, 
                         text="Select Layer {} Batch Parameter:".format(self.current_layer_name)).grid(row=0,column=1)
            
            self.batch_entry_frame = tk.ttk.Frame(self.batch_popup)
            self.batch_entry_frame.grid(row=1,column=1,columnspan=3, rowspan=3)
           
            # Contextually-dependent options for batchable params
            self.batchables_array = []
            LGC_active = []
            batchable_params = []
            for layer in self.module.layers:
                LGC_active.append(self.module.system_ID in self.LGC_eligible_modules 
                                      and self.using_LGC[layer])
                for param in self.module.layers[layer].params:
                    
                    if not (LGC_active[-1] and (param == "delta_N" or param == "delta_P")):
                        batchable_params.append("{}-{}".format(layer, param))
                        
                if LGC_active[-1]:
                    for param in self.LGC_values[layer]:
                        batchable_params.append("{}-{}".format(layer, param))
            
            if any(LGC_active):
                
                self.LGC_instruction1 = tk.Message(self.batch_popup, 
                                                   text="Additional options for generating "
                                                        "delta_N and delta_P batches "
                                                        "are available when using the "
                                                        "Laser Generation Condition tool.", 
                                                   width=300)
                self.LGC_instruction1.grid(row=4,column=0)
                
                self.LGC_instruction2 = tk.Message(self.batch_popup, 
                                                   text="Please note that TEDs will "
                                                   "use the current values and settings on "
                                                   "the L.G.C. tool's tab "
                                                   "to complete the batches when one "
                                                   "or more of these options are selected.", 
                                                   width=300)
                self.LGC_instruction2.grid(row=5,column=0)
                
                # Boolean logic is fun
                # The main idea is to hide certain parameters based on which options were used to construct the LGC
                # LGC_params = [key for key in self.LGC_entryboxes_dict.keys() if not (
                #             (self.check_calculate_init_material_expfactor.get() and (key == "LGC_absorption_cof")) or
                #             (not self.check_calculate_init_material_expfactor.get() and (key == "A0" or key == "Eg")) or
                #             (self.LGC_gen_power_mode.get() == "power-spot" and (key == "Power_Density" or key == "Max_Gen" or key == "Total_Gen")) or
                #             (self.LGC_gen_power_mode.get() == "density" and (key == "Power" or key == "Spotsize" or key == "Max_Gen" or key == "Total_Gen")) or
                #             (self.LGC_gen_power_mode.get() == "max-gen" and (key == "Power" or key == "Spotsize" or key == "Power_Density" or key == "Total_Gen")) or
                #             (self.LGC_gen_power_mode.get() == "total-gen" and (key == "Power_Density" or key == "Power" or key == "Spotsize" or key == "Max_Gen"))
                #             )]

            for i in range(max_batchable_params):
                batch_param_name = tk.StringVar()
                optionmenu = tk.ttk.OptionMenu(self.batch_entry_frame, 
                                               batch_param_name, "", "", 
                                               *batchable_params)
                
                optionmenu.grid(row=i,column=0,padx=(20,20))
                batch_param_entry = tk.ttk.Entry(self.batch_entry_frame, width=80)
                batch_param_entry.grid(row=i,column=1,columnspan=2)
                
                if i == 0: 
                    self.enter(batch_param_entry, 
                               "Enter a list of space-separated "
                               "values for the selected Batch Parameter")
                
                self.batchables_array.append(Batchable(optionmenu, 
                                                       batch_param_entry, 
                                                       batch_param_name))
                    
            self.batch_status = tk.Text(self.batch_popup, width=30,height=3)
            self.batch_status.grid(row=6,column=0)
            self.batch_status.configure(state='disabled')

            self.batch_name_entry = tk.ttk.Entry(self.batch_popup, width=24)
            self.enter(self.batch_name_entry, "Enter name for batch folder")
            self.batch_name_entry.grid(row=6,column=1)

            tk.ttk.Button(self.batch_popup, 
                          text="Create Batch", 
                          command=self.create_batch_init).grid(row=6,column=2)

            self.batch_popup.protocol("WM_DELETE_WINDOW", self.on_batch_popup_close)
            self.batch_popup.grab_set()
            self.batch_popup_isopen = True

        else:
            print("Error #102: Opened more than one batch popup at a time")
        return

    def on_batch_popup_close(self):
        try:
            self.batch_popup.destroy()
            print("Batch popup closed")
            self.batch_popup_isopen = False
        except Exception:
            print("Error #103: Failed to close batch popup.")

        return

    def do_resetIC_popup(self):
        """ Clear stored parameter values. """
        if not self.resetIC_popup_isopen:

            self.resetIC_popup = tk.Toplevel(self.root)

            tk.ttk.Label(self.resetIC_popup, 
                         text="Which Parameters "
                         "should be cleared?", 
                         style="Header.TLabel").grid(row=0,column=0,columnspan=2)

            self.resetIC_checkbutton_frame = tk.ttk.Frame(self.resetIC_popup)
            self.resetIC_checkbutton_frame.grid(row=1,column=0,columnspan=2)

            # Let's try some procedurally generated checkbuttons: 
            # one created automatically per layer
            self.resetIC_checklayers = {}
            self.resetIC_checkbuttons = {}

            for layer_name in self.module.layers:
                self.resetIC_checklayers[layer_name] = tk.IntVar()

                self.resetIC_checkbuttons[layer_name] = tk.ttk.Checkbutton(self.resetIC_checkbutton_frame, 
                                                                           text=layer_name, 
                                                                           variable=self.resetIC_checklayers[layer_name], 
                                                                           onvalue=1, 
                                                                           offvalue=0)

            for i, cb in enumerate(self.resetIC_checkbuttons):
                self.resetIC_checkbuttons[cb].grid(row=i,column=0, pady=(6,6))

            
            tk.ttk.Separator(self.resetIC_popup, 
                             orient="horizontal", 
                             style="Grey Bar.TSeparator").grid(row=2,column=0,columnspan=2, pady=(10,10), sticky="ew")

            self.resetIC_check_clearall = tk.IntVar()
            tk.Checkbutton(self.resetIC_popup, 
                           text="Clear All", 
                           variable=self.resetIC_check_clearall, 
                           onvalue=1, offvalue=0).grid(row=3,column=0)

            tk.Button(self.resetIC_popup, 
                      text="Continue", 
                      command=partial(self.on_resetIC_popup_close, 
                                      True)).grid(row=3,column=1)

            self.resetIC_popup.protocol("WM_DELETE_WINDOW", 
                                        self.on_resetIC_popup_close)
            self.resetIC_popup.grab_set()
            self.resetIC_popup_isopen = True
            return

        else:
            print("Error #700: Opened more than one resetIC popup at a time")

        return

    def on_resetIC_popup_close(self, continue_=False):
        try:
            self.resetIC_selected_layers = []
            self.resetIC_do_clearall = False
            if continue_:
                self.resetIC_do_clearall = self.resetIC_check_clearall.get()
                if self.resetIC_do_clearall:
                    self.resetIC_selected_layers = list(self.resetIC_checklayers.keys())
                else:
                    self.resetIC_selected_layers = [layer_name for layer_name in self.resetIC_checklayers 
                                                    if self.resetIC_checklayers[layer_name].get()]

            self.resetIC_popup.destroy()
            print("resetIC popup closed")
            self.resetIC_popup_isopen = False

        except Exception:
            print("Error #601: Failed to close Bayesim popup")
        return

    def do_plotter_popup(self, plot_ID):
        """ Select datasets for plotting on Analyze tab. """
        if not self.plotter_popup_isopen:

            self.plotter_popup = tk.Toplevel(self.root)

            tk.ttk.Label(self.plotter_popup, 
                         text="Select simulated data", 
                         style="Header.TLabel").grid(row=0,column=0,columnspan=2)

            def sims_sort_alpha():
                self.data_listbox.delete(0,tk.END)
                self.data_list = [file for file in os.listdir(os.path.join(self.default_dirs["Data"], self.module.system_ID)) 
                                  if not file.endswith(".txt")]
                
                self.data_listbox.insert(0,*(self.data_list))
                return
                
            def sims_sort_recent():
                self.data_listbox.delete(0,tk.END)
                self.data_list = [file for file in os.listdir(os.path.join(self.default_dirs["Data"], self.module.system_ID)) 
                                  if not file.endswith(".txt")]
                
                self.data_list = sorted(self.data_list, key=lambda file: os.path.getmtime(os.path.join(self.default_dirs["Data"], self.module.system_ID, file)), reverse=True)
                self.data_listbox.insert(0,*(self.data_list))
                return
<<<<<<< HEAD
            
            sorting_frame = tk.Frame(self.plotter_popup)
            sorting_frame.grid(row=1,column=0)
            
            tk.Button(sorting_frame, text='A-Z',
                      command=sims_sort_alpha).grid(row=0,column=0)
            
            tk.Button(sorting_frame, text='Recent First',
                      command=sims_sort_recent).grid(row=0,column=1)
            
            
            data_listbox_frame = tk.Frame(self.plotter_popup)
            data_listbox_frame.grid(row=2,column=0)
            
=======
            
            sorting_frame = tk.Frame(self.plotter_popup)
            sorting_frame.grid(row=1,column=0)
            
            tk.Button(sorting_frame, text='A-Z',
                      command=sims_sort_alpha).grid(row=0,column=0)
            
            tk.Button(sorting_frame, text='Recent First',
                      command=sims_sort_recent).grid(row=0,column=1)
            
            
            data_listbox_frame = tk.Frame(self.plotter_popup)
            data_listbox_frame.grid(row=2,column=0)
            
>>>>>>> 7ecb047c
            self.data_listbox = tk.Listbox(data_listbox_frame, width=60, 
                                           height=40, 
                                           selectmode="extended")
            self.data_listbox.grid(row=0,column=0)
            

            data_listbox_scrollbar = tk.ttk.Scrollbar(data_listbox_frame, orient="vertical",
                                                           command=self.data_listbox.yview)
            data_listbox_scrollbar.grid(row=0,column=1, sticky='ns')
            
            self.data_listbox.config(yscrollcommand=data_listbox_scrollbar.set)
            sims_sort_alpha()
            
            plotter_options_frame = tk.Frame(self.plotter_popup)
            plotter_options_frame.grid(row=2,column=1)
            all_outputs = []
            for layer_name, layer in self.module.layers.items():
                all_outputs += [output for output in layer.outputs if layer.outputs[output].analysis_plotable]
            tk.OptionMenu(plotter_options_frame, self.data_var, 
                          *all_outputs).grid(row=0,column=0)

            tk.Checkbutton(plotter_options_frame, text="Auto-integrate", 
                           variable=self.check_autointegrate, 
                           onvalue=1, offvalue=0).grid(row=0,column=1)
            
            tk.Button(plotter_options_frame, text="Continue", 
                      command=partial(self.on_plotter_popup_close, 
                                      plot_ID, continue_=True)).grid(row=1,column=0,columnspan=2)

            self.plotter_status = tk.Text(plotter_options_frame, width=24,height=2)
            self.plotter_status.grid(row=2,column=0,columnspan=2, padx=(20,20))
            self.plotter_status.configure(state="disabled")

            self.plotter_popup.protocol("WM_DELETE_WINDOW", partial(self.on_plotter_popup_close, 
                                                                    plot_ID, continue_=False))
            self.plotter_popup.grab_set()
            self.plotter_popup_isopen = True

        else:
            print("Error #501: Opened more than one plotter popup at a time")
        return

    def on_plotter_popup_close(self, plot_ID, continue_=False):
        try:
			# There are two ways for a popup to close: by the user pressing "Continue" or the user cancelling or pressing "X"
			# We only interpret the input on the popup if the user wants to continue
            self.confirmed = continue_
            if continue_:
                assert (self.data_var.get()), "Select a data type from the drop-down menu"
                self.analysis_plots[plot_ID].data_filenames = []
                # This year for Christmas, I want Santa to implement tk.filedialog.askdirectories() so we can select multiple directories like we can do with files
                dir_names = [self.data_list[i] for i in self.data_listbox.curselection()]
                for next_dir in dir_names:
                    self.analysis_plots[plot_ID].data_filenames.append(next_dir)

                #self.analysis_plots[plot_ID].remove_duplicate_filenames()
                
                assert self.analysis_plots[plot_ID].data_filenames, "Select data files"

            self.plotter_popup.destroy()
            print("Plotter popup closed")
            self.plotter_popup_isopen = False

        except AssertionError as oops:
            self.write(self.plotter_status, str(oops))
        except Exception:
            print("Error #502: Failed to close plotter popup.")

        return

    def do_integration_timemode_popup(self):
        """ Select which timesteps to integrate through. """
        if not self.integration_popup_isopen:
            self.integration_popup = tk.Toplevel(self.root)

            tk.ttk.Label(self.integration_popup, 
                         text="Select which time steps "
                         "to integrate over", 
                         style="Header.TLabel").grid(row=1,column=0,columnspan=3)

            tk.ttk.Radiobutton(self.integration_popup, 
                               variable=self.fetch_PLmode, 
                               value='All time steps').grid(row=2,column=0)

            tk.Label(self.integration_popup, 
                     text="All time steps").grid(row=2,column=1)

            tk.ttk.Radiobutton(self.integration_popup, 
                               variable=self.fetch_PLmode, 
                               value='Current time step').grid(row=3,column=0)

            tk.Label(self.integration_popup, 
                     text="Current time step").grid(row=3,column=1)

            tk.Button(self.integration_popup, text="Continue", 
                      command=partial(self.on_integration_popup_close, 
                                      continue_=True)).grid(row=4,column=0,columnspan=3)

            self.integration_popup.protocol("WM_DELETE_WINDOW", partial(self.on_integration_popup_close, 
                                                                        continue_=False))
            self.integration_popup.grab_set()
            self.integration_popup_isopen = True
            
        else:
            print("Error #420: Opened more than one integration popup at a time")
        return

    def on_integration_popup_close(self, continue_=False):
        try:
            if continue_:
                self.PL_mode = self.fetch_PLmode.get()
            else:
                self.PL_mode = ""

            self.integration_popup.destroy()
            print("Integration popup closed")
            self.integration_popup_isopen = False
        except Exception:
            print("Error #421: Failed to close PLmode popup.")

        return

    def do_integration_getbounds_popup(self):
        """ Select spatial region to integrate through. """
        if not self.integration_getbounds_popup_isopen:
            plot_ID = self.active_analysisplot_ID.get()
            active_plot = self.analysis_plots[plot_ID]
            datatype = active_plot.datagroup.type
            where_layer = self.module.find_layer(datatype)
            
            self.integration_getbounds_popup = tk.Toplevel(self.root)

            tk.ttk.Radiobutton(self.integration_getbounds_popup, 
                               variable=self.fetch_intg_mode, 
                               value='single').grid(row=0,column=0, rowspan=3)

            tk.ttk.Label(self.integration_getbounds_popup, 
                         text="Single integral", 
                         style="Header.TLabel").grid(row=0,column=1, rowspan=3, padx=(0,20))

            tk.Label(self.integration_getbounds_popup, 
                     text="Enter bounds of integration " 
                     + self.module.layers[where_layer].length_unit).grid(row=0,column=2,columnspan=4)

            tk.Label(self.integration_getbounds_popup, 
                     text="Lower bound: x=").grid(row=1,column=2)

            self.integration_lbound_entry = tk.Entry(self.integration_getbounds_popup, 
                                                     width=9)
            self.integration_lbound_entry.grid(row=2,column=2)

            tk.Label(self.integration_getbounds_popup, 
                     text="Upper bound: x=").grid(row=1,column=5)

            self.integration_ubound_entry = tk.Entry(self.integration_getbounds_popup, 
                                                     width=9)
            self.integration_ubound_entry.grid(row=2,column=5)

            tk.ttk.Separator(self.integration_getbounds_popup, 
                             orient="horizontal", 
                             style="Grey Bar.TSeparator").grid(row=3,column=0,columnspan=30, pady=(10,10), sticky="ew")

            tk.ttk.Radiobutton(self.integration_getbounds_popup, 
                               variable=self.fetch_intg_mode, 
                               value='multiple').grid(row=4,column=0, rowspan=3)

            tk.ttk.Label(self.integration_getbounds_popup, 
                         text="Multiple integrals", 
                         style="Header.TLabel").grid(row=4,column=1, rowspan=3, padx=(0,20))

            tk.Label(self.integration_getbounds_popup, 
                     text="Enter space-separated "
                     "e.g. (100 200 300...) Centers "
                     "{}: ".format(self.module.layers[where_layer].length_unit)).grid(row=5,column=2)

            self.integration_center_entry = tk.Entry(self.integration_getbounds_popup, 
                                                     width=30)
            self.integration_center_entry.grid(row=5,column=3,columnspan=3)

            tk.Label(self.integration_getbounds_popup, 
                     text="Width {}: +/- ".format(self.module.layers[where_layer].length_unit)).grid(row=6,column=2)

            self.integration_width_entry = tk.Entry(self.integration_getbounds_popup, 
                                                    width=9)
            self.integration_width_entry.grid(row=6,column=3)

            tk.ttk.Separator(self.integration_getbounds_popup, 
                             orient="horizontal", 
                             style="Grey Bar.TSeparator").grid(row=7,column=0,columnspan=30, pady=(10,10), sticky="ew")

            tk.Button(self.integration_getbounds_popup, text="Continue", 
                      command=partial(self.on_integration_getbounds_popup_close, 
                                      continue_=True)).grid(row=8,column=5)

            self.integration_getbounds_status = tk.Text(self.integration_getbounds_popup, 
                                                        width=24,height=2)
            self.integration_getbounds_status.grid(row=8,rowspan=2,column=0,columnspan=5)
            self.integration_getbounds_status.configure(state="disabled")

            self.integration_getbounds_popup.protocol("WM_DELETE_WINDOW", 
                                                      partial(self.on_integration_getbounds_popup_close, 
                                                              continue_=False))
            self.integration_getbounds_popup.grab_set()
            self.integration_getbounds_popup_isopen = True
        else:
            print("Error #422: Opened more than one integration getbounds popup at a time")
        return

    def on_integration_getbounds_popup_close(self, continue_=False):
        """ Read in the pairs of integration bounds as-is. """
        # Checking if they make sense is do_Integrate()'s job
        try:
            self.confirmed = continue_
            if continue_:
                self.integration_bounds = []
                if self.fetch_intg_mode.get() == "single":
                    print("Single integral")
                    lbound = float(self.integration_lbound_entry.get())
                    ubound = float(self.integration_ubound_entry.get())
                    if (lbound > ubound):
                        raise KeyError("Error: upper bound too small")
                        
                    if (lbound < 0 and ubound < 0):
                        raise KeyError("Error: bounds out of range")

                    self.integration_bounds.append([lbound, ubound])
                    

                elif self.fetch_intg_mode.get() == "multiple":
                    print("Multiple integrals")
                    if self.integration_center_entry.get() == "Aboma":
                        centers = [0,1600,3600,5000,6400,8000,14200]
                        #centers = [0,2200,3400,5200,6400,7200,8600,10000]
                    else:
                        centers = list(set(extract_values(self.integration_center_entry.get(), ' ')))

                    width = float(self.integration_width_entry.get())

                    if width < 0: 
                        raise KeyError("Error: width must be non-negative")

                    for center in centers:
                        if center < 0:
                            raise KeyError("Error: center {} is out of range".format(center))
                        else:
                            self.integration_bounds.append([center - width, center + width])

                else:
                    raise KeyError("Select \"Single\" or \"Multiple\"")

                print("Over: {}".format(self.integration_bounds))

            else:
                self.write(self.analysis_status, "Integration cancelled")

            self.integration_getbounds_popup.destroy()
            print("PL getbounds popup closed")
            self.integration_getbounds_popup_isopen = False

        except (OSError, KeyError) as uh_oh:
            self.write(self.integration_getbounds_status, uh_oh)

        except Exception:
            self.write(self.integration_getbounds_status, "Error: missing or invalid paramters")

        return

    def do_PL_xaxis_popup(self):
        """ If integrating over single timestep, 
            select which parameter to plot as horizontal axis. 
        """
        if not self.PL_xaxis_popup_isopen:
            self.xaxis_param = ""
            self.xaxis_selection = tk.StringVar()
            self.PL_xaxis_popup = tk.Toplevel(self.root)

            tk.ttk.Label(self.PL_xaxis_popup, text="Select parameter for x axis", 
                         style="Header.TLabel").grid(row=0,column=0,columnspan=3)


            plot_ID = self.active_analysisplot_ID.get()
            active_plot = self.analysis_plots[plot_ID]
            datatype = active_plot.datagroup.type
            where_layer = self.module.find_layer(datatype)
            tk.OptionMenu(self.PL_xaxis_popup, 
                          self.xaxis_selection, 
                          *[param for param in self.module.layers[where_layer].params]).grid(row=1,column=1)

            tk.Button(self.PL_xaxis_popup, text="Continue", 
                      command=partial(self.on_PL_xaxis_popup_close, 
                                      continue_=True)).grid(row=1,column=2)

            self.PL_xaxis_status = tk.Text(self.PL_xaxis_popup, width=24,height=2)
            self.PL_xaxis_status.grid(row=2,rowspan=2,column=0,columnspan=3)
            self.PL_xaxis_status.configure(state="disabled")

            self.PL_xaxis_popup.protocol("WM_DELETE_WINDOW", 
                                         partial(self.on_PL_xaxis_popup_close, 
                                                 continue_=False))
            self.PL_xaxis_popup.grab_set()
            self.PL_xaxis_popup_isopen = True
        else:
            print("Error #424: Opened more than one PL xaxis popup at a time")
        return

    def on_PL_xaxis_popup_close(self, continue_=False):
        try:
            if continue_:
                self.xaxis_param = self.xaxis_selection.get()
                if not self.xaxis_param:
                    self.write(self.PL_xaxis_status, "Select a parameter")
                    return
            self.PL_xaxis_popup.destroy()
            print("PL xaxis popup closed")
            self.PL_xaxis_popup_isopen = False
        except Exception:
            print("Error #425: Failed to close PL xaxis popup.")

        return
    
    def do_change_axis_popup(self, from_integration):
        """ Select new axis parameters for analysis plots. """
        # Don't open if no data plotted
        if from_integration:
            plot_ID = self.active_integrationplot_ID.get()
            if self.integration_plots[plot_ID].datagroup.size() == 0: 
                return

        else:
            plot_ID = self.active_analysisplot_ID.get()
            if self.analysis_plots[plot_ID].datagroup.size() == 0: 
                return

        if not self.change_axis_popup_isopen:
            self.change_axis_popup = tk.Toplevel(self.root)

            tk.ttk.Label(self.change_axis_popup, 
                         text="Select axis settings", 
                         style="Header.TLabel").grid(row=0,column=0,columnspan=2)

            self.xframe = tk.Frame(master=self.change_axis_popup)
            self.xframe.grid(row=1,column=0,padx=(0,20),pady=(20,0))

            tk.Label(self.xframe, text="X Axis").grid(row=0,column=0,columnspan=2)

            tk.ttk.Radiobutton(self.xframe, variable=self.xaxis_type, 
                               value='linear').grid(row=1,column=0)

            tk.Label(self.xframe, text="Linear").grid(row=1,column=1)

            tk.ttk.Radiobutton(self.xframe, variable=self.xaxis_type, 
                               value='symlog').grid(row=2,column=0)

            tk.Label(self.xframe, text="Log").grid(row=2,column=1)

            tk.Label(self.xframe, text="Lower").grid(row=3,column=0)

            self.xlbound = tk.Entry(self.xframe, width=9)
            self.xlbound.grid(row=3,column=1)

            tk.Label(self.xframe, text="Upper").grid(row=4,column=0)

            self.xubound = tk.Entry(self.xframe, width=9)
            self.xubound.grid(row=4,column=1)

            self.yframe = tk.Frame(master=self.change_axis_popup)
            self.yframe.grid(row=1,column=1,padx=(0,20),pady=(20,0))

            tk.Label(self.yframe, text="Y Axis").grid(row=0,column=0,columnspan=2)

            tk.ttk.Radiobutton(self.yframe, variable=self.yaxis_type, 
                               value='linear').grid(row=1,column=0)

            tk.Label(self.yframe, text="Linear").grid(row=1,column=1)

            tk.ttk.Radiobutton(self.yframe, variable=self.yaxis_type, 
                               value='symlog').grid(row=2,column=0)

            tk.Label(self.yframe, text="Log").grid(row=2,column=1)

            tk.Label(self.yframe, text="Lower").grid(row=3,column=0)

            self.ylbound = tk.Entry(self.yframe, width=9)
            self.ylbound.grid(row=3,column=1)

            tk.Label(self.yframe, text="Upper").grid(row=4,column=0)

            self.yubound = tk.Entry(self.yframe, width=9)
            self.yubound.grid(row=4,column=1)

            tk.Checkbutton(self.change_axis_popup, 
                           text="Display legend?", 
                           variable=self.check_display_legend, 
                           onvalue=1, offvalue=0).grid(row=2,column=0,columnspan=2)
            
            tk.Checkbutton(self.change_axis_popup, 
                           text="Freeze axes?", 
                           variable=self.check_freeze_axes, 
                           onvalue=1, offvalue=0).grid(row=3,column=0,columnspan=2)

            tk.Button(self.change_axis_popup, text="Continue", 
                      command=partial(self.on_change_axis_popup_close, 
                                      from_integration, continue_=True)).grid(row=4, column=0,columnspan=2)

            self.change_axis_status = tk.Text(self.change_axis_popup, width=24,height=2)
            self.change_axis_status.grid(row=5,rowspan=2,column=0,columnspan=2)
            self.change_axis_status.configure(state="disabled")

            # Set the default values in the entry boxes to be the current options of the plot (in case the user only wants to make a few changes)
            if not (from_integration):
                active_plot = self.analysis_plots[plot_ID]

            else:
                active_plot = self.integration_plots[plot_ID]

            self.enter(self.xlbound, active_plot.xlim[0])
            self.enter(self.xubound, active_plot.xlim[1])
            self.enter(self.ylbound, "{:.2e}".format(active_plot.ylim[0]))
            self.enter(self.yubound, "{:.2e}".format(active_plot.ylim[1]))
            self.xaxis_type.set(active_plot.xaxis_type)
            self.yaxis_type.set(active_plot.yaxis_type)
            self.check_display_legend.set(active_plot.display_legend)
            self.check_freeze_axes.set(active_plot.do_freeze_axes)

            self.change_axis_popup.protocol("WM_DELETE_WINDOW", partial(self.on_change_axis_popup_close, 
                                                                        from_integration, 
                                                                        continue_=False))
            self.change_axis_popup.grab_set()
            self.change_axis_popup_isopen = True
        else:
            print("Error #440: Opened more than one change axis popup at a time")
        return

    def on_change_axis_popup_close(self, from_integration, continue_=False):
        try:
            if continue_:
                assert self.xaxis_type and self.yaxis_type, "Error: invalid axis type"
                assert (self.xlbound.get()
                        and self.xubound.get() 
                        and self.ylbound.get()
                        and self.yubound.get()), "Error: missing bounds"
                bounds = [float(self.xlbound.get()), float(self.xubound.get()), 
                          float(self.ylbound.get()), float(self.yubound.get())]
            
                if not (from_integration):
                    plot_ID = self.active_analysisplot_ID.get()
                    plot = self.analysis_plots[plot_ID].plot_obj
                    
                else:
                    plot_ID = self.active_integrationplot_ID.get()
                    plot = self.integration_plots[plot_ID].plot_obj

                # Set plot axis params and save in corresponding plot state object, 
                # if the selected plot has such an object
                plot.set_yscale(self.yaxis_type.get())
                plot.set_xscale(self.xaxis_type.get())

                plot.set_ylim(bounds[2], bounds[3])
                plot.set_xlim(bounds[0], bounds[1])

                if self.check_display_legend.get():
                    plot.legend().set_draggable(True)
                    
                else:
                    plot.legend('', frameon=False)

                if not (from_integration):
                    self.analyze_fig.tight_layout()
                    self.analyze_fig.canvas.draw()
                    
                else:
                    self.integration_fig.tight_layout()
                    self.integration_fig.canvas.draw()

                # Save these params to pre-populate the popup the next time it's opened
                if not (from_integration):
                    self.analysis_plots[plot_ID].yaxis_type = self.yaxis_type.get()
                    self.analysis_plots[plot_ID].xaxis_type = self.xaxis_type.get()
                    self.analysis_plots[plot_ID].ylim = (bounds[2], bounds[3])
                    self.analysis_plots[plot_ID].xlim = (bounds[0], bounds[1])
                    self.analysis_plots[plot_ID].display_legend = self.check_display_legend.get()
                    self.analysis_plots[plot_ID].do_freeze_axes = self.check_freeze_axes.get()
                else:
                    self.integration_plots[plot_ID].yaxis_type = self.yaxis_type.get()
                    self.integration_plots[plot_ID].xaxis_type = self.xaxis_type.get()
                    self.integration_plots[plot_ID].ylim = (bounds[2], bounds[3])
                    self.integration_plots[plot_ID].xlim = (bounds[0], bounds[1])
                    self.integration_plots[plot_ID].display_legend = self.check_display_legend.get()

            self.change_axis_popup.destroy()

            self.change_axis_popup_isopen = False

        except (ValueError, AssertionError) as oops:
            self.write(self.change_axis_status, oops)
            return
        except Exception:
            print("Error #441: Failed to close change axis popup.")

        return

    def do_IC_carry_popup(self):
        """ Open a tool to regenerate IC files based on current state of analysis plots. """
        plot_ID = self.active_analysisplot_ID.get()

        if not self.analysis_plots[plot_ID].datagroup.size(): 
            return

        if not self.IC_carry_popup_isopen:
            self.IC_carry_popup = tk.Toplevel(self.root)

            tk.ttk.Label(self.IC_carry_popup, 
                         text="Select data to include in new IC",
                         style="Header.TLabel").grid(row=0,column=0,columnspan=2)
            
            self.carry_checkbuttons = {}
            rcount = 1
            for layer_name, layer in self.module.layers.items():
                self.carry_checkbuttons[layer_name] = {}
                for var in layer.s_outputs:
                    self.carry_checkbuttons[layer_name][var] = tk.Checkbutton(self.IC_carry_popup, 
                                                                              text=var, 
                                                                              variable=self.carryover_include_flags[layer_name][var])
                    self.carry_checkbuttons[layer_name][var].grid(row=rcount, column=0)
                    rcount += 1

            self.carry_IC_listbox = tk.Listbox(self.IC_carry_popup, width=30,height=10, 
                                               selectmode='extended')
            self.carry_IC_listbox.grid(row=4,column=0,columnspan=2)
            for key, dataset in self.analysis_plots[plot_ID].datagroup.datasets.items():
                over_time = (self.analysis_plots[plot_ID].time > dataset.total_time)
                if over_time: continue
                self.carry_IC_listbox.insert(tk.END, key)

            tk.Button(self.IC_carry_popup, text="Continue", 
                      command=partial(self.on_IC_carry_popup_close,
                                      continue_=True)).grid(row=5,column=0,columnspan=2)

            self.IC_carry_popup.protocol("WM_DELETE_WINDOW", 
                                         partial(self.on_IC_carry_popup_close, 
                                                 continue_=False))
            self.IC_carry_popup.grab_set()
            self.IC_carry_popup_isopen = True
            
        else:
            print("Error #510: Opened more than one IC carryover popup at a time")
        return

    def on_IC_carry_popup_close(self, continue_=False):
        try:
            if continue_:
                plot_ID = self.active_analysisplot_ID.get()
                active_plot = self.analysis_plots[plot_ID]
                active_sets = active_plot.datagroup.datasets
                datasets = [self.carry_IC_listbox.get(i) for i in self.carry_IC_listbox.curselection()]
                if not datasets: 
                    return
                
                include_flags = {}
                for layer_name in self.module.layers:
                    include_flags[layer_name] = {}
                    for iflag in self.carryover_include_flags[layer_name]:
                        include_flags[layer_name][iflag] = self.carryover_include_flags[layer_name][iflag].get()
                    
                status_msg = ["Files generated:"]
                for key in datasets:
                    new_filename = tk.filedialog.asksaveasfilename(initialdir = self.default_dirs["Initial"], 
                                                                   title="Save IC text file for {}".format(key), 
                                                                   filetypes=[("Text files","*.txt")])
                    if not new_filename: 
                        continue

                    if new_filename.endswith(".txt"): 
                        new_filename = new_filename[:-4]
                    
                    param_dict_copy = dict(active_sets[key].params_dict)

                    grid_x = active_sets[key].grid_x
                    
                    filename = active_sets[key].filename
                    sim_data = {}
                    for layer_name, layer in self.module.layers.items():
                        sim_data[layer_name] = {}
                        for var in layer.s_outputs:
                            path_name = os.path.join(self.default_dirs["Data"], 
                                                        self.module.system_ID,
                                                        filename,
                                                        "{}-{}.h5".format(filename, var))
                            floor_tstep = int(active_plot.time / active_sets[key].dt)
                            interpolated_step = u_read(path_name, t0=floor_tstep, t1=floor_tstep+2)
                            
                            if active_plot.time == active_sets[key].total_time:
                                pass
                            else:
                                slope = (interpolated_step[1] - interpolated_step[0]) / (active_sets[key].dt)
                                interpolated_step = interpolated_step[0] + slope * (active_plot.time - floor_tstep * active_sets[key].dt)
                            
                            sim_data[layer_name][var] = interpolated_step

                    self.module.get_IC_carry(sim_data, param_dict_copy, 
                                               include_flags, grid_x)
                    
                    with open(new_filename + ".txt", "w+") as ofstream:
                        ofstream.write("$$ INITIAL CONDITION FILE CREATED ON " 
                                       + str(datetime.datetime.now().date()) 
                                       + " AT " + str(datetime.datetime.now().time()) 
                                       + "\n")
                        ofstream.write("System_class: {}\n".format(self.module.system_ID))
                        ofstream.write("f$ System Flags:\n")
                        for flag in self.module.flags_dict:
                            ofstream.write("{}: {}\n".format(flag, active_sets[key].flags[flag]))
                        for layer_name, layer_params in param_dict_copy.items():
                            ofstream.write("L$: {}\n".format(layer_name))
                            ofstream.write("p$ Space Grid:\n")
                            ofstream.write("Total_length: {}\n".format(layer_params["Total_length"]))
                            ofstream.write("Node_width: {}\n".format(layer_params["Node_width"]))
                            ofstream.write("p$ System Parameters:\n")
                            
                            for param in layer.params:
                                if not (param == "Total_length" or param == "Node_width"):
                                    param_values = layer_params[param]
                                    param_values *= self.module.layers[layer_name].convert_out[param]
                                    if isinstance(param_values, np.ndarray):
                                        # Write the array in a more convenient format
                                        ofstream.write("{}: {:.8e}".format(param, param_values[0]))
                                        for value in param_values[1:]:
                                            ofstream.write("\t{:.8e}".format(value))
                                            
                                        ofstream.write('\n')
                                    else:
                                        # The param value is just a single constant
                                        ofstream.write("{}: {}\n".format(param, param_values))

                    status_msg.append("{}-->{}".format(filename, new_filename))
                    
                # If NO new files saved
                if len(status_msg) == 1: 
                    status_msg.append("(none)")
                self.do_confirmation_popup("\n".join(status_msg), hide_cancel=True)
                self.root.wait_window(self.confirmation_popup)

            self.IC_carry_popup.destroy()

            self.IC_carry_popup_isopen = False

        except OSError:
            self.write(self.analysis_status, "Error: failed to regenerate IC file")
            
        except Exception:
            print("Error #511: Failed to close IC carry popup.")

        return

    def do_timeseries_popup(self, ts_ID, td_gridt, td):
        ts_popup = tk.Toplevel(self.root)
        
        # Determine a nonconflicting identifier by counting how many timeseries popups are open
        tspopup_ID = 0
        while tspopup_ID in self.active_timeseries:
            tspopup_ID += 1
        ts_popup.title("Timeseries({})".format(tspopup_ID))
        td_fig = Figure(figsize=(6,4))
        td_subplot = td_fig.add_subplot(111)
        
        td_canvas = tkagg.FigureCanvasTkAgg(td_fig, master=ts_popup)
        td_plotwidget = td_canvas.get_tk_widget()
        td_plotwidget.grid(row=0,column=0, columnspan=2)
        
        
        name = td[next(iter(td))][ts_ID][0]
        where_layer = self.module.find_layer(name)
        scale_f = self.module.layers[where_layer].convert_out[name]
        td_subplot.set_yscale(autoscale(val_array=td[next(iter(td))][ts_ID][1]))
        td_subplot.set_ylabel(name + " " + self.module.layers[where_layer].outputs[name].units)
        td_subplot.set_xlabel("Time " + self.module.time_unit)
        td_subplot.set_title("Timeseries({})".format(tspopup_ID))
        
        assert tspopup_ID not in self.active_timeseries, "Error: a timeseries was overwritten"
        self.active_timeseries[tspopup_ID] = []
        for tag in td:
            print(list(td[tag][ts_ID][1] * scale_f))
            td_subplot.plot(td_gridt[tag], td[tag][ts_ID][1] * scale_f, label=tag.strip('_'))
            self.active_timeseries[tspopup_ID].append((tag, td_gridt[tag], td[tag][ts_ID][1] * scale_f))
    
        td_subplot.legend().set_draggable(True)
        td_fig.tight_layout()
        td_fig.canvas.draw()
        
        tframe = tk.Frame(master=ts_popup)
        tframe.grid(row=1,column=0,columnspan=2)
        tkagg.NavigationToolbar2Tk(td_canvas, tframe).grid(row=0,column=0,columnspan=2)
        
        tk.ttk.Button(tframe, text="Export All", command=partial(self.export_timeseries, tspopup_ID, tail=False)).grid(row=2,column=0, padx=(10,10))
        tk.ttk.Button(tframe, text="Export Tail", command=partial(self.export_timeseries, tspopup_ID, tail=True)).grid(row=2,column=1, padx=(10,10))
        ts_popup.protocol("WM_DELETE_WINDOW", partial(self.on_timeseries_popup_close, ts_popup,
                                                 tspopup_ID))
        
        return
    
    def on_timeseries_popup_close(self, ts_popup, tspopup_ID):
        try:
            del self.active_timeseries[tspopup_ID]
        except Exception as e:
            print("Failed to clear time series")
            print(e)
        ts_popup.destroy()
        return
    
    ## Plotter for simulation tab    
    def update_sim_plots(self, index, failed_vars, do_clear_plots=True):
        """ Plot snapshots of simulated data on simulate tab at regular time intervals. """
        
        for layer_name, layer in self.module.layers.items():
            convert_out = layer.convert_out
            for variable, output_obj in layer.s_outputs.items():
                
                plot = self.sim_subplots[layer_name][variable]
                
                if do_clear_plots: 
                    plot.cla()
    
                    ymin = np.amin(self.sim_data[variable]) * output_obj.yfactors[0]
                    ymax = np.amax(self.sim_data[variable]) * output_obj.yfactors[1]
                    plot.set_ylim(ymin * convert_out[variable], 
                                  ymax * convert_out[variable])
    
                plot.set_yscale(output_obj.yscale)
                
                grid_x = layer.grid_x_nodes if not output_obj.is_edge else layer.grid_x_edges
                if not failed_vars[variable]:
                    plot.plot(grid_x, self.sim_data[variable] * convert_out[variable])
    
                plot.set_xlabel("x {}".format(layer.length_unit))
                plot.set_ylabel("{} {}".format(variable, output_obj.units))
    
                plot.set_title("Time: {} ns".format(self.simtime * index / self.n))
            
        self.sim_fig.tight_layout()
        self.sim_fig.canvas.draw()
        return
    
    ## Func for overview analyze tab
    def fetch_metadata(self, data_filename):
        """ Read and store parameters from a metadata.txt file """
        path = os.path.join(self.default_dirs["Data"], self.module.system_ID, data_filename, "metadata.txt")
        assert os.path.exists(path), "Error: Missing metadata for {}".format(self.module.system_ID)
        
        with open(path, "r") as ifstream:
            param_values_dict = {}
            flag_values_dict = {}

            read_flag = 0
        
            if not ("$$ METADATA") in next(ifstream):
                raise OSError("Error: metadata is not a valid TEDs file")
        
            system_class = next(ifstream).strip('\n')
            system_class = system_class[system_class.find(' ') + 1:]
            if not system_class == self.module.system_ID:
                raise ValueError("Error: selected file is not a {}".format(self.module.system_ID))
                        
            # Extract parameters
            for line in ifstream:
            
                if ("#" in line) or not line.strip('\n'):
                    continue

                elif "L$" in line:
                    layer_name = line[line.find(":")+1:].strip(' \n')
                    param_values_dict[layer_name] = {}
                    continue
                
                elif "p$ Space Grid" in line:
                    read_flag = 'g'
                
                elif "p$ System Parameters" in line:
                    read_flag = 'p'
                
                elif "f$" in line:
                    read_flag = 'f'
                    
                elif "t$" in line:
                    read_flag = 't'
                                
                elif (read_flag == 'g'):
                    line = line.strip('\n')
                    # Unlike an MSF here the space grid is static - 
                    # and comparable to all other parameters which are static here too
                    if line.startswith("Total_length"):
                        param_values_dict[layer_name]["Total_length"] = float(line[line.rfind(' ') + 1:])
                        
                    elif line.startswith("Node_width"):
                        param_values_dict[layer_name]["Node_width"] = float(line[line.rfind(' ') + 1:])
                    
                elif (read_flag == 'p'):
                    param = line[0:line.find(':')]
                    new_value = line[line.find(' ') + 1:].strip('\n')
                    if '\t' in new_value:
                        param_values_dict[layer_name][param] = np.array(extract_values(new_value, '\t'))
                    else: 
                        param_values_dict[layer_name][param] = float(new_value)
    
                elif (read_flag == 'f'):
                    line = line.strip('\n')
                    flag_values_dict[line[0:line.find(':')]] = int(line[line.rfind(' ') + 1:])

                elif (read_flag == 't'):
                    line = line.strip('\n')
                    if line.startswith("Total-Time"):
                        total_time = float(line[line.rfind(' ') + 1:])
                    elif line.startswith("dt"):
                        dt = float(line[line.rfind(' ') + 1:])

        for layer_name, layer in param_values_dict.items():
            assert set(self.module.layers[layer_name].params.keys()).issubset(set(param_values_dict[layer_name].keys())), "Error: metadata is missing params"
        return param_values_dict, flag_values_dict, total_time, dt
    
    def plot_overview_analysis(self):
        """ Plot dataset and calculations from OneD_Model.get_overview_analysis() 
            on Overview tab. 
        """
        data_dirname = tk.filedialog.askdirectory(title="Select a dataset", 
                                                  initialdir=self.default_dirs["Data"])
        if not data_dirname:
            print("No data set selected :(")
            return

        data_filename = data_dirname[data_dirname.rfind('/')+1:]
        
        
        try:
            param_values_dict, flag_values_dict, total_time, dt = self.fetch_metadata(data_filename)
                 
            data_n = int(0.5 + total_time / dt)
            data_m = {}
            data_edge_x = {}
            data_node_x = {}
            for layer_name in param_values_dict:
                total_length = param_values_dict[layer_name]["Total_length"]
                dx = param_values_dict[layer_name]["Node_width"]
                data_m[layer_name] = int(0.5 + total_length / dx)
                data_edge_x[layer_name] = np.linspace(0,  total_length,
                                                      data_m[layer_name]+1)
                data_node_x[layer_name] = np.linspace(dx / 2, total_length - dx / 2, 
                                                      data_m[layer_name])
            data_node_t = np.linspace(0, total_time, data_n + 1)
            
            if self.overview_sample_mode.get() == 'Log':
                try:
                    sample_ct = int(self.overview_samplect_entry.get())
                    assert sample_ct > 0
                except Exception:
                    sample_ct = 5
                    
                tstep_list = np.append([0], np.geomspace(1, data_n, num=sample_ct-1, dtype=int))
            elif self.overview_sample_mode.get() == 'Linear':
                try:
                    sample_ct = int(self.overview_samplect_entry.get())
                    assert sample_ct > 0
                except Exception:
                    sample_ct = 5
                    
                tstep_list = np.linspace(0, data_n, num=sample_ct)
                
            else:
                sample_ct = self.overview_samplect_entry.get()
                tstep_list = np.array(np.array(extract_values(sample_ct, ' ')) / dt, dtype=int)
                
        except AssertionError as oops:
            self.do_confirmation_popup(str(oops), hide_cancel=True)
            self.root.wait_window(self.confirmation_popup)
            return
        
        except ValueError:
            self.do_confirmation_popup("Error: {} is missing or has unusual metadata.txt".format(data_filename), hide_cancel=True)
            self.root.wait_window(self.confirmation_popup)
            return
        
        for layer_name, layer in self.overview_subplots.items():
            for subplot in layer:
                plot_obj = layer[subplot]
                output_info_obj = self.module.layers[layer_name].outputs[subplot]
                plot_obj.cla()
                plot_obj.set_yscale(output_info_obj.yscale)
                plot_obj.set_xlabel(output_info_obj.xlabel)
                if output_info_obj.xvar == "time":
                    plot_obj.set_title("{} {}".format(output_info_obj.display_name, output_info_obj.integrated_units))
                else:
                    plot_obj.set_title("{} {}".format(output_info_obj.display_name, output_info_obj.units))
            
            
        self.overview_values = self.module.get_overview_analysis(param_values_dict, flag_values_dict,
                                                      total_time, dt,
                                                      tstep_list, data_dirname, 
                                                      data_filename)
        
        warning_msg = ["Error: the following occured while generating the overview"]
        for layer_name, layer in self.module.layers.items():
            for output_name, output_info in layer.outputs.items():
                try:
                    values = self.overview_values[layer_name][output_name]
                    if not isinstance(values, np.ndarray): 
                        raise KeyError
                except KeyError:
                    warning_msg.append("Warning: {}'s get_overview_analysis() did not return data for {}\n".format(self.module.system_ID, output_name))
                    continue
                except Exception:
                    warning_msg.append("Error: could not calculate {}".format(output_name))
                    continue
    
                if output_info.xvar == "time":
                    grid_x = data_node_t
                elif output_info.xvar == "position":
                    grid_x = data_node_x[layer_name] if not output_info.is_edge else data_edge_x[layer_name]
                else:
                    warning_msg.append("Warning: invalid xvar {} in system class definition for output {}\n".format(output_info.xvar, output_name))
                    continue
                
                if values.ndim == 2: # time/space variant outputs
                    for i in range(len(values)):
                        self.overview_subplots[layer_name][output_name].plot(grid_x, values[i], 
                                                                             label="{:.3f} ns".format(tstep_list[i] * dt))
                else: # Time variant only
                    self.overview_subplots[layer_name][output_name].plot(grid_x, values)

        for layer_name, layer in self.module.layers.items():
            for output_name in layer.s_outputs:
                self.overview_subplots[layer_name][output_name].legend().set_draggable(True)
                break
        if len(warning_msg) > 1:
            self.do_confirmation_popup("\n".join(warning_msg), hide_cancel=True)
            self.root.wait_window(self.confirmation_popup)
            
        self.analyze_overview_fig.tight_layout()
        self.analyze_overview_fig.canvas.draw()
        return

    ## Funcs for detailed analyze tab

    def plot_analyze(self, plot_ID, force_axis_update=False):
        """ Plot dataset object from make_rawdataset() on analysis tab. """
        try:
            active_plot_data = self.analysis_plots[plot_ID]
            active_datagroup = active_plot_data.datagroup
            subplot = active_plot_data.plot_obj
            
            subplot.cla()
            
            if not active_datagroup.size(): 
                self.analyze_fig.tight_layout()
                self.analyze_fig.canvas.draw()
                return

            where_layer = self.module.find_layer(active_datagroup.type)
            is_edge = self.module.layers[where_layer].outputs[active_datagroup.type].is_edge
            convert_out = self.module.layers[where_layer].convert_out
            
            if force_axis_update or not active_plot_data.do_freeze_axes:
                active_plot_data.xlim = (0, active_plot_data.datagroup.get_max_x(is_edge))
                active_plot_data.xaxis_type = 'linear'
                max_val = active_datagroup.get_maxval() * convert_out[active_datagroup.type]
                min_val = active_datagroup.get_minval() * convert_out[active_datagroup.type]
                active_plot_data.ylim = (min_val * 0.9, max_val * 1.1)
                active_plot_data.yaxis_type = autoscale(min_val=min_val, max_val=max_val)

            
            subplot.set_yscale(active_plot_data.yaxis_type)
            subplot.set_xscale(active_plot_data.xaxis_type)

            subplot.set_ylim(*active_plot_data.ylim)
            subplot.set_xlim(*active_plot_data.xlim)

            # This data is in TEDs units since we just used it in a calculation - convert back to common units first
            for dataset in active_datagroup.datasets.values():
                if active_plot_data.time <= dataset.total_time:
                    label = dataset.tag(for_matplotlib=True) + "*" if dataset.flags["symmetric_system"] else dataset.tag(for_matplotlib=True)
                    subplot.plot(dataset.grid_x, dataset.data * convert_out[active_datagroup.type], label=label)
                else:
                    print("Warning: time out of range for dataset {}".format(dataset.tag()))
                    
            subplot.set_xlabel("x {}".format(self.module.layers[where_layer].length_unit))
            subplot.set_ylabel("{} {}".format(active_datagroup.type, self.module.layers[where_layer].outputs[active_datagroup.type].units))
            if active_plot_data.display_legend:
                subplot.legend().set_draggable(True)
            subplot.set_title("Time: {} / {} ns".format(active_plot_data.time, active_datagroup.get_maxtime()))
            self.analyze_fig.tight_layout()
            self.analyze_fig.canvas.draw()
            
            active_plot_data.ylim = subplot.get_ylim()
            active_plot_data.xlim = subplot.get_xlim()

        except Exception:
            self.write(self.analysis_status, "Error #106: Plot failed")
            return

        return

    def make_rawdataset(self, data_filename, plot_ID, datatype):
        """Create a dataset object and prepare to plot on analysis tab."""
        # Select data type of incoming dataset from existing datasets
        active_plot = self.analysis_plots[plot_ID]

        try:
            param_values_dict, flag_values_dict, total_time, dt = self.fetch_metadata(data_filename)
            
            data_m = {}
            data_edge_x = {}
            data_node_x = {}
            for layer_name in param_values_dict:
                total_length = param_values_dict[layer_name]["Total_length"]
                dx = param_values_dict[layer_name]["Node_width"]
                data_m[layer_name] = int(0.5 + total_length / dx)
                data_edge_x[layer_name] = np.linspace(0,  total_length,
                                                      data_m[layer_name]+1)
                data_node_x[layer_name] = np.linspace(dx / 2, total_length - dx / 2, 
                                                      data_m[layer_name])
        except AssertionError as oops:
            return str(oops)
        except Exception:
            return "Error: missing or has unusual metadata.txt"

		# Now that we have the parameters from metadata, fetch the data itself
        sim_data = {}
        for layer_name, layer in self.module.layers.items():
            sim_data[layer_name] = {}
            for sim_datatype in layer.s_outputs:
                path_name = os.path.join(self.default_dirs["Data"], 
                                            self.module.system_ID,
                                            data_filename,
                                            "{}-{}.h5".format(data_filename, sim_datatype))
<<<<<<< HEAD
                sim_data[layer_name][sim_datatype] = u_read(path_name, t0=0, 
                                                            single_tstep=True)
=======
                try:
                    sim_data[layer_name][sim_datatype] = u_read(path_name, t0=0, 
                                                                single_tstep=True)
                except OSError:
                    continue
>>>>>>> 7ecb047c
        where_layer = self.module.find_layer(datatype)
        try:
            values = self.module.prep_dataset(datatype, sim_data, param_values_dict, flag_values_dict)
        except Exception as e:
            return "Error: Unable to calculate {} using prep_dataset\n{}".format(datatype, e)
        
        try:
            assert isinstance(values, np.ndarray)
            assert values.ndim == 1
            
        except Exception:
            return ("Error: Unable to calculate {} using prep_dataset\n"
                    "prep_dataset did not return a 1D array".format(datatype))

        if self.module.layers[where_layer].outputs[datatype].is_edge: 
            return Raw_Data_Set(values, data_edge_x[where_layer], data_node_x[where_layer], 
                                total_time, dt, 
                                param_values_dict, flag_values_dict, datatype, data_filename, 
                                active_plot.time)
        else:
            return Raw_Data_Set(values, data_node_x[where_layer], data_node_x[where_layer], 
                                total_time, dt,
                                param_values_dict, flag_values_dict, datatype, data_filename, 
                                active_plot.time)

    def load_datasets(self):
        """ Interpret selection from do_plotter_popup()."""
        
        plot_ID = self.active_analysisplot_ID.get()
        self.do_plotter_popup(plot_ID)
        self.root.wait_window(self.plotter_popup)
        if not self.confirmed: 
            return
        active_plot = self.analysis_plots[plot_ID]
        datatype = self.data_var.get()

        active_plot.time = 0
        active_plot.datagroup.clear()
        err_msg = ["Error: the following data could not be plotted"]
        for i in range(0, len(active_plot.data_filenames)):
            data_filename = active_plot.data_filenames[i]
            short_filename = data_filename[data_filename.rfind('/') + 1:]
            new_data = self.make_rawdataset(short_filename, plot_ID, datatype)

            if isinstance(new_data, str):
                err_msg.append("{}: {}".format(short_filename, new_data))
            else:
                active_plot.datagroup.add(new_data, new_data.tag())
    
        if len(err_msg) > 1:
            self.do_confirmation_popup("\n".join(err_msg), 
                                       hide_cancel=True)
            self.root.wait_window(self.confirmation_popup)
        
        self.plot_analyze(plot_ID, force_axis_update=True)
        
        if self.check_autointegrate.get():
            self.write(self.analysis_status, "Data read finished; integrating...")
            self.do_Integrate(bypass_inputs=True)
            
        else:
            self.write(self.analysis_status, "Data read finished")
        
        return

    def plot_tstep(self):
        """ Step already plotted data forward (or backward) in time"""
        plot_ID = self.active_analysisplot_ID.get()
        active_plot = self.analysis_plots[plot_ID]
        try:
            active_plot.add_time(float(self.analyze_tstep_entry.get()))
        except ValueError:
            self.write(self.analysis_status, "Invalid number of time steps")
            return

        active_datagroup = active_plot.datagroup
        # Search data files for data at new time
        # Interpolate if necessary
        for tag, dataset in active_datagroup.datasets.items():
            sim_data = {}
            for layer_name, layer in self.module.layers.items():
                sim_data[layer_name] = {}
                for sim_datatype in layer.s_outputs:
                    path_name = os.path.join(self.default_dirs["Data"], 
                                                self.module.system_ID,
                                                dataset.filename,
                                                "{}-{}.h5".format(dataset.filename, sim_datatype))
                    
                    floor_tstep = int(active_plot.time / dataset.dt)
<<<<<<< HEAD
                    interpolated_step = u_read(path_name, t0=floor_tstep, t1=floor_tstep+2)
=======
                    try:
                        interpolated_step = u_read(path_name, t0=floor_tstep, t1=floor_tstep+2)
                    except OSError:
                        continue
>>>>>>> 7ecb047c
                    over_time = False
                    
                    if active_plot.time > dataset.total_time:
                        interpolated_step = np.zeros_like(dataset.node_x)
                        over_time = True
                        
                    elif active_plot.time == dataset.total_time:
                        pass
                    else:
                        slope = (interpolated_step[1] - interpolated_step[0]) / (dataset.dt)
                        interpolated_step = interpolated_step[0] + slope * (active_plot.time - floor_tstep * dataset.dt)
                    
                    sim_data[layer_name][sim_datatype] = interpolated_step
        
            if over_time:
                dataset.data = interpolated_step
            else:
                dataset.data = self.module.prep_dataset(active_datagroup.type, sim_data, 
                                                          dataset.params_dict, dataset.flags)
            dataset.current_time = active_plot.time
            
            
        self.plot_analyze(plot_ID, force_axis_update=False)
        self.write(self.analysis_status, "")
        return

    ## Status box update helpers
    def write(self, textBox, text):
        """ Edit the text in status display boxes."""
        textBox.configure(state='normal')
        textBox.delete(1.0, tk.END)
        textBox.insert(tk.END, text)
        textBox.configure(state='disabled') # Prevents user from altering the status box
        return

    def enter(self, entryBox, text):
        """ Fill user entry boxes with text. """
        entryBox.delete(0,tk.END)
        entryBox.insert(0,text)
        return

    ## Tab change event handlers
	# This doesn't do anything meaningful at the moment but could be of use for things that need to be updated every time the user goes to a new tab
    def on_tab_selected(self, event):
        selected_tab = event.widget.select()
        tab_text = event.widget.tab(selected_tab, "text")

        if (tab_text == "Inputs"):
            print("Inputs tab selected")
            #self.update_IC_filebox()

        elif (tab_text == "Simulate"):
            print("Simulate tab selected")
            

        elif (tab_text == "Analyze"):
            print("Analyze tab selected")

        return


    def do_Batch(self):
        """ Interpret values entered into simulate tab and prepare simulations 
            for each selected IC file
        """
        # Test for valid entry values
        try:
            self.simtime = float(self.simtime_entry.get())      # [ns]
            self.dt = float(self.dt_entry.get())           # [ns]
            self.hmax = self.hmax_entry.get()
            self.n = int(0.5 + self.simtime / self.dt)           # Number of time steps

            # Upper limit on number of time steps
            
            assert (self.simtime > 0),"Error: Invalid simulation time"
            assert (self.dt > 0 and self.dt <= self.simtime),"Error: Invalid dt"
            
            if not self.hmax: # Default hmax
                self.hmax = np.inf
                
            self.hmax = float(self.hmax)
            
            assert (self.hmax >= 0),"Error: Invalid solver stepsize"
            
            if self.dt > self.simtime / 10:
                self.do_confirmation_popup("Warning: a very large time stepsize was entered. "
                                           "Results may be less accurate with large stepsizes. "
                                           "Are you sure you want to continue?")
                self.root.wait_window(self.confirmation_popup)
                if not self.confirmed: 
                    return
                
            if self.hmax and self.hmax < 1e-3:
                self.do_confirmation_popup("Warning: a very small solver stepsize was entered. "
                                           "Results may be slow with small solver stepsizes. "
                                           "Are you sure you want to continue?")
                self.root.wait_window(self.confirmation_popup)
                if not self.confirmed: 
                    return
                
            if (self.n > 1e5):
                self.do_confirmation_popup("Warning: a very small time stepsize was entered. "
                                           "Results may be slow with small time stepsizes. "
                                           "Are you sure you want to continue?")
                self.root.wait_window(self.confirmation_popup)
                if not self.confirmed: 
                    return
            
        except ValueError:
            self.write(self.status, "Error: Invalid parameters")
            return

        except (AssertionError, Exception) as oops:
            self.write(self.status, oops)
            return

        IC_files = tk.filedialog.askopenfilenames(initialdir=self.default_dirs["Initial"], 
                                                  title="Select IC text file", 
                                                  filetypes=[("Text files","*.txt")])
        if not IC_files: 
            return

        batch_num = 0
        self.sim_warning_msg = ["The following occured while simulating:"]
        for IC in IC_files:
            batch_num += 1
            self.IC_file_name = IC
            self.load_ICfile()
            self.write(self.status, 
                       "Now calculating {} : ({} of {})".format(self.IC_file_name[self.IC_file_name.rfind("/") + 1:self.IC_file_name.rfind(".txt")], 
                                                                str(batch_num), str(len(IC_files))))
            self.do_Calculate()
            
        self.write(self.status, "Simulations complete")
        self.load_ICfile()

        if len(self.sim_warning_msg) > 1:
            self.do_confirmation_popup("\n".join(self.sim_warning_msg), hide_cancel=True)
        return

    def do_Calculate(self):
        """ Setup initial condition using IC file and OneD_Model.calc_inits(), 
            simulate using OneD_Model.simulate(),
            and prepare output directory for results.
        """
        ## Setup parameters
        try:
            # Construct the data folder's name from the corresponding IC file's name
            shortened_IC_name = self.IC_file_name[self.IC_file_name.rfind("/") + 1:self.IC_file_name.rfind(".txt")]
            data_file_name = shortened_IC_name
            temp_params = {}
            num_nodes = {}
            for layer_name, layer in self.module.layers.items():
                num_nodes[layer_name] = int(0.5 + layer.total_length / layer.dx)
                temp_params[layer_name] = dict(layer.params)

            init_conditions = self.module.calc_inits()
            assert isinstance(init_conditions, dict), "Error: module calc_inits() did not return a dict of initial conditions\n"
            
            # Can't verify this ahead of time unfortunately so verify on demand
            for layer_name, layer in self.module.layers.items():
                for variable in layer.s_outputs:
                    assert variable in init_conditions, "Error: Module calc_inits() did not return value for simulation output variable {}\n".format(variable)
                    assert isinstance(init_conditions[variable], np.ndarray), "Error: module calc_inits() returned an invalid value (values must be numpy arrays) for output {}\n".format(variable)
                    assert init_conditions[variable].ndim == 1, "Error: module calc_inits() did not return a 1D numpy array for output {}\n".format(variable)
        
        except ValueError:
            self.sim_warning_msg.append("Error: Invalid parameters for {}".format(data_file_name))
            return
        
        except AssertionError as oops:
            self.sim_warning_msg.append(str(oops))
            return

        except Exception as oops:
            self.sim_warning_msg.append("Error: \"{}\" reported while setting up {}".format(oops, data_file_name))
            return
    
        try:
            print("Attempting to create {} data folder".format(data_file_name))
            dirname = os.path.join(self.default_dirs["Data"], 
                                    self.module.system_ID,
                                    data_file_name)
            # Append a number to the end of the new directory's name if an overwrite would occur
            # This is what happens if you download my_file.txt twice and the second copy is saved as my_file(1).txt, for example
            assert "Data" in dirname
            assert self.module.system_ID in dirname
            if os.path.isdir(dirname):
                print("{} folder already exists; trying alternate name".format(data_file_name))
                append = 1
                while (os.path.isdir("{}({})".format(dirname, append))):
                    append += 1

                dirname = "{}({})".format(dirname, append)
                
                
                self.sim_warning_msg.append("Overwrite warning - {} already exists "
                                            "in Data directory\nSaving as {} instead".format(data_file_name, dirname))
                
                data_file_name = "{}({})".format(data_file_name, append)
                
            os.mkdir("{}".format(dirname))

        except Exception:
            self.sim_warning_msg.append("Error: unable to create directory for results "
                                        "of simulation {}\n".format(shortened_IC_name))
            return


        ## Calculate!
        #atom = tables.Float64Atom()

        ## Create data files
<<<<<<< HEAD
        for layer_name, layer in self.module.layers.items():
            for variable in layer.s_outputs:
                path = os.path.join(dirname, "{}-{}.h5".format(data_file_name, variable))
                with tables.open_file(path, mode='w') as ofstream:
                    length = num_nodes[layer_name] 
                    if layer.s_outputs[variable].is_edge:
                        length += 1
=======
        # for layer_name, layer in self.module.layers.items():
        #     for variable in layer.s_outputs:
        #         path = os.path.join(dirname, "{}-{}.h5".format(data_file_name, variable))
        #         with tables.open_file(path, mode='w') as ofstream:
        #             length = num_nodes[layer_name] 
        #             if layer.s_outputs[variable].is_edge:
        #                 length += 1
>>>>>>> 7ecb047c
    
        #             # Important - "data" must be used as the array name here, as pytables will use the string "data" 
        #             # to name the attribute earray.data, which is then used to access the array
        #             earray = ofstream.create_earray(ofstream.root, "data", atom, (0, length))
        #             earray.append(np.reshape(init_conditions[variable], (1, length)))
        
        ## Setup simulation plots and plot initial
        
        self.sim_data = dict(init_conditions)
        #self.update_sim_plots(0)
        flag_values = {f:flag.value() for f, flag in self.sys_flag_dict.items()}

        try:
            self.module.simulate(os.path.join(dirname, data_file_name), 
                                   num_nodes, self.n, self.dt,
                                   flag_values, self.hmax, init_conditions)
            
        except FloatingPointError as e:
            print(e)
            self.sim_warning_msg.append("Error: an unusual value occurred while simulating {}. "
                                        "This file may have invalid parameters.".format(data_file_name))
            for file in os.listdir(dirname):
                tpath = os.path.join(dirname, file)
                os.remove(tpath)
                
            os.rmdir(dirname)
            return
        
        except KeyboardInterrupt:
            print("### Aborting {} ###".format(data_file_name))
            self.sim_warning_msg.append("Abort signal received while simulating {}\n".format(data_file_name))
            for file in os.listdir(dirname):
                tpath = os.path.join(dirname, file)
                os.remove(tpath)
                
            os.rmdir(dirname)
            return
        
        except Exception as oops:
            self.sim_warning_msg.append("Error \"{}\" occurred while simulating {}\n".format(oops, data_file_name))
            for file in os.listdir(dirname):
                tpath = os.path.join(dirname, file)
                os.remove(tpath)
                
            os.rmdir(dirname)
            
            return

        self.write(self.status, "Finalizing...")

        failed_vars = {}
        for i in range(1,6):
            for var in self.sim_data:
                path_name = os.path.join(dirname, "{}-{}.h5".format(data_file_name, var))
                failed_vars[var] = 0
                try:
                    self.sim_data[var] = u_read(path_name, t0=int(self.n * i / 5), 
                                                single_tstep=True)
                    
                except Exception:
                    self.sim_data[var] = 0
                    failed_vars[var] = 1
            is_first = (i == 1)
            self.update_sim_plots(self.n, failed_vars, do_clear_plots=is_first)
            
        failed_vars = [var for var, fail_state in failed_vars.items() if fail_state]
        if failed_vars:
            self.sim_warning_msg.append("Warning: unable to plot {} for {}. Output data "
                                        "may not have been saved correctly.\n".format(failed_vars, data_file_name))
        
        # Save metadata: list of param values used for the simulation
        # Inverting the unit conversion between the inputted params and the calculation engine is also necessary to regain the originally inputted param values
        with open(os.path.join(dirname, "metadata.txt"), "w+") as ofstream:
            ofstream.write("$$ METADATA FOR CALCULATIONS PERFORMED ON {} AT {}\n".format(datetime.datetime.now().date(),datetime.datetime.now().time()))
            ofstream.write("System_class: {}\n".format(self.module.system_ID))
            
            ofstream.write("f$ System Flags:\n")
            for flag in self.sys_flag_dict:
                ofstream.write("{}: {}\n".format(flag, self.sys_flag_dict[flag].value()))
            
            for layer_name, layer in self.module.layers.items():
                ofstream.write("L$: {}\n".format(layer_name))
                ofstream.write("p$ Space Grid:\n")
                ofstream.write("Total_length: {}\n".format(layer.total_length))
                ofstream.write("Node_width: {}\n".format(layer.dx))
            
                ofstream.write("p$ System Parameters:\n")
            
                for param in layer.params:
                    param_values = layer.params[param].value
                    if isinstance(param_values, np.ndarray):
                        ofstream.write("{}: {:.8e}".format(param, param_values[0]))
                        for value in param_values[1:]:
                            ofstream.write("\t{:.8e}".format(value))
                            
                        ofstream.write('\n')
                    else:
                        ofstream.write("{}: {}\n".format(param, param_values))
            # The following params are exclusive to metadata files
            ofstream.write("t$ Time grid:\n")
            ofstream.write("Total-Time: {}\n".format(self.simtime))
            ofstream.write("dt: {}\n".format(self.dt))
        return

    def do_Integrate(self, bypass_inputs=False):
        """ Interpret values from series of integration popups to integrate datasets. """
        plot_ID = self.active_analysisplot_ID.get()
        
        # Replace this with an appropriate getter function if more integration 
        # plots are added
        ip_ID = 0
        
        self.write(self.analysis_status, "")

        active_plot = self.analysis_plots[plot_ID]
        active_datagroup = active_plot.datagroup
        if not active_datagroup.datasets: 
            return

        # Collect instructions from user using a series of popup windows
        if not bypass_inputs:
            self.do_integration_timemode_popup()
            self.root.wait_window(self.integration_popup) # Pause here until popup is closed
            if not self.PL_mode:
                self.write(self.analysis_status, "Integration cancelled")
                return
    
            self.do_integration_getbounds_popup()
            self.root.wait_window(self.integration_getbounds_popup)
            if not self.confirmed:
                return
            
            if self.PL_mode == "Current time step":
                self.do_PL_xaxis_popup()
                self.root.wait_window(self.PL_xaxis_popup)
                if not self.xaxis_param:
                    self.write(self.analysis_status, "Integration cancelled")
                    return
                print("Selected param {}".format(self.xaxis_param))
                self.integration_plots[ip_ID].x_param = self.xaxis_param
    
            else:
                self.integration_plots[ip_ID].x_param = "Time"
                
        else:
            # A "default integration behavior": integrate the present data over all time and space steps
            self.PL_mode = "All time steps"
            self.integration_plots[ip_ID].x_param = "Time"
            where_layer = self.module.find_layer(active_datagroup.type)
            is_edge = self.module.layers[where_layer].outputs[active_datagroup.type].is_edge
            self.integration_bounds = [[0,active_datagroup.get_max_x(is_edge)]]
            
        # Clean up the I_plot and prepare to integrate given selections
        # A lot of the following is a data transfer between the 
        # sending active_datagroup and the receiving I_plot
        self.integration_plots[ip_ID].datagroup.clear()
        self.integration_plots[ip_ID].mode = self.PL_mode
        self.integration_plots[ip_ID].global_gridx = None

        if self.PL_mode == "All time steps":
            td_gridt = {}
            td = {}
        
        counter = 0
        
        for tag in active_datagroup.datasets:
            data_filename = active_datagroup.datasets[tag].filename
            datatype = active_datagroup.datasets[tag].type
            where_layer = self.module.find_layer(datatype)
            print("Now integrating {}".format(data_filename))

            # Unpack needed params from the dictionaries of params
            dx = active_datagroup.datasets[tag].params_dict[where_layer]["Node_width"]
            total_length = active_datagroup.datasets[tag].params_dict[where_layer]["Total_length"]
            total_time = active_datagroup.datasets[tag].total_time
            current_time = active_datagroup.datasets[tag].current_time
            dt = active_datagroup.datasets[tag].dt
            n = active_datagroup.datasets[tag].num_tsteps
            symmetric_flag = active_datagroup.datasets[tag].flags["symmetric_system"]

            if current_time > total_time: continue

            if self.PL_mode == "Current time step":
                show_index = int(current_time / dt)
                end_index = show_index+2
            else:
                show_index = None
                end_index = None

            # Clean up any bounds that extend past the confines of the system
            # The system usually exists from x=0 to x=total_length, 
            # but can accept x=-total_length to x=total_length if symmetric

            for bounds in self.integration_bounds:
                l_bound = bounds[0]
                u_bound = bounds[1]
               
                if (u_bound > total_length):
                    u_bound = total_length
                    
                if (l_bound > total_length):
                    l_bound = total_length

                if symmetric_flag:

                    if (l_bound < -total_length):
                        l_bound = -total_length
                else:
                    if (l_bound < 0):
                        l_bound = 0

                include_negative = symmetric_flag and (l_bound < 0)

                print("Bounds after cleanup: {} to {}".format(l_bound, u_bound))

                j = to_index(u_bound, dx, total_length)
                i = to_index(abs(l_bound), dx, total_length)
                if include_negative:  
                    nen = [-l_bound > to_pos(i, dx) + dx / 2,
                                       u_bound > to_pos(j, dx) + dx / 2]
                    
                    space_bounds = [(0,i,nen[0], 0, -l_bound), (0,j,nen[1], 0, u_bound)]
                else:
                    nen = u_bound > to_pos(j, dx) + dx / 2 or l_bound == u_bound
                    space_bounds = [(i,j,nen, l_bound, u_bound)]

                do_curr_t = self.PL_mode == "Current time step"
                
                pathname = os.path.join(self.default_dirs["Data"], self.module.system_ID, data_filename, data_filename)
                
                extra_data = {}
                for c, s in enumerate(space_bounds):
                    sim_data = {}
                    for layer_name, layer in self.module.layers.items():
                        sim_data[layer_name] = {}
                        extra_data[layer_name] = {}
                        for sim_datatype in layer.s_outputs:

                            if do_curr_t:
<<<<<<< HEAD
                                interpolated_step = u_read("{}-{}.h5".format(pathname, sim_datatype), 
                                                           t0=show_index, t1=end_index, l=s[0], r=s[1]+1, 
                                                           single_tstep=False, need_extra_node=s[2], 
                                                           force_1D=False)
=======
                                try:
                                    interpolated_step = u_read("{}-{}.h5".format(pathname, sim_datatype), 
                                                               t0=show_index, t1=end_index, l=s[0], r=s[1]+1, 
                                                               single_tstep=False, need_extra_node=s[2], 
                                                               force_1D=False)
                                except OSError:
                                    continue
>>>>>>> 7ecb047c
                                if current_time == total_time:
                                    pass
                                else:
                                    floor_tstep = int(current_time / dt)
                                    slope = (interpolated_step[1] - interpolated_step[0]) / (dt)
                                    interpolated_step = interpolated_step[0] + slope * (current_time - floor_tstep * dt)
                                
                                sim_data[layer_name][sim_datatype] = np.array(interpolated_step)
                                
                                interpolated_step = u_read("{}-{}.h5".format(pathname, sim_datatype), 
                                                                             t0=show_index, t1=end_index, single_tstep=False, force_1D=False)
                                if current_time == total_time:
                                    pass
                                else:
                                    floor_tstep = int(current_time / dt)
                                    slope = (interpolated_step[1] - interpolated_step[0]) / (dt)
                                    interpolated_step = interpolated_step[0] + slope * (current_time - floor_tstep * dt)
                                    
                                extra_data[layer_name][sim_datatype] = np.array(interpolated_step)
                            
                            else:
<<<<<<< HEAD
                                sim_data[layer_name][sim_datatype] = u_read("{}-{}.h5".format(pathname, sim_datatype), 
                                                                            t0=show_index, t1=end_index, l=s[0], r=s[1]+1, 
                                                                            single_tstep=False, need_extra_node=s[2], 
                                                                            force_1D=False) 
=======
                                try:
                                    sim_data[layer_name][sim_datatype] = u_read("{}-{}.h5".format(pathname, sim_datatype), 
                                                                                t0=show_index, t1=end_index, l=s[0], r=s[1]+1, 
                                                                                single_tstep=False, need_extra_node=s[2], 
                                                                                force_1D=False) 
                                except OSError:
                                    continue
>>>>>>> 7ecb047c
                                
                                if c == 0:
                                    extra_data[layer_name][sim_datatype] = u_read("{}-{}.h5".format(pathname, sim_datatype), 
                                                                                  t0=show_index, t1=end_index, single_tstep=False, force_1D=False)
            
                    data = self.module.prep_dataset(datatype, sim_data, 
                                                      active_datagroup.datasets[tag].params_dict, 
                                                      active_datagroup.datasets[tag].flags,
                                                      True, s[0], s[1], s[2], extra_data)
                    
                    if c == 0: I_data = new_integrate(data, s[3], s[4], dx, total_length, s[2])
                    else: I_data += new_integrate(data, s[3], s[4], dx, total_length, s[2])
                            
                if self.PL_mode == "Current time step":
                    # Don't forget to change out of TEDs units, or the x axis won't match the parameters the user typed in
                    grid_xaxis = float(active_datagroup.datasets[tag].params_dict[where_layer][self.xaxis_param]
                                       * self.module.layers[where_layer].convert_out[self.xaxis_param])
                    xaxis_label = self.xaxis_param + " [WIP]"

                elif self.PL_mode == "All time steps":
                    grid_xaxis = np.linspace(0, total_time, n + 1)
                    xaxis_label = "Time [ns]"

                ext_tag = data_filename + "__" + str(l_bound) + "_to_" + str(u_bound)
                self.integration_plots[ip_ID].datagroup.add(Integrated_Data_Set(I_data, grid_xaxis, total_time, dt,
                                                                                active_datagroup.datasets[tag].params_dict, 
                                                                                active_datagroup.datasets[tag].flags,
                                                                                active_datagroup.datasets[tag].type, 
                                                                                ext_tag))
            
                if self.PL_mode == "All time steps":
                    try:
                        td[ext_tag] = self.module.get_timeseries(pathname, active_datagroup.datasets[tag].type, I_data, total_time, dt,
                                                                 active_datagroup.datasets[tag].params_dict, active_datagroup.datasets[tag].flags)
                    except Exception:
                        print("Error: failed to calculate time series")
                        td[ext_tag] = None
                        
                    if td[ext_tag] is not None:
                        td_gridt[ext_tag] = np.linspace(0, total_time, n + 1)
                        
                counter += 1
                print("Integration: {} of {} complete".format(counter, active_datagroup.size() * len(self.integration_bounds)))

        subplot = self.integration_plots[ip_ID].plot_obj
        datagroup = self.integration_plots[ip_ID].datagroup
        subplot.cla()
        
        self.integration_plots[ip_ID].xaxis_type = 'linear'

        self.integration_plots[ip_ID].yaxis_type = autoscale(min_val=datagroup.get_minval(), 
                                                             max_val=datagroup.get_maxval())
        #self.integration_plots[ip_ID].ylim = max * 1e-12, max * 10
        where_layer = self.module.find_layer(datagroup.type)
        
        subplot.set_yscale(self.integration_plots[ip_ID].yaxis_type)
        #subplot.set_ylim(self.integration_plots[ip_ID].ylim)
        subplot.set_xlabel(xaxis_label)
        subplot.set_ylabel(datagroup.type +  " " + self.module.layers[where_layer].outputs[datagroup.type].integrated_units)
        subplot.set_title("Integrated {}".format(datagroup.type))

        
        for key in datagroup.datasets:
            if self.PL_mode == "Current time step":
                f = subplot.scatter
            elif self.PL_mode == "All time steps":
                f = subplot.plot
            f(datagroup.datasets[key].grid_x, 
                datagroup.datasets[key].data * 
                self.module.layers[where_layer].convert_out[datagroup.type] *
                self.module.layers[where_layer].iconvert_out[datagroup.type], 
                label=datagroup.datasets[key].tag(for_matplotlib=True))

            
        self.integration_plots[ip_ID].xlim = subplot.get_xlim()
        self.integration_plots[ip_ID].ylim = subplot.get_ylim()
                
        subplot.legend().set_draggable(True)

        self.integration_fig.tight_layout()
        self.integration_fig.canvas.draw()
        
        self.write(self.analysis_status, "Integration complete")

        if self.PL_mode == "All time steps" and len(td_gridt):
            
            num_td_per_curve = len(td[next(iter(td))])
            for i in range(num_td_per_curve):
                try:
                    self.do_timeseries_popup(i, td_gridt, td)
                except Exception:
                    continue
        return

    ## Initial Condition Managers

    def reset_IC(self, force=False):
        """ On IC tab:
            For each selected layer with a set spacegrid 
            (i.e. has values that need resetting):
            # 1. Remove all param_rules from the listbox
            # 2. Remove all param_rules stored in Module
            # 3. Remove all values stored in Module
            # + any cool visual effects
        """

        self.do_resetIC_popup()
        self.root.wait_window(self.resetIC_popup)

        if (not self.resetIC_selected_layers):
            print("No layers selected :(")
            return

        for layer_name in self.resetIC_selected_layers:
            layer = self.module.layers[layer_name]
            if layer.spacegrid_is_set:
                self.current_layer_selection.set(layer_name)
                self.change_layer()
                for param in layer.params:
                    # Step 1 and 2
                    self.paramtoolkit_currentparam = param
                
                    # These two lines changes the text displayed in the param_rule 
                    # display box's menu and is for cosmetic purposes only
                    self.update_paramrule_listbox(param)
                    self.paramtoolkit_viewer_selection.set(param)
                    
                    self.deleteall_paramrule()
                    
                    # Step 3
                    layer.params[param].value = 0
                   
                if self.using_LGC[layer_name]:
                    self.using_LGC[layer_name] = False
                    self.LGC_values[layer_name] = {}
                    self.LGC_options[layer_name] = {}
            
                self.set_thickness_and_dx_entryboxes(state='unlock')
                layer.total_length = None
                layer.dx = None
                layer.grid_x_edges = []
                layer.grid_x_nodes = []
                layer.spacegrid_is_set = False


        self.update_IC_plot(plot_ID="clearall")                             
        self.update_system_summary()                    
        self.write(self.ICtab_status, "Selected layers cleared")
        return

	## This is a patch of a consistency issue involving initial conditions - 
    ## we require different variables of a single initial condition
	## to fit to the same spatial mesh, which can get messed up if the 
    ## user changes the mesh while editing initial conditions.

    # First, implement a way to temporarily remove the user's ability 
    # to change variables associated with the spatial mesh
    def set_thickness_and_dx_entryboxes(self, state):
        """ Toggle ability to change spatial mesh while parameters are stored. """
        if state =='lock':
            self.thickness_entry.configure(state='disabled')
            self.dx_entry.configure(state='disabled')

        elif state =='unlock':
            self.thickness_entry.configure(state='normal')
            self.dx_entry.configure(state='normal')

        return

    
    def set_init_x(self):
        """Generate and lock in new spatial mesh. 
           A new mesh can only be generated when the previous mesh 
           is discarded using reset_IC().
        """
        current_layer = self.module.layers[self.current_layer_name]
        if current_layer.spacegrid_is_set:
            return

        thickness = float(self.thickness_entry.get())
        dx = float(self.dx_entry.get())

        assert (thickness > 0 and dx > 0), "Error: invalid thickness or dx"

        assert dx <= thickness / 2, "Error: space step size too large"

        # Upper limit on number of space steps
        assert (int(0.5 + thickness / dx) <= 1e6), "Error: too many space steps"

        if dx > thickness / 10:
            self.do_confirmation_popup("Warning: a very large space stepsize was entered. "
                                       "Results may be less accurate with large stepsizes. "
                                       "Are you sure you want to continue?")
            self.root.wait_window(self.confirmation_popup)
            if not self.confirmed: 
                return
            
        if abs(thickness / dx - int(thickness / dx)) > 1e-10:
            self.do_confirmation_popup("Warning: the selected thickness cannot be "
                                       "partitioned evenly into the selected stepsize. "
                                       "Integration may lose accuracy as a result. "
                                       "Are you sure you want to continue?")
            self.root.wait_window(self.confirmation_popup)
            if not self.confirmed: 
                return
            
        current_layer.total_length = thickness
        current_layer.dx = dx
        current_layer.grid_x_nodes = np.linspace(dx / 2,thickness - dx / 2, int(0.5 + thickness / dx))
        current_layer.grid_x_edges = np.linspace(0, thickness, int(0.5 + thickness / dx) + 1)
        current_layer.spacegrid_is_set = True
        self.set_thickness_and_dx_entryboxes(state='lock')
        return

    def add_LGC(self):
        """Calculate and store laser generation profile"""
        # Update current working layer
        if not self.LGC_layer.get():
            self.write(self.ICtab_status, "Select a layer to apply this excitation on")
            return
        
        if not self.current_layer_name == self.LGC_layer.get():
            self.current_layer_selection.set(self.LGC_layer.get())
            
            # User shortcut - if no layers' spacegrids set yet, let the first LGC set a spacegrid
            any_layers_set =  any([layer.spacegrid_is_set for name, layer in self.module.layers.items()])
            self.change_layer(clear=any_layers_set, update_LGC_display=False)
        current_layer = self.module.layers[self.current_layer_name]
        
        try:
            self.set_init_x()
            assert current_layer.spacegrid_is_set, "Error: could not set space grid"

        except ValueError:
            self.write(self.ICtab_status, "Error: invalid thickness or space stepsize")
            return
        
        except (AssertionError, Exception) as oops:
            self.write(self.ICtab_status, oops)
            return

        try:
            assert (not (self.LGC_optionboxes["long_expfactor"].get() == "") and self.LGC_optionboxes["power_mode"].get()), "Error: select material param and power generation options "
        except AssertionError as oops:
            self.write(self.ICtab_status, oops)
            return

        # Remove all param_rules for delta_N and delta_P, 
        # as we will be reassigning them shortly.
        self.paramtoolkit_currentparam = "delta_N"
        self.deleteall_paramrule()
        self.paramtoolkit_currentparam = "delta_P"
        self.deleteall_paramrule()

        # Establish constants; calculate alpha
        h = 6.626e-34   # [J*s]
        c = 2.997e8     # [m/s]
        hc_evnm = h * c * 6.241e18 * 1e9    # [J*m] to [eV*nm]
        hc_nm = h * c * 1e9     # [J*m] to [J*nm] 
        
        try:
            if current_layer.params['delta_N'].is_edge and current_layer.params['delta_P'].is_edge:
                grid_x = current_layer.grid_x_edges
            elif not (current_layer.params['delta_N'].is_edge or current_layer.params['delta_P'].is_edge):
                grid_x = current_layer.grid_x_nodes
            else:
                raise ValueError
        except ValueError:
            self.write(self.ICtab_status, "Node mismatch - dN is edge but dP is node or vice versa")
            return

        if (self.LGC_optionboxes["long_expfactor"].get()):
            try: 
                A0 = float(self.A0_entry.get())   # [cm^-1 eV^-1/2] or [cm^-1 eV^-2]
            except Exception:
                self.write(self.ICtab_status, "Error: missing or invalid A0")
                return

            try: 
                Eg = float(self.Eg_entry.get())   # [eV]
            except Exception:
                self.write(self.ICtab_status, "Error: missing or invalid Eg")
                return

            try: 
                wavelength = float(self.pulse_wavelength_entry.get())  # [nm]
                assert wavelength > 0
            except Exception:
                self.write(self.ICtab_status, "Error: missing or invalid pulsed laser wavelength")
                return

            if self.LGC_optionboxes["incidence"].get() == "direct":
                alpha = A0 * (hc_evnm / wavelength - Eg) ** 0.5     # [cm^-1]

            elif self.LGC_optionboxes["incidence"].get() == "indirect":
                alpha = A0 * (hc_evnm / wavelength - Eg) ** 2

            else:
                self.write(self.ICtab_status, "Select \"direct\" or \"indirect\"")
                return

        else:
            try: 
                alpha = float(self.LGC_absorption_cof_entry.get()) # [cm^-1]
                
            except Exception:
                self.write(self.ICtab_status, "Error: missing or invalid α")
                return
            

        alpha_nm = alpha * 1e-7 # [cm^-1] to [nm^-1]

        if (self.LGC_optionboxes["power_mode"].get() == "power-spot"):
            try: 
                power = float(self.power_entry.get()) * 1e-6  # [uJ/s] to [J/s]
                spotsize = float(self.spotsize_entry.get()) * ((1e7) ** 2)     # [cm^2] to [nm^2]
                assert spotsize > 0
            except Exception:
                self.write(self.ICtab_status, "Error: missing power or spot size")
                return

            
            try: 
                wavelength = float(self.pulse_wavelength_entry.get())              # [nm]
                assert wavelength > 0
            except Exception:
                self.write(self.ICtab_status, "Error: missing or invalid pulsed laser wavelength")
                return

            if (self.pulse_freq_entry.get() == "cw" or self.sys_flag_dict["check_do_ss"].value()):
                freq = 1e9 # Convert [J/s] power to [J/ns]
            else:
                try:
                    freq = float(self.pulse_freq_entry.get()) * 1e3    # [kHz] to [1/s]
                    assert freq > 0
                except Exception:
                    self.write(self.ICtab_status, "Error: missing or invalid pulse frequency")
                    return

            # Note: add_LGC() automatically converts into TEDs units. For consistency add_LGC should really deposit values in common units.
            current_layer.params["delta_N"].value = carrier_excitations.pulse_laser_power_spotsize(power, spotsize, 
                                                                                                   freq, wavelength, alpha_nm, 
                                                                                                   grid_x, hc=hc_nm)
        
        elif (self.LGC_optionboxes["power_mode"].get() == "density"):
            try: power_density = float(self.power_density_entry.get()) * 1e-6 * ((1e-7) ** 2)  # [uW / cm^2] to [J/s nm^2]
            except Exception:
                self.write(self.ICtab_status, "Error: missing power density")
                return

            try: 
                wavelength = float(self.pulse_wavelength_entry.get())              # [nm]
                assert wavelength > 0
            except Exception:
                self.write(self.ICtab_status, "Error: missing or invalid pulsed laser wavelength")
                return
            if (self.pulse_freq_entry.get() == "cw" or self.sys_flag_dict["check_do_ss"].value()):
                freq = 1e9 # Convert [J/s] power to [J/ns]
            else:
                try:
                    freq = float(self.pulse_freq_entry.get()) * 1e3    # [kHz] to [1/s]
                    assert freq > 0
                except Exception:
                    self.write(self.ICtab_status, "Error: missing or invalid pulse frequency")
                    return

            current_layer.params["delta_N"].value = carrier_excitations.pulse_laser_powerdensity(power_density, freq, 
                                                                                                 wavelength, alpha_nm, 
                                                                                                 grid_x, hc=hc_nm)
        
        elif (self.LGC_optionboxes["power_mode"].get() == "max-gen"):
            try: max_gen = float(self.max_gen_entry.get()) * ((1e-7) ** 3) # [cm^-3] to [nm^-3]
            except Exception:
                self.write(self.ICtab_status, "Error: missing max gen")
                return

            current_layer.params["delta_N"].value = carrier_excitations.pulse_laser_maxgen(max_gen, alpha_nm, 
                                                                                           grid_x)
        
        elif (self.LGC_optionboxes["power_mode"].get() == "total-gen"):
            try: total_gen = float(self.total_gen_entry.get()) * ((1e-7) ** 3) # [cm^-3] to [nm^-3]
            except Exception:
                self.write(self.ICtab_status, "Error: missing total gen")
                return

            current_layer.params["delta_N"].value = carrier_excitations.pulse_laser_totalgen(total_gen, current_layer.total_length, 
                                                                                             alpha_nm, grid_x)
        
        else:
            self.write(self.ICtab_status, "An unexpected error occurred while calculating the power generation params")
            return
        
        if self.LGC_direction.get() == "reverse":
            current_layer.params["delta_N"].value = current_layer.params["delta_N"].value[::-1]
        
        current_layer.params["delta_N"].value *= current_layer.convert_out["delta_N"]
        ## Assuming that the initial distributions of holes and electrons are identical
        current_layer.params["delta_P"].value = np.array(current_layer.params["delta_N"].value)

        self.update_IC_plot(plot_ID="LGC")
        self.paramtoolkit_currentparam = "delta_N"
        self.update_IC_plot(plot_ID="custom")
        self.paramtoolkit_currentparam = "delta_P"
        self.update_IC_plot(plot_ID="recent")
        self.using_LGC[self.current_layer_name] = True
        
        # If LGC profile successful, record all parameters used to generate
        self.LGC_options[self.current_layer_name] = {LGC_option: self.LGC_optionboxes[LGC_option].get() \
                                                     for LGC_option in self.LGC_optionboxes}
        self.LGC_values[self.current_layer_name] = {}
        
        if (self.LGC_options[self.current_layer_name]["long_expfactor"]):
            self.LGC_values[self.current_layer_name]["A0"] = A0
            self.LGC_values[self.current_layer_name]["Eg"] = Eg
            self.LGC_values[self.current_layer_name]["Pulse_Wavelength"] = wavelength
        else:
            self.LGC_values[self.current_layer_name]["LGC_absorption_cof"] = alpha
            
        if (self.LGC_options[self.current_layer_name]["power_mode"] == "power-spot"):
            self.LGC_values[self.current_layer_name]["Power"] = power * 1e6
            self.LGC_values[self.current_layer_name]["Spotsize"] = spotsize * (1e-7) ** 2
            self.LGC_values[self.current_layer_name]["Pulse_Wavelength"] = wavelength
            if (self.pulse_freq_entry.get() == "cw" or self.sys_flag_dict["check_do_ss"].value()):
                pass
            else:
                self.LGC_values[self.current_layer_name]["Pulse_Freq"] = freq * 1e-3
                    
        elif (self.LGC_options[self.current_layer_name]["power_mode"] == "density"):
            self.LGC_values[self.current_layer_name]["Power_Density"] = power_density * 1e6 * ((1e7) ** 2)
            self.LGC_values[self.current_layer_name]["Pulse_Wavelength"] = wavelength

            if (self.pulse_freq_entry.get() == "cw" or self.sys_flag_dict["check_do_ss"].value()):
                pass
            else:
                self.LGC_values[self.current_layer_name]["Pulse_Freq"] = freq * 1e-3
                
        elif (self.LGC_options[self.current_layer_name]["power_mode"] == "max-gen"):
            self.LGC_values[self.current_layer_name]["Max_Gen"] = max_gen * ((1e7) ** 3)

        elif (self.LGC_options[self.current_layer_name]["power_mode"] == "total-gen"):
            self.LGC_values[self.current_layer_name]["Total_Gen"] = total_gen * ((1e7) ** 3)
        
        return

    ## Special functions for Parameter Toolkit:
    def add_paramrule(self):
        """ Add a new parameter rule to the selected parameter. """
        current_layer = self.module.layers[self.current_layer_name]
        try:
            self.set_init_x()
            assert current_layer.spacegrid_is_set, "Error: could not set space grid"

        except ValueError:
            self.write(self.ICtab_status, "Error: invalid thickness or space stepsize")
            return

        except (AssertionError, Exception) as oops:
            self.write(self.ICtab_status, oops)
            return

        try:
            new_param_name = self.init_var_selection.get()
            if "[" in new_param_name: 
                new_param_name = new_param_name[:new_param_name.find("[")]

            assert (float(self.paramrule_lbound_entry.get()) >= 0),  "Error: left bound coordinate too low"
            
            if (self.init_shape_selection.get() == "POINT"):
                assert (float(self.paramrule_lbound_entry.get()) <= current_layer.total_length), "Error: right bound coordinate too large"
                
                new_param_rule = Param_Rule(new_param_name, "POINT", 
                                            float(self.paramrule_lbound_entry.get()), 
                                            -1, 
                                            float(self.paramrule_lvalue_entry.get()), 
                                            -1)

            elif (self.init_shape_selection.get() == "FILL"):
                assert (float(self.paramrule_rbound_entry.get()) <= current_layer.total_length), "Error: right bound coordinate too large"
                assert (float(self.paramrule_lbound_entry.get()) < float(self.paramrule_rbound_entry.get())), "Error: Left bound coordinate is larger than right bound coordinate"

                new_param_rule = Param_Rule(new_param_name, "FILL", 
                                            float(self.paramrule_lbound_entry.get()), 
                                            float(self.paramrule_rbound_entry.get()), 
                                            float(self.paramrule_lvalue_entry.get()), 
                                            -1)

            elif (self.init_shape_selection.get() == "LINE"):
                assert (float(self.paramrule_rbound_entry.get()) <= current_layer.total_length), "Error: right bound coordinate too large"
                assert (float(self.paramrule_lbound_entry.get()) < float(self.paramrule_rbound_entry.get())), "Error: Left bound coordinate is larger than right bound coordinate"

                new_param_rule = Param_Rule(new_param_name, "LINE", 
                                            float(self.paramrule_lbound_entry.get()), 
                                            float(self.paramrule_rbound_entry.get()), 
                                            float(self.paramrule_lvalue_entry.get()), 
                                            float(self.paramrule_rvalue_entry.get()))

            elif (self.init_shape_selection.get() == "EXP"):
                assert (float(self.paramrule_rbound_entry.get()) <= current_layer.total_length), "Error: right bound coordinate too large"
                assert (float(self.paramrule_lbound_entry.get()) < float(self.paramrule_rbound_entry.get())), "Error: Left bound coordinate is larger than right bound coordinate"
                assert (float(self.paramrule_lvalue_entry.get()) != 0), "Error: left value cannot be 0"
                assert (float(self.paramrule_rvalue_entry.get()) != 0), "Error: right value cannot be 0"
                assert (float(self.paramrule_lvalue_entry.get()) * float(self.paramrule_rvalue_entry.get()) > 0), "Error: values must have same sign"
                new_param_rule = Param_Rule(new_param_name, "EXP", 
                                            float(self.paramrule_lbound_entry.get()), 
                                            float(self.paramrule_rbound_entry.get()), 
                                            float(self.paramrule_lvalue_entry.get()), 
                                            float(self.paramrule_rvalue_entry.get()))

            else:
                raise ValueError

        except ValueError:
            self.write(self.ICtab_status, "Error: Missing Parameters")
            return

        except AssertionError as oops:
            self.write(self.ICtab_status, str(oops))
            return

        self.module.add_param_rule(self.current_layer_name, new_param_name, new_param_rule)

        self.paramtoolkit_viewer_selection.set(new_param_name)
        self.update_paramrule_listbox(new_param_name)

        if self.module.system_ID in self.LGC_eligible_modules:
            if new_param_name == "delta_N" or new_param_name == "delta_P": 
                self.using_LGC[self.current_layer_name] = False
        self.update_IC_plot(plot_ID="recent")
        return

    def refresh_paramrule_listbox(self):
        """ Update the listbox to show rules for the selected param and display a snapshot of it"""
        if self.module.layers[self.current_layer_name].spacegrid_is_set:
            self.update_paramrule_listbox(self.paramtoolkit_viewer_selection.get())
            self.update_IC_plot(plot_ID="custom")
        return
    
    def update_paramrule_listbox(self, param_name):
        """ Grab current param's rules from module and show them in the param_rule listbox"""
        if not param_name:
            self.write(self.ICtab_status, "Select a parameter")
            return

        # 1. Clear the viewer
        self.hideall_paramrules()

        # 2. Write in the new rules
        current_param_rules = self.module.layers[self.current_layer_name].params[param_name].param_rules
        self.paramtoolkit_currentparam = param_name

        for param_rule in current_param_rules:
            self.active_paramrule_list.append(param_rule)
            self.active_paramrule_listbox.insert(len(self.active_paramrule_list) - 1,
                                                 param_rule.get())

        
        self.write(self.ICtab_status, "")

        return

    # These two reposition the order of param_rules
    def moveup_paramrule(self):
        """ Shift selected param rule upward. This changes order in which rules are used to generate a distribution. """
        try:
            currentSelectionIndex = self.active_paramrule_listbox.curselection()[0]
        except IndexError:
            return
        
        if (currentSelectionIndex > 0):
            # Two things must be done here for a complete swap:
            # 1. Change the order param rules appear in the box
            self.active_paramrule_list[currentSelectionIndex], self.active_paramrule_list[currentSelectionIndex - 1] = self.active_paramrule_list[currentSelectionIndex - 1], self.active_paramrule_list[currentSelectionIndex]
            self.active_paramrule_listbox.delete(currentSelectionIndex)
            self.active_paramrule_listbox.insert(currentSelectionIndex - 1, 
                                                 self.active_paramrule_list[currentSelectionIndex - 1].get())
            self.active_paramrule_listbox.selection_set(currentSelectionIndex - 1)

            # 2. Change the order param rules are applied when calculating Parameter's values
            self.module.swap_param_rules(self.current_layer_name, self.paramtoolkit_currentparam, 
                                           currentSelectionIndex)
            self.update_IC_plot(plot_ID="recent")
        return

    def movedown_paramrule(self):
        """ Shift selected param rule downward. This changes order in which rules are used to generate a distribution. """
        try:
            currentSelectionIndex = self.active_paramrule_listbox.curselection()[0] + 1
        except IndexError:
            return
        
        if (currentSelectionIndex < len(self.active_paramrule_list)):
            self.active_paramrule_list[currentSelectionIndex], self.active_paramrule_list[currentSelectionIndex - 1] = self.active_paramrule_list[currentSelectionIndex - 1], self.active_paramrule_list[currentSelectionIndex]
            self.active_paramrule_listbox.delete(currentSelectionIndex)
            self.active_paramrule_listbox.insert(currentSelectionIndex - 1, 
                                                 self.active_paramrule_list[currentSelectionIndex - 1].get())
            self.active_paramrule_listbox.selection_set(currentSelectionIndex)
            
            self.module.swap_param_rules(self.current_layer_name, self.paramtoolkit_currentparam, 
                                           currentSelectionIndex)
            self.update_IC_plot(plot_ID="recent")
        return

    def hideall_paramrules(self, doPlotUpdate=True):
        """ Wrapper - Call hide_paramrule() until listbox is empty"""
        while (self.active_paramrule_list):
            # These first two lines mimic user repeatedly selecting topmost paramrule in listbox
            self.active_paramrule_listbox.select_set(0)
            self.active_paramrule_listbox.event_generate("<<ListboxSelect>>")

            self.hide_paramrule()
        return

    def hide_paramrule(self):
        """Remove user-selected param rule from box (but don't touch Module's saved info)"""
        self.active_paramrule_list.pop(self.active_paramrule_listbox.curselection()[0])
        self.active_paramrule_listbox.delete(self.active_paramrule_listbox.curselection()[0])
        return
    
    def deleteall_paramrule(self, doPlotUpdate=True):
        """ Deletes all rules for current param. 
            Use reset_IC instead to delete all rules for every param
        """
        try:
            if (self.module.layers[self.current_layer_name].params[self.paramtoolkit_currentparam].param_rules):
                self.module.removeall_param_rules(self.current_layer_name, self.paramtoolkit_currentparam)
                self.hideall_paramrules()
                self.update_IC_plot(plot_ID="recent")
            
        except KeyError:
            return
        return

    def delete_paramrule(self):
        """ Deletes selected rule for current param. """
        try:
            if (self.module.layers[self.current_layer_name].params[self.paramtoolkit_currentparam].param_rules):
                try:
                    self.module.remove_param_rule(self.current_layer_name, self.paramtoolkit_currentparam, 
                                                    self.active_paramrule_listbox.curselection()[0])
                    self.hide_paramrule()
                    self.update_IC_plot(plot_ID="recent")
                except IndexError:
                    self.write(self.ICtab_status, "No rule selected")
                    return
        except KeyError:
            return
        return

    
    def add_listupload(self):
        """ Generate a parameter distribution using list from .txt file"""
        current_layer = self.module.layers[self.current_layer_name]
        msg = ["The following occured while importing the list:"]
        try:
            self.set_init_x()
            assert current_layer.spacegrid_is_set, "Error: could not set space grid"
        except ValueError:
            self.write(self.ICtab_status, "Error: invalid thickness or space stepsize")
            return

        except (AssertionError, Exception) as oops:
            self.write(self.ICtab_status, oops)
            return
        
        var = self.listupload_var_selection.get()
        is_edge = current_layer.params[var].is_edge
        
        valuelist_filename = tk.filedialog.askopenfilename(initialdir="", 
                                                           title="Select Values from text file", 
                                                           filetypes=[("Text files","*.txt")])
        if not valuelist_filename:
            return

        IC_values_list = []
        with open(valuelist_filename, 'r') as ifstream:
            for line in ifstream:
                if (not line.strip('\n') or "#" in line): 
                    continue

                else: IC_values_list.append(line.strip('\n'))

           
        temp_IC_values = np.zeros_like(current_layer.grid_x_nodes) if not is_edge else np.zeros_like(current_layer.grid_x_edges)

        try:
            IC_values_list.sort(key = lambda x:float(x[0:x.find('\t')]))
            
            if len(IC_values_list) < 2:
                raise ValueError("Not enough points in list")
        except Exception as e:
            msg.append("Error: Unable to read point list")
            msg.append(str(e))
            self.do_confirmation_popup("\n".join(msg), hide_cancel=True)
            self.root.wait_window(self.confirmation_popup)
            return
        
    
        for i in range(len(IC_values_list) - 1):
            try:
                first_valueset = extract_values(IC_values_list[i], '\t') #[x1, y(x1)]
                second_valueset = extract_values(IC_values_list[i+1], '\t') #[x2, y(x2)]
                
            except ValueError:
                msg.append("Warning: Unusual point list content")

            # Linear interpolate from provided param list to specified grid points
            lindex = to_index(first_valueset[0], current_layer.dx, 
                              current_layer.total_length, is_edge)
            rindex = to_index(second_valueset[0], current_layer.dx, 
                              current_layer.total_length, is_edge)
            
            if (first_valueset[0] - to_pos(lindex, current_layer.dx, is_edge) >= current_layer.dx / 2): 
                lindex += 1

            intermediate_x_indices = np.arange(lindex, rindex + 1, 1)

            for j in intermediate_x_indices: # y-y0 = (y1-y0)/(x1-x0) * (x-x0)
                try:
                    if (second_valueset[0] > current_layer.total_length): 
                        raise IndexError
                    temp_IC_values[j] = first_valueset[1] + (to_pos(j, current_layer.dx) - first_valueset[0]) * (second_valueset[1] - first_valueset[1]) / (second_valueset[0] - first_valueset[0])
                except IndexError:
                    msg.append("Warning: point {} out of bounds".format(second_valueset))
                    break
                except Exception as e:
                    msg.append("Warning: unable to assign value for position {}".format(j))
                    msg.append(str(e))
                    temp_IC_values[j] = 0
                
        if self.module.system_ID in self.LGC_eligible_modules:
            if var == "delta_N" or var == "delta_P": 
                self.using_LGC[self.current_layer_name] = False
        
        self.paramtoolkit_currentparam = var
        self.deleteall_paramrule()
        current_layer.params[var].value = temp_IC_values
        self.update_IC_plot(plot_ID="listupload")
        self.update_IC_plot(plot_ID="recent")
        
        if len(msg) > 1:
            self.do_confirmation_popup("\n".join(msg), hide_cancel=True)
            self.root.wait_window(self.confirmation_popup)
        return

    def update_IC_plot(self, plot_ID):
        """ Plot selected parameter distribution on Initial Condition tab."""
        if plot_ID=="recent": 
            plot = self.recent_param_subplot
        elif plot_ID=="custom": 
            plot = self.custom_param_subplot
        elif plot_ID=="LGC": 
            plot = self.LGC_subplot
        elif plot_ID=="listupload": 
            plot = self.listupload_subplot
        elif plot_ID=="clearall":
            self.recent_param_subplot.cla()
            self.recent_param_fig.canvas.draw()
            self.custom_param_subplot.cla()
            self.custom_param_fig.canvas.draw()
            self.LGC_subplot.cla()
            self.LGC_fig.canvas.draw()
            self.listupload_subplot.cla()
            self.listupload_fig.canvas.draw()
            return
            
        plot.cla()

        if plot_ID=="LGC":
            param_name="delta_N"
        else: 
            param_name = self.paramtoolkit_currentparam
        param_obj = self.module.layers[self.current_layer_name].params[param_name]
        grid_x = (self.module.layers[self.current_layer_name].grid_x_edges 
                  if param_obj.is_edge else self.module.layers[self.current_layer_name].grid_x_nodes)
        # Support for constant value shortcut: temporarily create distribution
        # simulating filling across module with that value
        val_array = to_array(param_obj.value, len(self.module.layers[self.current_layer_name].grid_x_nodes), 
                             param_obj.is_edge)

        plot.set_yscale(autoscale(val_array=val_array))

        if self.sys_flag_dict['symmetric_system'].value():
            plot.plot(np.concatenate((-np.flip(grid_x), grid_x), axis=0), 
                      np.concatenate((np.flip(val_array), val_array), axis=0), 
                      label=param_name)

            ymin, ymax = plot.get_ylim()
            plot.fill([-grid_x[-1], 0, 0, -grid_x[-1]], [ymin, ymin, ymax, ymax], 
                      'b', alpha=0.1, edgecolor='r')
        else:
            plot.plot(grid_x, val_array, label=param_name)

        plot.set_xlabel("x {}".format(self.module.layers[self.current_layer_name].length_unit))
        plot.set_ylabel("{} {}".format(param_name, param_obj.units))
        
        if plot_ID=="recent": 
            self.update_system_summary()
            
            plot.set_title("Recently Changed: {}".format(param_name))
            self.recent_param_fig.tight_layout()
            self.recent_param_fig.canvas.draw()
        elif plot_ID=="custom": 
            plot.set_title("Snapshot: {}".format(param_name))
            self.custom_param_fig.tight_layout()
            self.custom_param_fig.canvas.draw()
        elif plot_ID=="LGC": 
            if self.sys_flag_dict['check_do_ss'].value():
                plot.set_title("Carriers added per ns.")
            else:
                plot.set_title("Initial carrier profile")
            self.LGC_fig.tight_layout()
            self.LGC_fig.canvas.draw()
        elif plot_ID=="listupload": 
            plot.set_title("Recent list upload")
            self.listupload_fig.tight_layout()
            self.listupload_fig.canvas.draw()

        self.write(self.ICtab_status, "Initial Condition Updated")
        return

    ## Initial Condition I/O

    def create_batch_init(self):
        """ Workhorse of batch init tool. Creates a batch of similar IC files based on the inputted parameter grid."""
        warning_mssg = ["The following occured while creating the batch:"]
        try:
            batch_values = {}

            for batchable in self.batchables_array:
                if batchable.param_name.get():
                    batch_values[batchable.param_name.get()] = extract_values(batchable.tk_entrybox.get(), ' ')
            
            if not batch_values: # If no batch params were selected
                raise ValueError
        except ValueError:
            self.write(self.batch_status, "Error: Invalid batch values")
            return

        print(batch_values)

        try:
            batch_dir_name = self.batch_name_entry.get()
            assert batch_dir_name, "Error: Batch folder must have a name"
            assert check_valid_filename(batch_dir_name), "File names may not contain certain symbols such as ., <, >, /, \\, *, ?, :, \", |"
        except (AssertionError, Exception) as e:
            self.write(self.batch_status, e)
            return

        try:
            os.mkdir(os.path.join(self.default_dirs["Initial"], batch_dir_name))
        except FileExistsError:
            self.write(self.batch_status, 
                       "Error: {} folder already exists".format(batch_dir_name))
            return
        
        # Record the original values of the module, so we can restore them after the batch algo finishes
        original_param_values = {}
        for layer in self.module.layers:
            original_param_values[layer] = {}
            for param_name, param in self.module.layers[layer].params.items():
                original_param_values[layer][param_name] = param.value
                
        # This algorithm was shamelessly stolen from our bay.py script...                
        batch_combinations = get_all_combinations(batch_values)        
                
        # Apply each combination to module, going through LGC if necessary
        for batch_set in batch_combinations:
            filename = ""
            for b in batch_set:
                layer, param = b.split('-')
                filename += str("__{}_{:.4e}".format(b, batch_set[b]))
                
                if (self.module.system_ID in self.LGC_eligible_modules 
                    and layer in self.LGC_values
                    and param in self.LGC_values[layer]):
                    self.enter(self.LGC_entryboxes_dict[param], str(batch_set[b]))
                    
                else:
                    self.module.layers[layer].params[param].value = batch_set[b]

                
            if (self.module.system_ID in self.LGC_eligible_modules
                and any(self.using_LGC.values())): 
                self.add_LGC()
                
            try:
                self.write_init_file(os.path.join(self.default_dirs["Initial"], 
                                                    batch_dir_name,
                                                    "{}.txt".format(filename)))
            except Exception as e:
                warning_mssg.append("Error: failed to create batch file {}".format(filename))
                warning_mssg.append(str(e))
                
        # Restore the original values of module
        for layer in self.module.layers:
            for param_name, param in self.module.layers[layer].params.items():
                param.value = original_param_values[layer][param_name]
        
        
        if len(warning_mssg) > 1:
            self.do_confirmation_popup("\n".join(warning_mssg), hide_cancel=True)
        else:
            self.do_confirmation_popup("Batch {} created successfully".format(batch_dir_name), hide_cancel=True)
            
        self.root.wait_window(self.confirmation_popup)
        return
    

    def save_ICfile(self):
        """Wrapper for write_init_file() - this one is for IC files user saves from the Initial tab and is called when the Save button is clicked"""
    
        try:
            assert all([layer.spacegrid_is_set for name, layer in self.module.layers.items()]), "Error: set all space grids first"
            new_filename = tk.filedialog.asksaveasfilename(initialdir=self.default_dirs["Initial"], 
                                                           title="Save IC text file", 
                                                           filetypes=[("Text files","*.txt")])
            
            if not new_filename: 
                return

            if new_filename.endswith(".txt"): 
                new_filename = new_filename[:-4]
            self.write_init_file(new_filename + ".txt")

        except AssertionError as oops:
            self.write(self.ICtab_status, str(oops))
            
        except ValueError as uh_Oh:
            print(uh_Oh)
            
        return

    def write_init_file(self, newFileName, dir_name=""):
        """ Write current state of module into an initial condition (IC) file."""
        try:
            with open(newFileName, "w+") as ofstream:
                print(dir_name + newFileName + " opened successfully")

                # We don't really need to note down the time of creation, but it could be useful for interaction with other programs.
                ofstream.write("$$ INITIAL CONDITION FILE CREATED ON " + str(datetime.datetime.now().date()) + " AT " + str(datetime.datetime.now().time()) + "\n")
                ofstream.write("System_class: {}\n".format(self.module.system_ID))
                ofstream.write("f$ System Flags:\n")
                
                for flag in self.module.flags_dict:
                    ofstream.write("{}: {}\n".format(flag, self.sys_flag_dict[flag].value()))
                      
                for layer_name, layer in self.module.layers.items():
                    ofstream.write("L$: {}\n".format(layer_name))
                    ofstream.write("p$ Space Grid:\n")
                    ofstream.write("Total_length: {}\n".format(layer.total_length))
                    ofstream.write("Node_width: {}\n".format(layer.dx))
                
                    ofstream.write("p$ System Parameters:\n")
                
                    # Saves occur as-is: any missing parameters are saved with whatever default value module gives them
                    for param in layer.params:
                        param_values = layer.params[param].value
                        if isinstance(param_values, np.ndarray):
                            # Write the array in a more convenient format
                            ofstream.write("{}: {:.8e}".format(param, param_values[0]))
                            for value in param_values[1:]:
                                ofstream.write("\t{:.8e}".format(value))
                                
                            ofstream.write('\n')
                        else:
                            # The param value is just a single constant
                            ofstream.write("{}: {}\n".format(param, param_values))
                      
                    if self.module.system_ID in self.LGC_eligible_modules and self.using_LGC[layer_name]:
                        ofstream.write("p$ Laser Parameters\n")
                        for laser_param in self.LGC_values[layer_name]:
                            ofstream.write("{}: {}\n".format(laser_param,
                                                             self.LGC_values[layer_name][laser_param]))
    
                        ofstream.write("p$ Laser Options\n")
                        for laser_option in self.LGC_options[layer_name]:
                            ofstream.write("{}: {}\n".format(laser_option, 
                                                             self.LGC_options[layer_name][laser_option]))
                
        except OSError:
            self.write(self.ICtab_status, "Error: failed to create IC file")
            return

        self.write(self.ICtab_status, "IC file generated")
        return

    
    def select_init_file(self):
        """Wrapper for load_ICfile with user selection from IC tab"""
        self.IC_file_name = tk.filedialog.askopenfilename(initialdir=self.default_dirs["Initial"], 
                                                          title="Select IC text files", 
                                                          filetypes=[("Text files","*.txt")])
        if not self.IC_file_name: 
            return

        self.load_ICfile()
        return

    def load_ICfile(self, cycle_through_IC_plots=True):
        """Read parameters from IC file and store into module."""

        warning_flag = False
        warning_mssg = ""

        try:
            print("Poked file: {}".format(self.IC_file_name))
            with open(self.IC_file_name, 'r') as ifstream:
                init_param_values_dict = {}

                flag_values_dict = {}
                LGC_values = {}
                LGC_options = {}
                total_length = {}
                dx = {}

                initFlag = 0
                
                if not ("$$ INITIAL CONDITION FILE CREATED ON") in next(ifstream):
                    raise OSError("Error: this file is not a valid TEDs file")
                
                system_class = next(ifstream).strip('\n')
                system_class = system_class[system_class.find(' ') + 1:]
                if not system_class == self.module.system_ID:
                    raise ValueError("Error: selected file is not a {}".format(self.module.system_ID))
                                
                # Extract parameters, ICs
                for line in ifstream:
                    line = line.strip('\n')
                    line_split = get_split_and_clean_line(line)

                    if ("#" in line) or not line:
                        continue

                    # There are three "$" markers in an IC file: "Space Grid", "System Parameters" and "System Flags"
                    # each corresponding to a different section of the file

                    if "p$ Space Grid" in line:
                        print("Now searching for space grid: length and dx")
                        initFlag = 'g'
                        continue
                        
                    elif "p$ System Parameters" in line:
                        print("Now searching for system parameters...")
                        initFlag = 'p'
                        continue
                        
                    elif "f$" in line:
                        print("Now searching for flag values...")
                        initFlag = 'f'
                        continue
                        
                    elif "$ Laser Parameters" in line:
                        print("Now searching for laser parameters...")
                        if self.module.system_ID not in self.LGC_eligible_modules:
                            print("Warning: laser params found for unsupported module (these will be ignored)")
                        initFlag = 'l'
                        continue
                        
                    elif "$ Laser Options" in line:
                        print("Now searching for laser options...")
                        if self.module.system_ID not in self.LGC_eligible_modules:
                            print("Warning: laser options found for unsupported module (these will be ignored)")
                        initFlag = 'o'
                        continue

                    if len(line_split) > 1:
                    
                        if "L$" in line:
                            layer_name = line_split[1]
                            init_param_values_dict[layer_name] = {}
                            LGC_values[layer_name] = {}
                            LGC_options[layer_name] = {}
                            print("Found layer {}".format(layer_name))
                            continue
                        
                        if (initFlag == 'g'):
                            if line.startswith("Total_length"):
                                total_length[layer_name] = (line_split[1])
                                
                            elif line.startswith("Node_width"):
                                dx[layer_name] = (line_split[1])
                            
                        elif (initFlag == 'p'):
                            init_param_values_dict[layer_name][line_split[0]] = (line_split[1])

                        elif (initFlag == 'f'):
                            flag_values_dict[line_split[0]] = (line_split[1])
                            
                        elif (initFlag == 'l'):
                            LGC_values[layer_name][line_split[0]] = (line_split[1])
                            
                        elif (initFlag == 'o'):
                            LGC_options[layer_name][line_split[0]] = (line_split[1])


        except Exception as oops:
            self.write(self.ICtab_status, oops)
            return

        ## At this point everything from the file has been read. 
        # Whether those values are valid is another story, but having a valid space grid is essential.
        
        try:
            for layer_name in self.module.layers:
                total_length[layer_name] = float(total_length[layer_name])
                dx[layer_name] = float(dx[layer_name])
                if ((total_length[layer_name] <= 0) or (dx[layer_name] <= 0)
                    or (dx[layer_name] > total_length[layer_name] / 2)):
                    raise ValueError
        except Exception:
            self.write(self.ICtab_status, "Error: invalid space grid for layer {}".format(layer_name))
            return
        
        # Clear values in any IC generation areas; this is done to minimize ambiguity between IC's that came from the recently loaded file and any other values that may exist on the GUI
        if self.module.system_ID in self.LGC_eligible_modules:
            for key in self.LGC_entryboxes_dict:
                self.enter(self.LGC_entryboxes_dict[key], "")
            
        for layer_name, layer in self.module.layers.items():
            self.current_layer_name = layer_name
            for param in layer.params:
                self.paramtoolkit_currentparam = param
                
                self.update_paramrule_listbox(param)            
                self.deleteall_paramrule()
                
                layer.params[param].value = 0

            self.set_thickness_and_dx_entryboxes(state='unlock')
            layer.total_length = None
            layer.dx = None
            layer.grid_x_edges = []
            layer.grid_x_nodes = []
            layer.spacegrid_is_set = False


        for layer_name, layer in self.module.layers.items():
            self.current_layer_name = layer_name
            try:
                self.set_thickness_and_dx_entryboxes(state='unlock')
                self.enter(self.thickness_entry, total_length[self.current_layer_name])
                self.enter(self.dx_entry, dx[self.current_layer_name])
                self.set_init_x()
                assert layer.spacegrid_is_set, "Error: could not set space grid"
            except ValueError:
                self.write(self.ICtab_status, "Error: invalid thickness or space stepsize")
                return
    
            except (AssertionError, Exception) as oops:
                self.write(self.ICtab_status, oops)
                return

        for flag in self.module.flags_dict:
            # All we need to do here is mark the appropriate GUI elements as selected
            try:
                self.sys_flag_dict[flag].tk_var.set(flag_values_dict[flag])
            except Exception:
                warning_mssg += "\nWarning: could not apply value for flag: {}".format(flag)
                warning_mssg += "\nFlags must have integer value 1 or 0"
                warning_flag += 1
            
        for layer_name, layer in self.module.layers.items():
            self.current_layer_name = layer_name
            for param_name, param in layer.params.items():
                try:
                    new_value = init_param_values_dict[layer_name][param_name]
                    if '\t' in new_value: # If an array / list of points was stored
                        assert param.is_space_dependent
                        param.value = np.array(extract_values(new_value, '\t'))
                    else: 
                        param.value = float(new_value)
                    
                    self.paramtoolkit_currentparam = param_name
                    if cycle_through_IC_plots: 
                        self.update_IC_plot(plot_ID="recent")
                except Exception:
                    warning_mssg += ("\nWarning: could not apply value for param: {}".format(param_name))
                    warning_flag += 1
                        
            if self.module.system_ID in self.LGC_eligible_modules: 
                self.using_LGC[layer_name] = bool(LGC_values[layer_name])
                if LGC_values[layer_name]:
                    for laser_param in LGC_values[layer_name]:
                        if float(LGC_values[layer_name][laser_param]) > 1e3:
                            self.enter(self.LGC_entryboxes_dict[laser_param], "{:.3e}".format(float(LGC_values[layer_name][laser_param])))
                        else:
                            self.enter(self.LGC_entryboxes_dict[laser_param], LGC_values[layer_name][laser_param])
                
                for laser_option in LGC_options[layer_name]:
                    self.LGC_optionboxes[laser_option].set(LGC_options[layer_name][laser_option])
            
                if self.using_LGC[layer_name]:
                    self.LGC_layer.set(layer_name)
                    self.add_LGC()
            
        # Sync display to latest layer
        self.current_layer_selection.set(self.current_layer_name)
        self.change_layer()
        if not warning_flag: 
            self.write(self.ICtab_status, "IC file loaded successfully")
        else: 
            self.write(self.ICtab_status, "IC file loaded with {} issue(s); see console".format(warning_flag))
            self.do_confirmation_popup(warning_mssg, hide_cancel=True)
            self.root.wait_window(self.confirmation_popup)
        return

    # Data I/O

    def export_plot(self, from_integration):
        """ Write out currently plotted data as .csv file"""
        if from_integration:
            plot_ID = self.active_integrationplot_ID.get()
            datagroup = self.integration_plots[plot_ID].datagroup
            plot_info = self.integration_plots[plot_ID]
            if not datagroup.size(): 
                return
            
            where_layer = self.module.find_layer(datagroup.type)
            if plot_info.mode == "Current time step": 
                paired_data = [[datagroup.datasets[key].grid_x, 
                                datagroup.datasets[key].data * 
                                self.module.layers[where_layer].convert_out[datagroup.type] *
                                self.module.layers[where_layer].iconvert_out[datagroup.type]] 
                               for key in datagroup.datasets]

                header = "{} {}, {}".format(plot_info.x_param, 
                                            self.module.layers[where_layer].params[plot_info.x_param].units, 
                                            datagroup.type)

            else: # if self.I_plot.mode == "All time steps"
                paired_data = datagroup.build(self.module.layers[where_layer].convert_out, self.module.layers[where_layer].iconvert_out)
                paired_data = np.array(list(map(list, itertools.zip_longest(*paired_data, fillvalue=-1))))
                
                header = "".join(["Time [ns]," + 
                                  datagroup.datasets[key].filename + 
                                  "," for key in datagroup.datasets])
                

        else:
            plot_ID = self.active_analysisplot_ID.get()
            if not self.analysis_plots[plot_ID].datagroup.size(): 
                return
            where_layer = self.module.find_layer(self.analysis_plots[plot_ID].datagroup.type)
            paired_data = self.analysis_plots[plot_ID].datagroup.build(self.module.layers[where_layer].convert_out)
            
            # Transpose a list of arrays
            paired_data = np.array(list(map(list, itertools.zip_longest(*paired_data, fillvalue=-1))))
            
            header = "".join(["x {},".format(self.module.layers[where_layer].length_unit) + 
                              self.analysis_plots[plot_ID].datagroup.datasets[key].filename + 
                              "," for key in self.analysis_plots[plot_ID].datagroup.datasets])

        export_filename = tk.filedialog.asksaveasfilename(initialdir=self.default_dirs["PL"], 
                                                          title="Save data", 
                                                          filetypes=[("csv (comma-separated-values)","*.csv")])
        
        # Export to .csv
        if export_filename:
            try:
                if export_filename.endswith(".csv"): 
                    export_filename = export_filename[:-4]
                np.savetxt("{}.csv".format(export_filename), paired_data, 
                           delimiter=',', header=header)
                self.write(self.analysis_status, "Export complete")
            except PermissionError:
                self.write(self.analysis_status, "Error: unable to access PL export destination")
        
        return
    
    def export_timeseries(self, tspopup_ID, tail=False):
        paired_data = list(self.active_timeseries[tspopup_ID])
        
        # paired_data = [(tag, tgrid, values), (...,...,...), ...]
        # Unpack list of array tuples into list of arrays

        header = []
        while isinstance(paired_data[0], tuple):
            header.append("Time [ns]")
            header.append(paired_data[0][0])
            # unpack
            if tail:
                paired_data.append(paired_data[0][1][-10:])
                paired_data.append(paired_data[0][2][-10:])
            else:
                paired_data.append(paired_data[0][1])
                paired_data.append(paired_data[0][2])
            paired_data.pop(0)
            
        paired_data = np.array(list(map(list, itertools.zip_longest(*paired_data, fillvalue=-1))))
        
        
        export_filename = tk.filedialog.asksaveasfilename(initialdir=self.default_dirs["PL"], 
                                                          title="Save data", 
                                                          filetypes=[("csv (comma-separated-values)","*.csv")])
        # Export to .csv
        if export_filename:
            try:
                if export_filename.endswith(".csv"): 
                    export_filename = export_filename[:-4]
                np.savetxt("{}.csv".format(export_filename), paired_data, 
                           delimiter=',', header=",".join(header))
                self.write(self.analysis_status, "Timeseries export complete")
            except PermissionError:
                self.write(self.analysis_status, "Error: unable to access PL export destination")
        
        return
            
    def export_overview(self):
        try:
            # Has an overview been calculated?
            self.overview_values
        except AttributeError:
            return
        
        output_name = self.overview_var_selection.get()
        
        layer_name, output_name = output_name.split(": ")
        paired_data = self.overview_values[layer_name][output_name]

        if not isinstance(paired_data, np.ndarray):
            print("No data found for export")
            return
        
        # Grab x axis from matplotlib by force
        grid_x = self.overview_subplots[layer_name][output_name].lines[0]._xorig
        paired_data = np.vstack((grid_x, paired_data)).T
        
        export_filename = tk.filedialog.asksaveasfilename(initialdir=self.default_dirs["PL"], 
                                                          title="Save data", 
                                                          filetypes=[("csv (comma-separated-values)","*.csv")])
        # Export to .csv
        if export_filename:
            try:
                if export_filename.endswith(".csv"): 
                    export_filename = export_filename[:-4]
                np.savetxt("{}.csv".format(export_filename), paired_data, 
                           delimiter=',')
                print("Export from overview complete")
            except PermissionError:
                print("Error: unable to access export destination")
        
        return
        

if __name__ == "__main__":
    nb = Notebook("ted", get_cli_args())
    nb.run()
<|MERGE_RESOLUTION|>--- conflicted
+++ resolved
@@ -1,4850 +1,4800 @@
-#################################################
-# Transient Electron Dynamics Simulator
-# Model a variety of custom one-dimensional time-variant problems
-# Last modified: Nov 25, 2020
-# Author: Calvin Fai, Charles Hages
-# Contact:
-################################################# 
-
-
-"""
-Usage:
-  ./main [--module=<module>] [--tab=<tab_index>]
-
-Options:
---module:
-    "Standard One-Layer"
-    "Nanowire"
-    "MAPI-Rubrene/DBP"
-
---tab:
-    "0": Inputs
-    "1": Simulate
-    "2": Analyze
-"""
-
-from docopt import docopt
-import numpy as np
-import matplotlib
-starting_backend = matplotlib.get_backend()
-matplotlib.use("TkAgg")
-import matplotlib.backends.backend_tkagg as tkagg
-from matplotlib.figure import Figure
-
-import tkinter.filedialog
-import tkinter.scrolledtext as tkscrolledtext
-import tkinter as tk
-from tkinter import ttk
-import time
-import datetime
-import os
-import tables
-import itertools
-# This lets us pass params to functions called by tkinter buttons
-from functools import partial 
-
-import carrier_excitations
-from GUI_structs import Param_Rule, Flag, Batchable, Raw_Data_Set, \
-                        Integrated_Data_Set, Analysis_Plot_State, \
-                        Integration_Plot_State
-from utils import to_index, to_pos, to_array, get_all_combinations, \
-                  autoscale, new_integrate
-                  
-from io_utils import extract_values, u_read, check_valid_filename, get_split_and_clean_line
-
-## ADD MODULES HERE
-from Modules.Nanowire import Nanowire
-from Modules.HeatPlate import HeatPlate
-from Modules.Std_SingleLayer import Std_SingleLayer
-from Modules.module_MAPI_Rubrene_DBP.central import MAPI_Rubrene
-
-## AND HERE
-# Tells TEDs what modules are available.
-# {"Display name of module": OneD_Model derived module class}.
-MODULE_LIST = {
-    "Standard One-Layer": Std_SingleLayer,
-    "Nanowire": Nanowire,
-    # "Neumann Bound Heatplate":HeatPlate,
-    "MAPI-Rubrene/DBP": MAPI_Rubrene
-}
-
-
-def get_cli_args():
-    """Parses the CLI arguments, verifies their
-    validity in the context and returns a dict"""
-
-
-    raw_args = docopt(__doc__, version='ingest 0.1.0')
-    args = {}
-    print(raw_args)
-    try:
-        module = raw_args.get("--module")
-        if module is not None:
-            module = str(module)
-            assert module in MODULE_LIST.keys()
-            args["module"] = module
-    except AssertionError:
-        print("Invalid module \"{}\"".format(module))
-        
-    try:
-        tab_id = raw_args.get("--tab")
-        if tab_id is not None:
-            tab_id = int(tab_id)
-            assert 0 <= tab_id <= 2
-            args["tab_id"] = tab_id
-    except AssertionError:
-        print("Invalid tab_id \"{}\"".format(tab_id))
-    
-    return args
-
-
-np.seterr(divide='raise', over='warn', under='warn', invalid='raise')
-        
-class Notebook:
-
-    def __init__(self, title, cli_args):
-        """ Create main tkinter object and select module. """
-        self.module = None
-        self.root = tk.Tk()
-        self.root.attributes('-fullscreen', False)
-        self.root.title(title)
-        
-        cli_module = cli_args.get("module")
-        if cli_module is not None:
-            self.module = MODULE_LIST[cli_module]()
-            self.module.verify()
-            self.verified=True
-        else:
-            self.do_module_popup()
-            self.root.wait_window(self.select_module_popup)
-
-        if self.module is None: 
-            return
-        if not self.verified: 
-            return
-        self.prep_notebook()
-        
-        tab_id = cli_args.get("tab_id")
-        if tab_id is not None:
-            self.notebook.select(tab_id)
-        return
-        
-    def prep_notebook(self):
-        """ Attach elements to notebook based on selected module. """
-        
-        self.main_canvas = tk.Canvas(self.root)
-        self.main_canvas.grid(row=0,column=0, sticky='nswe')
-        
-        self.notebook = tk.ttk.Notebook(self.main_canvas)
-        
-        # Allocate room for and add scrollbars to overall notebook
-        self.main_scroll_y = tk.ttk.Scrollbar(self.root, orient="vertical", 
-                                              command=self.main_canvas.yview)
-        self.main_scroll_y.grid(row=0,column=1, sticky='ns')
-        self.main_scroll_x = tk.ttk.Scrollbar(self.root, orient="horizontal", 
-                                              command=self.main_canvas.xview)
-        self.main_scroll_x.grid(row=1,column=0,sticky='ew')
-        self.main_canvas.configure(yscrollcommand=self.main_scroll_y.set, 
-                                   xscrollcommand=self.main_scroll_x.set)
-        # Make area for scrollbars as narrow as possible without cutting off
-        self.root.rowconfigure(0,weight=100)
-        self.root.rowconfigure(1,weight=1, minsize=20) 
-        self.root.columnconfigure(0,weight=100)
-        self.root.columnconfigure(1,weight=1, minsize=20)
-        
-        self.main_canvas.create_window((0,0), window=self.notebook, anchor="nw")
-        self.notebook.bind('<Configure>', 
-                           lambda e:self.main_canvas.configure(scrollregion=self.main_canvas.bbox('all')))
-        
-        
-        self.default_dirs = {"Initial":"Initial", "Data":"Data", "PL":"Analysis"}
-
-        # Tkinter checkboxes and radiobuttons require special variables 
-        # to extract user input.
-        # IntVars or BooleanVars are sufficient for binary choices 
-        # e.g. whether a checkbox is checked
-        # while StringVars are more suitable for open-ended choices 
-        # e.g. selecting one mode from a list
-        self.check_reset_params = tk.IntVar()
-        self.check_reset_inits = tk.IntVar()
-        self.check_display_legend = tk.IntVar()
-        self.check_freeze_axes = tk.IntVar()
-        self.check_autointegrate = tk.IntVar(value=0)
-        
-        self.active_analysisplot_ID = tk.IntVar()
-        self.active_integrationplot_ID = tk.IntVar()
-
-        self.init_shape_selection = tk.StringVar()
-        self.init_var_selection = tk.StringVar()
-        self.paramtoolkit_viewer_selection = tk.StringVar()
-        self.listupload_var_selection = tk.StringVar()
-        self.display_selection = tk.StringVar()
-
-        # Stores whatever layer is being displayed in the layer selection box
-        self.current_layer_selection = tk.StringVar()
-        # Stores whatever layer TEDs is currently operating on
-        self.current_layer_name = ""
-        
-        # Pressing the layer change button updates self.current_layer_name to the
-        # value of self.current_layer_selection
-        
-        # Flags and containers for IC arrays
-        self.active_paramrule_list = []
-        self.paramtoolkit_currentparam = ""
-        self.IC_file_list = None
-        self.IC_file_name = ""
-        
-        # Add (e.g. for Nanowire) b_id-specific functionality
-        self.LGC_eligible_modules = ("Nanowire", "OneLayer", "MAPI_Rubrene")
-        if self.module.system_ID in self.LGC_eligible_modules:
-            self.using_LGC = {}
-            self.LGC_options = {}
-            self.LGC_values = {}
-
-        self.carryover_include_flags = {}
-        for layer_name, layer in self.module.layers.items():
-            self.carryover_include_flags[layer_name] = {}
-            for var in layer.s_outputs:
-                self.carryover_include_flags[layer_name][var] = tk.IntVar()
-            
-        # Helpers, flags, and containers for analysis plots
-        self.analysis_plots = [Analysis_Plot_State(), Analysis_Plot_State(), 
-                               Analysis_Plot_State(), Analysis_Plot_State()]
-        self.integration_plots = [Integration_Plot_State()]
-        self.data_var = tk.StringVar()
-        self.fetch_PLmode = tk.StringVar()
-        self.fetch_intg_mode = tk.StringVar()
-        self.yaxis_type = tk.StringVar()
-        self.xaxis_type = tk.StringVar()
-
-        # Track which timeseries popups are open
-        self.active_timeseries = {}
-        
-        # Add menu bars
-        self.menu_bar = tk.Menu(self.notebook)
-
-        self.file_menu = tk.Menu(self.menu_bar, tearoff=0)
-        # TODO: Open file explorer instead of a file dialog
-        self.file_menu.add_command(label="Manage Initial Condition Files", 
-                                   command=partial(tk.filedialog.askopenfilenames, 
-                                                   title="This window does not open anything - Use this window to move or delete IC files", 
-                                                   initialdir=self.default_dirs["Initial"]))
-        self.file_menu.add_command(label="Manage Data Files", 
-                                   command=partial(tk.filedialog.askdirectory, 
-                                                   title="This window does not open anything - Use this window to move or delete data files",
-                                                   initialdir=self.default_dirs["Data"]))
-        self.file_menu.add_command(label="Manage Export Files", 
-                                   command=partial(tk.filedialog.askopenfilenames, 
-                                                   title="This window does not open anything - Use this window to move or delete export files",
-                                                   initialdir=self.default_dirs["PL"]))
-        self.file_menu.add_command(label="Change Module", 
-                                   command=self.change_module)
-        self.file_menu.add_command(label="Exit", 
-                                   command=self.quit)
-        self.menu_bar.add_cascade(label="File", menu=self.file_menu)
-
-        self.view_menu = tk.Menu(self.menu_bar, tearoff=0)
-        self.view_menu.add_command(label="Toggle Fullscreen", 
-                                   command=self.toggle_fullscreen)
-        self.menu_bar.add_cascade(label="View", menu=self.view_menu)
-
-        self.tool_menu = tk.Menu(self.menu_bar, tearoff=0)
-        self.tool_menu.add_command(label="Batch Op. Tool", 
-                                   command=self.do_batch_popup)
-        self.menu_bar.add_cascade(label="Tools", menu=self.tool_menu)
-
-        #self.help_menu = tk.Menu(self.menu_bar, tearoff=0)
-        #self.help_menu.add_command(label="About", command=self.do_about_popup)
-        #self.menu_bar.add_cascade(label="Help", menu=self.help_menu)
-
-        # Record when popup menus open and close
-        self.sys_printsummary_popup_isopen = False
-        self.sys_plotsummary_popup_isopen = False
-        self.sys_param_shortcut_popup_isopen = False
-        self.batch_popup_isopen = False
-        self.resetIC_popup_isopen = False
-        self.overwrite_popup_isopen = False
-        self.integration_popup_isopen = False
-        self.integration_getbounds_popup_isopen = False
-        self.PL_xaxis_popup_isopen = False
-        self.change_axis_popup_isopen = False
-        self.plotter_popup_isopen = False
-        self.IC_carry_popup_isopen = False
-        self.bayesim_popup_isopen = False
-
-        self.root.config(menu=self.menu_bar)
-
-        # Set a tkinter graphical theme
-        s = ttk.Style()
-        s.theme_use('classic')
-
-        self.add_tab_inputs()
-        self.add_tab_simulate()
-        self.add_tab_analyze()
-        self.notebook.bind("<<NotebookTabChanged>>", self.on_tab_selected)
-        #self.tab_inputs.bind("<<NotebookTabChanged>>", self.on_input_subtab_selected)
-        
-        # Initialize to default layer
-        self.change_layer()
-
-        print("Initialization complete")
-        print("Detecting Initial Condition and Data Directories...")
-        try:
-            os.mkdir(self.default_dirs["Initial"])
-            print("No Initial Condition Directory detected; automatically creating...")
-        except FileExistsError:
-            print("Initial Condition Directory detected")
-        
-        try:
-            os.mkdir(self.default_dirs["Data"])
-            print("No Data Directory detected; automatically creating...")
-        except FileExistsError:
-            print("Data Directory detected")
-
-        try:
-            os.mkdir(self.default_dirs["PL"])
-            print("No PL Directory detected; automatically creating...")
-        except FileExistsError:
-            print("PL Directory detected")
-            
-        print("Checking whether the current system class ({}) "
-              "has a dedicated data subdirectory...".format(self.module.system_ID))
-        try:
-            os.mkdir(os.path.join(self.default_dirs["Data"], self.module.system_ID))
-            print("No such subdirectory detected; automatically creating...")
-        except FileExistsError:
-            print("Subdirectory detected")
-
-        
-        return
-
-    def run(self):
-        if self.module is None: 
-            self.root.destroy()
-            return
-
-        width, height = self.root.winfo_screenwidth() * 0.8, self.root.winfo_screenheight() * 0.8
-
-        self.root.geometry('%dx%d+0+0' % (width,height))
-        self.root.attributes("-topmost", True)
-        self.root.after_idle(self.root.attributes,'-topmost',False)
-        self.root.mainloop()
-        print("Closed TEDs")
-        matplotlib.use(starting_backend)
-        return
-
-    def quit(self):
-        self.do_confirmation_popup("All unsaved data will be lost. "
-                                   "Are you sure you want to close TEDs?")
-        self.root.wait_window(self.confirmation_popup)
-        if not self.confirmed: 
-            return
-        self.root.destroy()
-        print("Closed TEDs")
-        matplotlib.use(starting_backend)
-        return
-  
-    def toggle_fullscreen(self):
-        self.root.attributes('-fullscreen', not self.root.attributes('-fullscreen'))
-        if self.root.attributes('-fullscreen'):
-            # Hide scrollbars
-            self.main_scroll_y.grid_remove()
-            self.main_scroll_x.grid_remove()
-        else:
-            # Reveal scrollbars
-            self.main_scroll_y.grid()
-            self.main_scroll_x.grid()
-        return
-
-    def change_module(self):
-        self.do_confirmation_popup("Warning: This will close the current instance "
-                                   "of TEDs (and all unsaved data). Are you sure "
-                                   "you want to select a new module?")
-        self.root.wait_window(self.confirmation_popup)
-        if not self.confirmed: 
-            return
-        
-        self.notebook.destroy()
-        self.do_module_popup()
-        self.root.wait_window(self.select_module_popup)
-        if self.module is None: 
-            return
-        self.prep_notebook()
-        
-        return
-    
-    ## Create GUI elements for each tab
-	# Tkinter works a bit like a bulletin board - we declare an overall frame and pin things to it at specified locations
-	# This includes other frames, which is evident in how the tab_inputs has three sub-tabs pinned to itself.
-    def add_tab_inputs(self):
-        self.tab_inputs = tk.ttk.Notebook(self.notebook)
-        self.tab_generation_init = tk.ttk.Frame(self.tab_inputs)
-        self.tab_rules_init = tk.ttk.Frame(self.tab_inputs)
-        self.tab_explicit_init = tk.ttk.Frame(self.tab_inputs)
-        
-        first_layer = next(iter(self.module.layers))
-
-        var_dropdown_list = ["{} {}".format(param_name, param.units) 
-                             for param_name, param in self.module.layers[first_layer].params.items()
-                             if param.is_space_dependent]
-        paramtoolkit_method_dropdown_list = ["POINT", "FILL", "LINE", "EXP"]
-        unitless_dropdown_list = [param_name 
-                                  for param_name, param in self.module.layers[first_layer].params.items()
-                                  if param.is_space_dependent]
-        
-        self.line_sep_style = tk.ttk.Style()
-        self.line_sep_style.configure("Grey Bar.TSeparator", background='#000000', 
-                                      padding=160)
-
-        self.header_style = tk.ttk.Style()
-        self.header_style.configure("Header.TLabel", background='#D0FFFF',
-                                    highlightbackground='#000000')
-
-		# We use the grid location specifier for general placement and padx/pady for fine-tuning
-		# The other two options are the pack specifier, which doesn't really provide enough versatility,
-		# and absolute coordinates, which maximize versatility but are a pain to adjust manually.
-        self.IO_frame = tk.ttk.Frame(self.tab_inputs)
-        self.IO_frame.grid(row=0,column=0,columnspan=2, pady=(25,0))
-        
-        tk.ttk.Button(self.IO_frame, text="Load", 
-                      command=self.select_init_file).grid(row=0,column=0)
-
-        tk.ttk.Button(self.IO_frame, text="debug", 
-                      command=self.DEBUG).grid(row=0,column=1)
-
-        tk.ttk.Button(self.IO_frame, text="Save", 
-                      command=self.save_ICfile).grid(row=0,column=2)
-
-        tk.ttk.Button(self.IO_frame, text="Reset", 
-                      command=self.reset_IC).grid(row=0, column=3)
-
-        self.spacegrid_frame = tk.ttk.Frame(self.tab_inputs)
-        self.spacegrid_frame.grid(row=1,column=0,columnspan=2, pady=(10,10))
-
-        tk.ttk.Label(self.spacegrid_frame, 
-                    text="Space Grid - Start Here", 
-                    style="Header.TLabel").grid(row=0,column=0,columnspan=2)
-
-        tk.ttk.Label(self.spacegrid_frame, 
-                    text="Thickness " 
-                    + self.module.layers[first_layer].length_unit).grid(row=1,column=0)
-
-        self.thickness_entry = tk.ttk.Entry(self.spacegrid_frame, width=9)
-        self.thickness_entry.grid(row=1,column=1)
-
-        tk.ttk.Label(self.spacegrid_frame, 
-                    text="Node width " 
-                    + self.module.layers[first_layer].length_unit).grid(row=2,column=0)
-
-        self.dx_entry = tk.ttk.Entry(self.spacegrid_frame, width=9)
-        self.dx_entry.grid(row=2,column=1)
-
-        self.params_frame = tk.ttk.Frame(self.tab_inputs)
-        self.params_frame.grid(row=2,column=0,columnspan=2, rowspan=4, pady=(10,10))
-
-        tk.ttk.Label(self.params_frame, 
-                    text="Constant-value Parameters",
-                    style="Header.TLabel").grid(row=0, column=0,columnspan=2)
-        
-        tk.ttk.Button(self.params_frame, 
-                      text="Fast Param Entry Tool", 
-                      command=self.do_sys_param_shortcut_popup).grid(row=1,column=0,columnspan=2)
-        
-        self.flags_frame = tk.ttk.Frame(self.tab_inputs)
-        self.flags_frame.grid(row=6,column=0,columnspan=2, pady=(10,10))
-
-        tk.ttk.Label(self.flags_frame, text="Flags", 
-                     style="Header.TLabel").grid(row=0,column=0,columnspan=2)
-        
-        # Procedurally generated elements for flags
-        i = 1
-        self.sys_flag_dict = {}
-        for flag in self.module.flags_dict:
-            self.sys_flag_dict[flag] = Flag(self.flags_frame, 
-                                            self.module.flags_dict[flag][0])
-            self.sys_flag_dict[flag].tk_var.set(self.module.flags_dict[flag][2])
-            
-            if not self.module.flags_dict[flag][1]:
-                continue
-            else:
-                self.sys_flag_dict[flag].tk_element.grid(row=i,column=0)
-                i += 1
-                
-        self.ICtab_status = tk.Text(self.tab_inputs, width=24,height=8)
-        self.ICtab_status.grid(row=7, column=0, columnspan=2)
-        self.ICtab_status.configure(state='disabled')
-        
-        tk.ttk.Button(self.tab_inputs, 
-                      text="Print Init. State Summary", 
-                      command=self.do_sys_printsummary_popup).grid(row=8,column=0,columnspan=2)
-        
-        tk.ttk.Button(self.tab_inputs, 
-                      text="Show Init. State Plots", 
-                      command=self.do_sys_plotsummary_popup).grid(row=9,column=0,columnspan=2)
-        
-        tk.ttk.Separator(self.tab_inputs, 
-                         orient="horizontal", 
-                         style="Grey Bar.TSeparator").grid(row=10,column=0,columnspan=2, pady=(10,10), sticky="ew")
-        
-        self.layer_statusbox = tk.Text(self.tab_inputs, width=24, height=1)
-        self.layer_statusbox.grid(row=11,column=0,columnspan=2)
-        
-        # Init this dropdown with some default layer
-        tk.ttk.OptionMenu(self.tab_inputs, self.current_layer_selection,
-                          first_layer, *self.module.layers).grid(row=12,column=0)
-        
-        tk.ttk.Button(self.tab_inputs, text="Change to Layer",
-                      command=self.change_layer).grid(row=12,column=1)
-        
-        tk.ttk.Separator(self.tab_inputs, orient="vertical", 
-                         style="Grey Bar.TSeparator").grid(row=0,rowspan=30,column=2,pady=(24,0),sticky="ns")
-             
-        ## Parameter Toolkit:
-
-        self.param_rules_frame = tk.ttk.Frame(self.tab_rules_init)
-        self.param_rules_frame.grid(row=0,column=0,padx=(370,0))
-
-        tk.ttk.Label(self.param_rules_frame, 
-                     text="Add/Edit/Remove Space-Dependent Parameters", 
-                     style="Header.TLabel").grid(row=0,column=0,columnspan=3)
-
-        self.active_paramrule_listbox = tk.Listbox(self.param_rules_frame, width=86,
-                                                   height=8)
-        self.active_paramrule_listbox.grid(row=1,rowspan=3,column=0,columnspan=3, 
-                                           padx=(32,32))
-
-        tk.ttk.Label(self.param_rules_frame, 
-                     text="Select parameter to edit:").grid(row=4,column=0)
-        
-        tk.ttk.OptionMenu(self.param_rules_frame, 
-                          self.init_var_selection, 
-                          var_dropdown_list[0], 
-                          *var_dropdown_list).grid(row=4,column=1)
-
-        tk.ttk.Label(self.param_rules_frame, 
-                     text="Select calculation method:").grid(row=5,column=0)
-
-        tk.ttk.OptionMenu(self.param_rules_frame, 
-                          self.init_shape_selection,
-                          paramtoolkit_method_dropdown_list[0], 
-                          *paramtoolkit_method_dropdown_list).grid(row=5, column=1)
-
-        tk.ttk.Label(self.param_rules_frame, 
-                     text="Left bound coordinate:").grid(row=6, column=0)
-
-        self.paramrule_lbound_entry = tk.ttk.Entry(self.param_rules_frame, width=8)
-        self.paramrule_lbound_entry.grid(row=6,column=1)
-
-        tk.ttk.Label(self.param_rules_frame, 
-                     text="Right bound coordinate:").grid(row=7, column=0)
-
-        self.paramrule_rbound_entry = tk.ttk.Entry(self.param_rules_frame, width=8)
-        self.paramrule_rbound_entry.grid(row=7,column=1)
-
-        tk.ttk.Label(self.param_rules_frame, 
-                     text="Left bound value:").grid(row=8, column=0)
-
-        self.paramrule_lvalue_entry = tk.ttk.Entry(self.param_rules_frame, width=8)
-        self.paramrule_lvalue_entry.grid(row=8,column=1)
-
-        tk.ttk.Label(self.param_rules_frame, 
-                     text="Right bound value:").grid(row=9, column=0)
-
-        self.paramrule_rvalue_entry = tk.ttk.Entry(self.param_rules_frame, width=8)
-        self.paramrule_rvalue_entry.grid(row=9,column=1)
-
-        tk.ttk.Button(self.param_rules_frame, 
-                      text="Add new parameter rule", 
-                      command=self.add_paramrule).grid(row=10,column=0,columnspan=2)
-
-        tk.ttk.Button(self.param_rules_frame, 
-                      text="Delete highlighted rule", 
-                      command=self.delete_paramrule).grid(row=4,column=2)
-
-        tk.ttk.Button(self.param_rules_frame, 
-                      text="Delete all rules for this parameter", 
-                      command=self.deleteall_paramrule).grid(row=5,column=2)
-
-        tk.Message(self.param_rules_frame, 
-                   text="The Parameter Toolkit uses a series "
-                   "of rules and patterns to build a spatially "
-                   "dependent distribution for any parameter.", 
-                   width=250).grid(row=6,rowspan=3,column=2,columnspan=2)
-
-        tk.Message(self.param_rules_frame, 
-                   text="Warning: Rules are applied "
-                   "from top to bottom. Order matters!", 
-                   width=250).grid(row=9,rowspan=3,column=2,columnspan=2)
-        
-        # These plots were previously attached to self.tab_inputs so that it was visible on all three IC tabs,
-        # but it was hard to position them correctly.
-        # Attaching to the Parameter Toolkit makes them easier to position
-        self.custom_param_fig = Figure(figsize=(5,3.1))
-        self.custom_param_subplot = self.custom_param_fig.add_subplot(111)
-        # Prevent coordinate values from appearing in the toolbar; this would sometimes jostle GUI elements around
-        self.custom_param_subplot.format_coord = lambda x, y: ""
-        self.custom_param_canvas = tkagg.FigureCanvasTkAgg(self.custom_param_fig, 
-                                                           master=self.param_rules_frame)
-        self.custom_param_canvas.get_tk_widget().grid(row=12, column=0, columnspan=2)
-
-        self.custom_param_toolbar_frame = tk.ttk.Frame(master=self.param_rules_frame)
-        self.custom_param_toolbar_frame.grid(row=13,column=0,columnspan=2)
-        tkagg.NavigationToolbar2Tk(self.custom_param_canvas, 
-                                   self.custom_param_toolbar_frame)
-        
-        self.recent_param_fig = Figure(figsize=(5,3.1))
-        self.recent_param_subplot = self.recent_param_fig.add_subplot(111)
-        self.recent_param_subplot.format_coord = lambda x, y: ""
-        self.recent_param_canvas = tkagg.FigureCanvasTkAgg(self.recent_param_fig, 
-                                                           master=self.param_rules_frame)
-        self.recent_param_canvas.get_tk_widget().grid(row=12,column=2,columnspan=2)
-
-        self.recent_param_toolbar_frame = tk.ttk.Frame(master=self.param_rules_frame)
-        self.recent_param_toolbar_frame.grid(row=13,column=2,columnspan=2)
-        tkagg.NavigationToolbar2Tk(self.recent_param_canvas, 
-                                   self.recent_param_toolbar_frame)
-
-        tk.ttk.Button(self.param_rules_frame, text="⇧", 
-                      command=self.moveup_paramrule).grid(row=1,column=4)
-
-        tk.ttk.OptionMenu(self.param_rules_frame, 
-                          self.paramtoolkit_viewer_selection, 
-                          unitless_dropdown_list[0], 
-                          *unitless_dropdown_list).grid(row=2,column=4)
-
-        tk.ttk.Button(self.param_rules_frame, 
-                      text="Change view", 
-                      command=self.refresh_paramrule_listbox).grid(row=2,column=5)
-
-        tk.ttk.Button(self.param_rules_frame, text="⇩", 
-                      command=self.movedown_paramrule).grid(row=3,column=4)
-
-        ## Param List Upload:
-
-        self.listupload_frame = tk.ttk.Frame(self.tab_explicit_init)
-        self.listupload_frame.grid(row=0,column=0,padx=(440,0))
-
-        tk.Message(self.listupload_frame, 
-                   text="This tab provides an option "
-                   "to directly import a list of data points, "
-                   "on which the TED will do linear interpolation "
-                   "to fit to the specified space grid.", 
-                   width=360).grid(row=0,column=0)
-        
-        tk.ttk.OptionMenu(self.listupload_frame, 
-                          self.listupload_var_selection, 
-                          unitless_dropdown_list[0], 
-                          *unitless_dropdown_list).grid(row=1,column=0)
-
-        tk.ttk.Button(self.listupload_frame, 
-                      text="Import", 
-                      command=self.add_listupload).grid(row=2,column=0)
-        
-        self.listupload_fig = Figure(figsize=(6,3.8))
-        self.listupload_subplot = self.listupload_fig.add_subplot(111)
-        self.listupload_canvas = tkagg.FigureCanvasTkAgg(self.listupload_fig, 
-                                                         master=self.listupload_frame)
-        self.listupload_canvas.get_tk_widget().grid(row=0, rowspan=3,column=1)
-        
-        self.listupload_toolbar_frame = tk.ttk.Frame(master=self.listupload_frame)
-        self.listupload_toolbar_frame.grid(row=3,column=1)
-        tkagg.NavigationToolbar2Tk(self.listupload_canvas, 
-                                   self.listupload_toolbar_frame)
-
-        ## Laser Generation Condition (LGC): extra input mtds for nanowire-specific applications
-        if self.module.system_ID in self.LGC_eligible_modules:
-            self.create_LGC_frame()
-            self.tab_inputs.add(self.tab_generation_init, 
-                                text="Laser Generation Conditions")
-            
-        # Attach sub-frames to input tab and input tab to overall notebook
-        self.tab_inputs.add(self.tab_rules_init, text="Parameter Toolkit")
-        self.tab_inputs.add(self.tab_explicit_init, text="Parameter List Upload")
-        self.notebook.add(self.tab_inputs, text="Inputs")
-        return
-
-    def add_tab_simulate(self):
-        self.tab_simulate = tk.ttk.Frame(self.notebook)
-
-        tk.ttk.Label(self.tab_simulate, 
-                     text="Select Init. Cond.", 
-                     style="Header.TLabel").grid(row=0,column=0,columnspan=2, padx=(9,12))
-
-        tk.ttk.Label(self.tab_simulate, text="Simulation Time [ns]").grid(row=2,column=0)
-
-        self.simtime_entry = tk.ttk.Entry(self.tab_simulate, width=9)
-        self.simtime_entry.grid(row=2,column=1)
-
-        tk.ttk.Label(self.tab_simulate, text="dt [ns]").grid(row=3,column=0)
-
-        self.dt_entry = tk.ttk.Entry(self.tab_simulate, width=9)
-        self.dt_entry.grid(row=3,column=1)
-        
-        tk.ttk.Label(self.tab_simulate, text="Max solver stepsize [ns]").grid(row=4,column=0)
-        
-        self.hmax_entry = tk.ttk.Entry(self.tab_simulate, width=9)
-        self.hmax_entry.grid(row=4,column=1)
-
-        self.enter(self.dt_entry, "0.5")
-        self.enter(self.hmax_entry, "0.25")
-        
-        tk.ttk.Button(self.tab_simulate, text="Start Simulation(s)", 
-                      command=self.do_Batch).grid(row=6,column=0,columnspan=2,padx=(9,12))
-
-        tk.ttk.Label(self.tab_simulate, text="Status").grid(row=7, column=0, columnspan=2)
-
-        self.status = tk.Text(self.tab_simulate, width=28,height=4)
-        self.status.grid(row=8, rowspan=2, column=0, columnspan=2)
-        self.status.configure(state='disabled')
-
-        tk.ttk.Separator(self.tab_simulate, orient="vertical", 
-                         style="Grey Bar.TSeparator").grid(row=0,rowspan=30,column=2,sticky="ns")
-
-        tk.ttk.Label(self.tab_simulate, 
-                     text="Simulation - {}".format(self.module.system_ID)).grid(row=0,column=3,columnspan=3)
-        
-        self.sim_fig = Figure(figsize=(14, 8))
-        count = 1
-        cdim = np.ceil(np.sqrt(self.module.count_s_outputs()))
-        
-        rdim = np.ceil(self.module.count_s_outputs() / cdim)
-        self.sim_subplots = {}
-        for layer_name, layer in self.module.layers.items():
-            self.sim_subplots[layer_name] = {}
-            for variable in layer.s_outputs:
-                self.sim_subplots[layer_name][variable] = self.sim_fig.add_subplot(int(rdim), 
-                                                                                   int(cdim), 
-                                                                                   int(count))
-                self.sim_subplots[layer_name][variable].set_title(variable)
-                count += 1
-
-        self.sim_canvas = tkagg.FigureCanvasTkAgg(self.sim_fig, master=self.tab_simulate)
-        self.sim_canvas.get_tk_widget().grid(row=1,column=3,rowspan=12,columnspan=2)
-        
-        self.simfig_toolbar_frame = tk.ttk.Frame(master=self.tab_simulate)
-        self.simfig_toolbar_frame.grid(row=13,column=3,columnspan=2)
-        tkagg.NavigationToolbar2Tk(self.sim_canvas, self.simfig_toolbar_frame)
-
-        self.notebook.add(self.tab_simulate, text="Simulate")
-        return
-
-    def add_tab_analyze(self):
-        self.tab_analyze = tk.ttk.Notebook(self.notebook)
-        self.tab_overview_analysis = tk.ttk.Frame(self.tab_analyze)
-        self.tab_detailed_analysis = tk.ttk.Frame(self.tab_analyze)
-        
-        self.analyze_overview_fig = Figure(figsize=(21,8))
-        self.overview_subplots = {}
-        count = 1
-        total_outputs_count = sum([self.module.layers[layer].outputs_count for layer in self.module.layers])
-        rdim = np.floor(np.sqrt(total_outputs_count))
-        cdim = np.ceil(total_outputs_count / rdim)
-        
-        all_outputs = []
-        for layer_name in self.module.layers:
-            self.overview_subplots[layer_name] = {}
-            for output in self.module.layers[layer_name].outputs:
-                self.overview_subplots[layer_name][output] = self.analyze_overview_fig.add_subplot(int(rdim), int(cdim), int(count))
-                all_outputs.append("{}: {}".format(layer_name, output))
-                count += 1
-                    
-        self.overview_setup_frame = tk.Frame(self.tab_overview_analysis)
-        self.overview_setup_frame.grid(row=0,column=0, padx=(20,20))
-        
-        tk.Label(self.overview_setup_frame, text="No. samples").grid(row=0,column=0)
-        
-        self.overview_samplect_entry = tk.ttk.Entry(self.overview_setup_frame, width=8)
-        self.overview_samplect_entry.grid(row=1,column=0)
-        self.enter(self.overview_samplect_entry, "6")
-        
-        self.overview_sample_mode = tk.StringVar()
-        self.overview_sample_mode.set("Log")
-        tk.ttk.Radiobutton(self.overview_setup_frame, variable=self.overview_sample_mode,
-                           value="Linear").grid(row=0,column=1)
-        tk.Label(self.overview_setup_frame, text="Linear").grid(row=0,column=2)
-        
-        tk.ttk.Radiobutton(self.overview_setup_frame, variable=self.overview_sample_mode,
-                           value="Log").grid(row=1,column=1)
-        tk.Label(self.overview_setup_frame, text="Log").grid(row=1,column=2)
-        
-        tk.ttk.Radiobutton(self.overview_setup_frame, variable=self.overview_sample_mode,
-                           value="Custom").grid(row=2,column=1)
-        tk.Label(self.overview_setup_frame, text="Custom").grid(row=2,column=2)
-        
-        tk.Button(master=self.overview_setup_frame, text="Select Dataset", 
-                      command=self.plot_overview_analysis).grid(row=0,rowspan=2,column=3)
-        
-        self.overview_var_selection = tk.StringVar()
-        
-        tk.ttk.OptionMenu(self.tab_overview_analysis, self.overview_var_selection, 
-                          all_outputs[0], *all_outputs).grid(row=0,column=1)
-        
-        tk.ttk.Button(master=self.tab_overview_analysis, text="Export", 
-                      command=self.export_overview).grid(row=0,column=2)
-        
-        
-        self.analyze_overview_canvas = tkagg.FigureCanvasTkAgg(self.analyze_overview_fig, 
-                                                               master=self.tab_overview_analysis)
-        self.analyze_overview_canvas.get_tk_widget().grid(row=1,column=0,columnspan=99)
-
-        self.overview_toolbar_frame = tk.ttk.Frame(self.tab_overview_analysis)
-        self.overview_toolbar_frame.grid(row=2,column=0,columnspan=99)
-        
-        tkagg.NavigationToolbar2Tk(self.analyze_overview_canvas, 
-                                   self.overview_toolbar_frame).grid(row=0,column=0)
-        
-        tk.ttk.Label(self.tab_detailed_analysis, 
-                     text="Plot and Integrate Saved Datasets", 
-                     style="Header.TLabel").grid(row=0,column=0,columnspan=8)
-        
-        self.analyze_fig = Figure(figsize=(9.8,6))
-        # add_subplot() starts counting indices with 1 instead of 0
-        self.analyze_subplot0 = self.analyze_fig.add_subplot(221)
-        self.analyze_subplot1 = self.analyze_fig.add_subplot(222)
-        self.analyze_subplot2 = self.analyze_fig.add_subplot(223)
-        self.analyze_subplot3 = self.analyze_fig.add_subplot(224)
-        self.analysis_plots[0].plot_obj = self.analyze_subplot0
-        self.analysis_plots[1].plot_obj = self.analyze_subplot1
-        self.analysis_plots[2].plot_obj = self.analyze_subplot2
-        self.analysis_plots[3].plot_obj = self.analyze_subplot3
-        
-        self.analyze_canvas = tkagg.FigureCanvasTkAgg(self.analyze_fig, 
-                                                      master=self.tab_detailed_analysis)
-        self.analyze_canvas.get_tk_widget().grid(row=1,column=0,rowspan=1,columnspan=4, padx=(12,0))
-
-        self.analyze_plotselector_frame = tk.ttk.Frame(master=self.tab_detailed_analysis)
-        self.analyze_plotselector_frame.grid(row=2,rowspan=2,column=0,columnspan=4)
-        
-        tk.ttk.Radiobutton(self.analyze_plotselector_frame, 
-                           variable=self.active_analysisplot_ID, 
-                           value=0).grid(row=0,column=0)
-
-        tk.ttk.Label(self.analyze_plotselector_frame, 
-                     text="Use: Top Left").grid(row=0,column=1)
-        
-        tk.ttk.Radiobutton(self.analyze_plotselector_frame, 
-                           variable=self.active_analysisplot_ID, 
-                           value=1).grid(row=0,column=2)
-
-        tk.ttk.Label(self.analyze_plotselector_frame, 
-                     text="Use: Top Right").grid(row=0,column=3)
-        
-        tk.ttk.Radiobutton(self.analyze_plotselector_frame, 
-                           variable=self.active_analysisplot_ID, 
-                           value=2).grid(row=1,column=0)
-
-        tk.ttk.Label(self.analyze_plotselector_frame, 
-                     text="Use: Bottom Left").grid(row=1,column=1)
-        
-        tk.ttk.Radiobutton(self.analyze_plotselector_frame, 
-                           variable=self.active_analysisplot_ID, 
-                           value=3).grid(row=1,column=2)
-
-        tk.ttk.Label(self.analyze_plotselector_frame, 
-                     text="Use: Bottom Right").grid(row=1,column=3)
-        
-        self.analyze_toolbar_frame = tk.ttk.Frame(master=self.tab_detailed_analysis)
-        self.analyze_toolbar_frame.grid(row=4,column=0,rowspan=4,columnspan=4)
-        tkagg.NavigationToolbar2Tk(self.analyze_canvas, self.analyze_toolbar_frame).grid(row=0,column=0,columnspan=7)
-
-        tk.ttk.Button(self.analyze_toolbar_frame, 
-                      text="Plot", 
-                      command=partial(self.load_datasets)).grid(row=1,column=0)
-        
-        self.analyze_tstep_entry = tk.ttk.Entry(self.analyze_toolbar_frame, width=9)
-        self.analyze_tstep_entry.grid(row=1,column=1)
-
-        tk.ttk.Button(self.analyze_toolbar_frame, 
-                      text="Time >>", 
-                      command=partial(self.plot_tstep)).grid(row=1,column=2)
-
-        tk.ttk.Button(self.analyze_toolbar_frame, 
-                      text=">> Integrate <<", 
-                      command=partial(self.do_Integrate)).grid(row=1,column=3)
-
-        tk.ttk.Button(self.analyze_toolbar_frame, 
-                      text="Axis Settings", 
-                      command=partial(self.do_change_axis_popup, 
-                                      from_integration=0)).grid(row=1,column=4)
-
-        tk.ttk.Button(self.analyze_toolbar_frame, 
-                      text="Export", 
-                      command=partial(self.export_plot, 
-                                      from_integration=0)).grid(row=1,column=5)
-
-        tk.ttk.Button(self.analyze_toolbar_frame, 
-                      text="Generate IC", 
-                      command=partial(self.do_IC_carry_popup)).grid(row=1,column=6)
-
-        self.integration_fig = Figure(figsize=(9,5))
-        self.integration_subplot = self.integration_fig.add_subplot(111)
-        self.integration_plots[0].plot_obj = self.integration_subplot
-
-        self.integration_canvas = tkagg.FigureCanvasTkAgg(self.integration_fig, 
-                                                          master=self.tab_detailed_analysis)
-        self.integration_canvas.get_tk_widget().grid(row=1,column=5,rowspan=1,columnspan=1, padx=(20,0))
-
-        self.integration_toolbar_frame = tk.ttk.Frame(master=self.tab_detailed_analysis)
-        self.integration_toolbar_frame.grid(row=3,column=5, rowspan=2,columnspan=1)
-        tkagg.NavigationToolbar2Tk(self.integration_canvas, 
-                                   self.integration_toolbar_frame).grid(row=0,column=0,columnspan=5)
-
-        tk.ttk.Button(self.integration_toolbar_frame, 
-                      text="Axis Settings", 
-                      command=partial(self.do_change_axis_popup, 
-                                      from_integration=1)).grid(row=1,column=0)
-
-        tk.ttk.Button(self.integration_toolbar_frame, 
-                      text="Export", 
-                      command=partial(self.export_plot, 
-                                      from_integration=1)).grid(row=1,column=1)
-
-        # self.integration_bayesim_button = tk.ttk.Button(self.integration_toolbar_frame, text="Bayesim", command=partial(self.do_bayesim_popup))
-        # self.integration_bayesim_button.grid(row=1,column=2)
-
-        self.analysis_status = tk.Text(self.tab_detailed_analysis, width=28,height=3)
-        self.analysis_status.grid(row=5,rowspan=3,column=5,columnspan=1)
-        self.analysis_status.configure(state="disabled")
-
-        self.tab_analyze.add(self.tab_overview_analysis, text="Overview")
-        self.tab_analyze.add(self.tab_detailed_analysis, text="Detailed Analysis")
-        self.notebook.add(self.tab_analyze, text="Analyze")
-        return
-    
-    def create_LGC_frame(self):
-        self.check_calculate_init_material_expfactor = tk.IntVar()
-        self.LGC_layer = tk.StringVar()
-        self.LGC_stim_mode = tk.StringVar()
-        self.LGC_gen_power_mode = tk.StringVar()
-        self.LGC_direction = tk.StringVar()
-        
-        self.LGC_frame = tk.ttk.Frame(self.tab_generation_init)
-        self.LGC_frame.grid(row=0,column=0, padx=(360,0))
-
-        tk.ttk.Label(self.LGC_frame, 
-                     text="Generation from Laser Excitation", 
-                     style="Header.TLabel").grid(row=0,column=0,columnspan=3)
-        
-
-        # A sub-frame attached to a sub-frame
-        # With these we can group related elements into a common region
-        self.material_param_frame = tk.Frame(self.LGC_frame, 
-                                             highlightbackground="black", 
-                                             highlightthickness=1)
-        self.material_param_frame.grid(row=1,column=0)
-
-        tk.Label(self.material_param_frame, 
-                 text="Material Params - Select One").grid(row=0,column=0,columnspan=4)
-
-        tk.ttk.Separator(self.material_param_frame, 
-                         orient="horizontal", 
-                         style="Grey Bar.TSeparator").grid(row=1,column=0,columnspan=30, pady=(10,10), sticky="ew")
-
-        tk.ttk.Radiobutton(self.material_param_frame, 
-                           variable=self.check_calculate_init_material_expfactor, 
-                           value=1).grid(row=2,column=0)
-
-        tk.Label(self.material_param_frame, 
-                 text="Option 1").grid(row=2,column=1)
-
-        tk.Label(self.material_param_frame, text="A0 [cm^-1 eV^-γ]").grid(row=2,column=2)
-
-        self.A0_entry = tk.ttk.Entry(self.material_param_frame, width=9)
-        self.A0_entry.grid(row=2,column=3)
-
-        tk.Label(self.material_param_frame, text="Eg [eV]").grid(row=3,column=2)
-
-        self.Eg_entry = tk.ttk.Entry(self.material_param_frame, width=9)
-        self.Eg_entry.grid(row=3,column=3)
-
-        tk.ttk.Radiobutton(self.material_param_frame, 
-                           variable=self.LGC_stim_mode, 
-                           value="direct").grid(row=4,column=2)
-
-        tk.Label(self.material_param_frame,
-                 text="Direct (γ=1/2)").grid(row=4,column=3)
-
-        tk.ttk.Radiobutton(self.material_param_frame, 
-                           variable=self.LGC_stim_mode, 
-                           value="indirect").grid(row=5,column=2)
-
-        tk.Label(self.material_param_frame,
-                 text="Indirect (γ=2)").grid(row=5,column=3)
-
-        tk.ttk.Separator(self.material_param_frame, 
-                         orient="horizontal", 
-                         style="Grey Bar.TSeparator").grid(row=6,column=0,columnspan=30, pady=(5,5), sticky="ew")
-
-        tk.ttk.Radiobutton(self.material_param_frame, 
-                           variable=self.check_calculate_init_material_expfactor, 
-                           value=0).grid(row=7,column=0)
-
-        tk.Label(self.material_param_frame, 
-                 text="Option 2").grid(row=7,column=1)
-
-        tk.Label(self.material_param_frame, 
-                 text="α [cm^-1]").grid(row=8,column=2)
-
-        self.LGC_absorption_cof_entry = tk.ttk.Entry(self.material_param_frame, 
-                                                     width=9)
-        self.LGC_absorption_cof_entry.grid(row=8,column=3)
-
-        self.pulse_laser_frame = tk.Frame(self.LGC_frame, 
-                                          highlightbackground="black", 
-                                          highlightthickness=1)
-        self.pulse_laser_frame.grid(row=1,column=1, padx=(20,0))
-
-        tk.Label(self.pulse_laser_frame, 
-                 text="Pulse Laser Params").grid(row=0,column=0,columnspan=4)
-
-        tk.ttk.Separator(self.pulse_laser_frame, 
-                         orient="horizontal", 
-                         style="Grey Bar.TSeparator").grid(row=1,column=0,columnspan=30, pady=(10,10), sticky="ew")
-
-        tk.Label(self.pulse_laser_frame, 
-                 text="Pulse frequency [kHz]").grid(row=2,column=2)
-
-        self.pulse_freq_entry = tk.ttk.Entry(self.pulse_laser_frame, width=9)
-        self.pulse_freq_entry.grid(row=2,column=3)
-
-        tk.Label(self.pulse_laser_frame, 
-                 text="Wavelength [nm]").grid(row=3,column=2)
-
-        self.pulse_wavelength_entry = tk.ttk.Entry(self.pulse_laser_frame, width=9)
-        self.pulse_wavelength_entry.grid(row=3,column=3)
-
-        self.gen_power_param_frame = tk.Frame(self.LGC_frame, 
-                                              highlightbackground="black",
-                                              highlightthickness=1)
-        self.gen_power_param_frame.grid(row=1,column=2, padx=(20,0))
-
-        tk.Label(self.gen_power_param_frame, 
-                 text="Generation/Power Params - Select One").grid(row=0,column=0,columnspan=4)
-
-        tk.ttk.Separator(self.gen_power_param_frame, 
-                         orient="horizontal", 
-                         style="Grey Bar.TSeparator").grid(row=1,column=0,columnspan=30, pady=(10,10), sticky="ew")
-
-        tk.ttk.Radiobutton(self.gen_power_param_frame, 
-                           variable=self.LGC_gen_power_mode, 
-                           value="power-spot").grid(row=2,column=0)
-
-        tk.Label(self.gen_power_param_frame, text="Option 1").grid(row=2,column=1)
-
-        tk.Label(self.gen_power_param_frame, text="Power [uW]").grid(row=2,column=2)
-
-        self.power_entry = tk.ttk.Entry(self.gen_power_param_frame, width=9)
-        self.power_entry.grid(row=2,column=3)
-
-        tk.Label(self.gen_power_param_frame, text="Spot size [cm^2]").grid(row=3,column=2)
-
-        self.spotsize_entry = tk.ttk.Entry(self.gen_power_param_frame, width=9)
-        self.spotsize_entry.grid(row=3,column=3)
-
-        tk.ttk.Separator(self.gen_power_param_frame, 
-                         orient="horizontal", 
-                         style="Grey Bar.TSeparator").grid(row=4,column=0,columnspan=30, pady=(5,5), sticky="ew")
-
-        tk.ttk.Radiobutton(self.gen_power_param_frame, 
-                           variable=self.LGC_gen_power_mode, 
-                           value="density").grid(row=5,column=0)
-
-        tk.Label(self.gen_power_param_frame,text="Option 2").grid(row=5,column=1)
-
-        tk.Label(self.gen_power_param_frame, 
-                 text="Power Density [uW/cm^2]").grid(row=5,column=2)
-
-        self.power_density_entry = tk.ttk.Entry(self.gen_power_param_frame, width=9)
-        self.power_density_entry.grid(row=5,column=3)
-
-        tk.ttk.Separator(self.gen_power_param_frame, 
-                         orient="horizontal", 
-                         style="Grey Bar.TSeparator").grid(row=6,column=0,columnspan=30, pady=(5,5), sticky="ew")
-
-        tk.ttk.Radiobutton(self.gen_power_param_frame, 
-                           variable=self.LGC_gen_power_mode, 
-                           value="max-gen").grid(row=7,column=0)
-
-        tk.Label(self.gen_power_param_frame, text="Option 3").grid(row=7,column=1)
-
-        tk.Label(self.gen_power_param_frame, 
-                 text="Max Generation [carr/cm^3]").grid(row=7,column=2)
-
-        self.max_gen_entry = tk.ttk.Entry(self.gen_power_param_frame, width=9)
-        self.max_gen_entry.grid(row=7,column=3)
-
-        tk.ttk.Separator(self.gen_power_param_frame, 
-                         orient="horizontal", 
-                         style="Grey Bar.TSeparator").grid(row=8,column=0,columnspan=30, pady=(5,5), sticky="ew")
-
-        tk.ttk.Radiobutton(self.gen_power_param_frame, 
-                           variable=self.LGC_gen_power_mode, 
-                           value="total-gen").grid(row=9,column=0)
-
-        tk.Label(self.gen_power_param_frame, text="Option 4").grid(row=9,column=1)
-
-        tk.Label(self.gen_power_param_frame, 
-                 text="Average Generation [carr/cm^3]").grid(row=9,column=2)
-
-        self.total_gen_entry = tk.ttk.Entry(self.gen_power_param_frame, width=9)
-        self.total_gen_entry.grid(row=9,column=3)
-        
-        self.LGC_layer_frame = tk.ttk.Frame(self.LGC_frame)
-        self.LGC_layer_frame.grid(row=2,column=1,padx=(20,0))
-        
-        LGC_eligible_layers = [layer_name for layer_name in self.module.layers
-                               if "delta_N" in self.module.layers[layer_name].params
-                               and "delta_P" in self.module.layers[layer_name].params]
-        
-        for layer_name in self.module.layers:
-            self.using_LGC[layer_name] = False
-            
-        for layer_name in LGC_eligible_layers:
-            self.LGC_options[layer_name] = {}
-            self.LGC_values[layer_name] = {}
-            
-        
-        self.LGC_layer_rbtns = {}
-        self.LGC_layer_frame_title = tk.Label(self.LGC_layer_frame, text="Apply to layer: ")
-        self.LGC_layer_frame_title.grid(row=0,column=0,columnspan=2)
-        for i, layer_name in enumerate(LGC_eligible_layers):
-            self.LGC_layer_rbtns[layer_name] = tk.ttk.Radiobutton(self.LGC_layer_frame, 
-                                                      variable=self.LGC_layer, 
-                                                      value=layer_name)
-            self.LGC_layer_rbtns[layer_name].grid(row=i+1,column=0)
-            layer_rbtn_label = tk.ttk.Label(self.LGC_layer_frame, text=layer_name)
-            layer_rbtn_label.grid(row=i+1,column=1)
-
-        self.LGC_direction_frame = tk.Frame(self.LGC_frame)
-        self.LGC_direction_frame.grid(row=3,column=0,columnspan=3)
-        
-        tk.ttk.Radiobutton(self.LGC_direction_frame, variable=self.LGC_direction, 
-                           value="fwd").grid(row=0,column=0)
-        tk.Label(self.LGC_direction_frame, text="Forward").grid(row=0,column=1)
-        
-        tk.ttk.Radiobutton(self.LGC_direction_frame, variable=self.LGC_direction, 
-                           value="reverse").grid(row=1,column=0)
-        tk.Label(self.LGC_direction_frame, text="Reverse").grid(row=1,column=1)
-        
-        
-        tk.ttk.Button(self.LGC_frame, 
-                      text="Generate Initial Condition", 
-                      command=self.add_LGC).grid(row=4,column=0,columnspan=3)
-
-        tk.Message(self.LGC_frame, 
-                   text="The Laser Generation Condition "
-                   "uses the above numerical parameters "
-                   "to generate an initial carrier "
-                   "distribution based on an applied "
-                   "laser excitation.", width=320).grid(row=5,column=0,columnspan=3)
-        
-        self.LGC_fig = Figure(figsize=(5,3.1))
-        self.LGC_subplot = self.LGC_fig.add_subplot(111)
-        self.LGC_canvas = tkagg.FigureCanvasTkAgg(self.LGC_fig, master=self.LGC_frame)
-        self.LGC_canvas.get_tk_widget().grid(row=6, column=0, columnspan=3)
-        
-        self.LGC_toolbar_frame = tk.ttk.Frame(master=self.LGC_frame)
-        self.LGC_toolbar_frame.grid(row=7,column=0,columnspan=3)
-        tkagg.NavigationToolbar2Tk(self.LGC_canvas, 
-                                   self.LGC_toolbar_frame)
-        
-        ## TODO: Assign these directly
-        self.LGC_entryboxes_dict = {"A0":self.A0_entry, "Eg":self.Eg_entry, 
-                                    "LGC_absorption_cof":self.LGC_absorption_cof_entry, 
-                                    "Pulse_Freq":self.pulse_freq_entry, 
-                                    "Pulse_Wavelength":self.pulse_wavelength_entry, 
-                                    "Power":self.power_entry, 
-                                    "Spotsize":self.spotsize_entry, 
-                                    "Power_Density":self.power_density_entry,
-                                    "Max_Gen":self.max_gen_entry, 
-                                    "Total_Gen":self.total_gen_entry}
-        self.enter(self.LGC_entryboxes_dict["A0"], "1240")
-        self.LGC_optionboxes = {"long_expfactor":self.check_calculate_init_material_expfactor, 
-                                "incidence":self.LGC_stim_mode,
-                                "power_mode":self.LGC_gen_power_mode,
-                                "direction":self.LGC_direction}
-        return
-
-    def DEBUG(self):
-        """ Print a custom message regarding the system state; 
-            this changes often depending on what is being worked on
-        """
-        print(self.using_LGC)
-        print(self.LGC_options)
-        print(self.LGC_values)
-        return
-    
-    def change_layer(self, clear=True, update_LGC_display=True):
-        self.current_layer_name = self.current_layer_selection.get()
-        
-        current_layer = self.module.layers[self.current_layer_name]
-        self.set_thickness_and_dx_entryboxes(state='unlock')
-        if current_layer.spacegrid_is_set:
-            self.enter(self.thickness_entry, str(current_layer.total_length))
-            self.enter(self.dx_entry, str(current_layer.dx))
-            self.set_thickness_and_dx_entryboxes(state='lock')
-        else:
-            if clear:
-                self.enter(self.thickness_entry, "")
-                self.enter(self.dx_entry, "")
-            
-        # Put new layer's params into param selection tabs
-        var_dropdown_list = [str(param_name + param.units) 
-                             for param_name, param in self.module.layers[self.current_layer_name].params.items()
-                             if param.is_space_dependent]
-        unitless_dropdown_list = [param_name 
-                                  for param_name, param in self.module.layers[self.current_layer_name].params.items()
-                                  if param.is_space_dependent]
-        self.paramrule_var_dropdown = tk.ttk.OptionMenu(self.param_rules_frame, 
-                                                        self.init_var_selection, 
-                                                        var_dropdown_list[0], 
-                                                        *var_dropdown_list)
-        self.paramrule_var_dropdown.grid(row=4,column=1)
-        
-        self.paramrule_viewer_dropdown = tk.ttk.OptionMenu(self.param_rules_frame, 
-                                                           self.paramtoolkit_viewer_selection, 
-                                                           unitless_dropdown_list[0], 
-                                                           *unitless_dropdown_list)
-        self.paramrule_viewer_dropdown.grid(row=2,column=4)
-        self.update_paramrule_listbox(unitless_dropdown_list[0])
-        
-        
-        self.listupload_dropdown = tk.ttk.OptionMenu(self.listupload_frame, 
-                                                     self.listupload_var_selection, 
-                                                     unitless_dropdown_list[0], 
-                                                     *unitless_dropdown_list)
-        self.listupload_dropdown.grid(row=1,column=0)
-        
-        
-        self.write(self.ICtab_status, "Switched to layer:\n{}".format(self.current_layer_name))
-        
-        self.write(self.layer_statusbox, "On layer: {}".format(self.current_layer_name))
-        
-        if update_LGC_display:
-            if (self.module.system_ID in self.LGC_eligible_modules and 
-                self.using_LGC[self.current_layer_name]):
-                for option, val in self.LGC_options[self.current_layer_name].items():
-                    self.LGC_optionboxes[option].set(val)
-                    
-                for param_name, box in self.LGC_entryboxes_dict.items():
-                    if param_name in self.LGC_values[self.current_layer_name]:
-                        self.enter(box, str(self.LGC_values[self.current_layer_name][param_name]))
-                    else:
-                        self.enter(box, "")
-                        
-        
-        return
-
-    def update_system_summary(self):
-        """ Transfer parameter values from the Initial Condition tab 
-            to the summary popup windows.
-        """
-        if self.sys_printsummary_popup_isopen:
-            self.write(self.printsummary_textbox, self.module.DEBUG_print())
-            
-        if self.sys_plotsummary_popup_isopen:
-            set_layers = {name for name in self.module.layers 
-                          if self.module.layers[name].spacegrid_is_set}
-            for layer_name in set_layers:
-                layer = self.module.layers[layer_name]
-                for param_name in layer.params:
-                    param = layer.params[param_name]
-                    if param.is_space_dependent:
-                        val = to_array(param.value, len(layer.grid_x_nodes), 
-                                       param.is_edge)
-                        grid_x = layer.grid_x_nodes if not param.is_edge else layer.grid_x_edges
-                        self.sys_param_summaryplots[(layer_name,param_name)].plot(grid_x, val)
-                        self.sys_param_summaryplots[(layer_name,param_name)].set_yscale(autoscale(val_array=val))
-                
-            self.plotsummary_fig.tight_layout()
-            self.plotsummary_fig.canvas.draw()
-
-        return
-    
-    ## Functions to create popups and manage
-    def do_module_popup(self):
-        """ Popup for selecting the active module (e.g. Nanowire) """
-        self.select_module_popup = tk.Toplevel(self.root)
-        tk.Label(self.select_module_popup, 
-                 text="The following TEDs modules were found; "
-                 "select one to continue: ").grid(row=0,column=0)
-        
-        self.module_names = list(MODULE_LIST.keys())
-        self.module_listbox = tk.Listbox(self.select_module_popup, width=40, height=10)
-        self.module_listbox.grid(row=1,column=0)
-        self.module_listbox.delete(0,tk.END)
-        self.module_listbox.insert(0,*(self.module_names))
-        
-        tk.Button(self.select_module_popup, text="Continue", 
-                  command=partial(self.on_select_module_popup_close, True)).grid(row=2,column=0)
-        
-        self.select_module_popup.protocol("WM_DELETE_WINDOW", 
-                                          partial(self.on_select_module_popup_close, 
-                                                  continue_=False))
-        self.select_module_popup.attributes("-topmost", True)
-        self.select_module_popup.after_idle(self.select_module_popup.attributes,
-                                            '-topmost',False)
-        
-        self.select_module_popup.grab_set()
-        
-        return
-    
-    def on_select_module_popup_close(self, continue_=False):
-        """ Do basic verification checks defined by OneD_Model.verify() 
-            and inform tkinter of selected module 
-        """
-        try:
-            if continue_:
-                self.verified=False
-                self.module = MODULE_LIST[self.module_names[self.module_listbox.curselection()[0]]]()
-                self.module.verify()
-                self.verified=True
-                
-            self.select_module_popup.destroy()
-
-        except IndexError:
-            print("No module selected: Select a module from the list")
-        except AssertionError as oops:
-            print("Error: could not verify selected module")
-            print(str(oops))
-            
-        return
-        
-    def do_confirmation_popup(self, text, hide_cancel=False):
-        """ General purpose popup for important operations (e.g. deleting something)
-            which should require user confirmation
-        """
-        self.confirmation_popup = tk.Toplevel(self.root)
-        
-        tk.Message(self.confirmation_popup, text=text, 
-                   width=(float(self.root.winfo_screenwidth()) / 4)).grid(row=0,column=0, columnspan=2)
-        
-        if not hide_cancel:
-            tk.Button(self.confirmation_popup, text="Cancel", 
-                      command=partial(self.on_confirmation_popup_close, 
-                                      continue_=False)).grid(row=1,column=0)
-        
-        tk.Button(self.confirmation_popup, text='Continue', 
-                  command=partial(self.on_confirmation_popup_close, 
-                                  continue_=True)).grid(row=1,column=1)
-        
-        self.confirmation_popup.protocol("WM_DELETE_WINDOW", 
-                                         self.on_confirmation_popup_close)
-        self.confirmation_popup.grab_set()        
-        return
-    
-    def on_confirmation_popup_close(self, continue_=False):
-        """ Inform caller of do_confirmation_popup of whether user confirmation 
-            was received 
-        """
-        self.confirmed = continue_
-        self.confirmation_popup.destroy()
-        return
-    
-    
-    def do_sys_printsummary_popup(self):
-        """ Display as text the current space grid and parameters. """
-        # Don't open more than one of this window at a time
-        if not self.sys_printsummary_popup_isopen: 
-            self.sys_printsummary_popup = tk.Toplevel(self.root)
-            
-            self.printsummary_textbox = tkscrolledtext.ScrolledText(self.sys_printsummary_popup, 
-                                                                    width=100,height=30)
-            self.printsummary_textbox.grid(row=0,column=0,padx=(20,0), pady=(20,20))
-            
-            self.sys_printsummary_popup_isopen = True
-            
-            self.update_system_summary()
-            
-            self.sys_printsummary_popup.protocol("WM_DELETE_WINDOW", 
-                                                 self.on_sys_printsummary_popup_close)
-            return
-        
-    def on_sys_printsummary_popup_close(self):
-        try:
-            self.sys_printsummary_popup.destroy()
-            self.sys_printsummary_popup_isopen = False
-        except Exception:
-            print("Error #2022: Failed to close shortcut popup.")
-        return
-    
-    def do_sys_plotsummary_popup(self):
-        """ Display as series of plots the current parameter distributions. """
-        set_layers = {name for name in self.module.layers if self.module.layers[name].spacegrid_is_set}
-        if not set_layers: 
-            return
-        
-        if not self.sys_plotsummary_popup_isopen:
-            self.sys_plotsummary_popup = tk.Toplevel(self.root)
-            plot_count = sum([self.module.layers[layer_name].param_count
-                              for layer_name in set_layers])
-            count = 1
-            rdim = np.floor(np.sqrt(plot_count))
-            #rdim = 4
-            cdim = np.ceil(plot_count / rdim)
-            
-            if self.sys_flag_dict['symmetric_system'].value():
-                self.plotsummary_symmetriclabel = tk.Label(self.sys_plotsummary_popup, 
-                                                           text="Note: All distributions "
-                                                                "are symmetric about x=0")
-                self.plotsummary_symmetriclabel.grid(row=0,column=0)
-
-            self.plotsummary_fig = Figure(figsize=(20,10))
-            self.sys_param_summaryplots = {}
-            for layer_name in set_layers:
-                layer = self.module.layers[layer_name]
-                for param_name in layer.params:
-                    if layer.params[param_name].is_space_dependent:
-                        self.sys_param_summaryplots[(layer_name,param_name)] = self.plotsummary_fig.add_subplot(int(rdim), int(cdim), int(count))
-                        self.sys_param_summaryplots[(layer_name,param_name)].set_title("{}-{} {}".format(layer_name, param_name,layer.params[param_name].units))
-                        count += 1
-            
-            self.plotsummary_canvas = tkagg.FigureCanvasTkAgg(self.plotsummary_fig, 
-                                                              master=self.sys_plotsummary_popup)
-            self.plotsummary_plotwidget = self.plotsummary_canvas.get_tk_widget()
-            self.plotsummary_plotwidget.grid(row=1,column=0)
-            
-            self.sys_plotsummary_popup_isopen = True
-            self.update_system_summary()
-            
-            self.sys_plotsummary_popup.protocol("WM_DELETE_WINDOW", 
-                                                self.on_sys_plotsummary_popup_close)
-            ## Temporarily disable the main window while this popup is active
-            self.sys_plotsummary_popup.grab_set()
-            
-            return
-        
-    def on_sys_plotsummary_popup_close(self):
-        try:
-            self.sys_plotsummary_popup.destroy()
-            self.sys_plotsummary_popup_isopen = False
-        except Exception:
-            print("Error #2023: Failed to close plotsummary popup.")
-        return
-        
-    def do_sys_param_shortcut_popup(self):
-        """ Open a box for inputting (spatially constant) parameters. """ 
-        if not self.sys_param_shortcut_popup_isopen:
-            current_layer = self.module.layers[self.current_layer_name]
-            try:
-                self.set_init_x()
-                assert current_layer.spacegrid_is_set, "Error: could not set space grid"
-    
-            except ValueError:
-                self.write(self.ICtab_status, "Error: invalid thickness or space stepsize")
-                return
-    
-            except (AssertionError, Exception) as oops:
-                self.write(self.ICtab_status, oops)
-                return
-        
-            self.sys_param_shortcut_popup = tk.Toplevel(self.root)
-            
-            tk.ttk.Label(self.sys_param_shortcut_popup, 
-                         text="Parameter Short-cut Tool", 
-                         style="Header.TLabel").grid(row=0,column=0)
-            
-            tk.Message(self.sys_param_shortcut_popup, 
-                       text="Are the values of certain parameters "
-                       "constant across the system? "
-                       "Enter those values here and "
-                       "press \"Continue\" to apply "
-                       "them on all space grid points.", 
-                       width=300).grid(row=0,column=1)
-            
-            self.sys_param_list_frame = tk.ttk.Frame(self.sys_param_shortcut_popup)
-            self.sys_param_list_frame.grid(row=1,column=0,columnspan=2)
-            
-            self.sys_param_entryboxes_dict = {}
-            self.sys_param_labels_dict = {}
-            row_count = 0
-            col_count = 0
-            max_per_col = 6
-            for param in current_layer.params:
-                self.sys_param_labels_dict[param] = tk.ttk.Label(self.sys_param_list_frame, 
-                                                                 text="{} {}".format(param, 
-                                                                                     current_layer.params[param].units))
-                self.sys_param_labels_dict[param].grid(row=row_count, 
-                                                       column=col_count)
-                self.sys_param_entryboxes_dict[param] = tk.ttk.Entry(self.sys_param_list_frame, 
-                                                                     width=9)
-                self.sys_param_entryboxes_dict[param].grid(row=row_count, 
-                                                           column=col_count + 1)
-                
-                if isinstance(current_layer.params[param].value, (float, int)):
-                    formatted_val = current_layer.params[param].value
-                    if formatted_val > 1e4: 
-                        formatted_val = "{:.3e}".format(formatted_val)
-                    else: 
-                        formatted_val = str(formatted_val)
-                    
-                    self.enter(self.sys_param_entryboxes_dict[param], formatted_val)
-                
-                else:
-                    self.enter(self.sys_param_entryboxes_dict[param], "[list]")
-                row_count += 1
-                if row_count == max_per_col:
-                    row_count = 0
-                    col_count += 2
-                    
-            tk.Button(self.sys_param_shortcut_popup, 
-                      text="Continue", 
-                      command=partial(self.on_sys_param_shortcut_popup_close, 
-                                      True)).grid(row=2,column=1)
-            
-            # FIXME: Temporary patch while we decide between surface recombination and seq-transfer models
-            
-            if self.module.system_ID == "MAPI_Rubrene" and self.current_layer_name == "Rubrene":
-                if self.sys_flag_dict["do_sct"].value():
-                    disable_these = ["St"]
-                    
-                else:
-                    disable_these = ["Ssct", "Sp", "uc_permitivity", "W_VB", "mu_P_up"]
-                    
-                for param in disable_these:
-                    self.enter(self.sys_param_entryboxes_dict[param], 0)
-                    self.sys_param_entryboxes_dict[param].config(state='disabled')
-                    
-            self.sys_param_shortcut_popup.protocol("WM_DELETE_WINDOW", 
-                                                   self.on_sys_param_shortcut_popup_close)
-            self.sys_param_shortcut_popup_isopen = True
-            ## Temporarily disable the main window while this popup is active
-            self.sys_param_shortcut_popup.grab_set()
-            
-            return
-                    
-        else:
-            print("Error #2020: Opened more than one sys param shortcut popup at a time")
-            
-    def on_sys_param_shortcut_popup_close(self, continue_=False):
-        """ Transfer and store collected parameters. """ 
-        try:
-            if continue_:
-                current_layer = self.module.layers[self.current_layer_name]
-                changed_params = []
-                err_msg = ["The following params were not updated:"]
-                for param in current_layer.params:
-                    val = self.sys_param_entryboxes_dict[param].get()
-                    if not val: 
-                        continue
-                    else:
-                        try:
-                            val = float(val)
-                            minimum = current_layer.params[param].valid_range[0]
-                            maximum = current_layer.params[param].valid_range[1]
-                            assert (val >= minimum), "Error: min value for {} is {} but {} was entered".format(param, minimum, val)
-                            assert (val <= maximum), "Error: max value for {} is {} but {} was entered".format(param, maximum, val)
-                            
-                        except Exception as e:
-                            err_msg.append("{}: {}".format(param, str(e)))
-                            continue
-                    
-                    self.paramtoolkit_currentparam = param
-                    self.deleteall_paramrule()
-                    current_layer.params[param].value = val
-                    changed_params.append(param)
-                    
-                if changed_params:
-                    self.update_IC_plot(plot_ID="recent")
-                    self.do_confirmation_popup("Updated: {}".format(changed_params), 
-                                               hide_cancel=True)
-                    self.root.wait_window(self.confirmation_popup)
-                    
-                if "delta_N" in changed_params or "delta_P" in changed_params:
-                    self.using_LGC[self.current_layer_name] = False
-                    
-                if len(err_msg) > 1:
-                    self.do_confirmation_popup("\n".join(err_msg), hide_cancel=True)
-                    self.root.wait_window(self.confirmation_popup)
-                    
-                    
-            self.write(self.ICtab_status, "")
-            self.sys_param_shortcut_popup.destroy()
-            self.sys_param_shortcut_popup_isopen = False
-        except Exception as e:
-            print("Error #2021: Failed to close shortcut popup.")
-            print(e)
-        
-        return
-
-    def do_batch_popup(self):
-        """ Open tool for making batches of similar initial condition files. """
-        if not self.batch_popup_isopen:
-            
-            for layer_name, layer in self.module.layers.items():
-                try:
-                    assert layer.spacegrid_is_set
-                
-                except Exception:
-                    self.write(self.ICtab_status, 
-                               "Error: layer {} does not have params initialized yet".format(layer_name))
-                    return
-         
-            max_batchable_params = 4
-            self.batch_param = tk.StringVar()
-
-            self.batch_popup = tk.Toplevel(self.root)
-            
-            tk.ttk.Label(self.batch_popup, 
-                         text="Batch IC Tool", 
-                         style="Header.TLabel").grid(row=0,column=0)
-            
-            tk.Message(self.batch_popup, 
-                       text="This Batch Tool allows you "
-                       "to generate many copies of "
-                       "the currently-loaded IC, "
-                       "varying up to {} parameters "
-                       "between all of them.".format(max_batchable_params), 
-                       width=300).grid(row=1,column=0)
-
-            tk.Message(self.batch_popup, 
-                       text="All copies will be stored "
-                       "in a new folder with the name "
-                       "you enter into the appropriate box.", 
-                       width=300).grid(row=2,column=0)
-
-            tk.Message(self.batch_popup, 
-                       text="For best results, load a "
-                       "complete IC file or fill "
-                       "in values for all params "
-                       "before using this tool.", 
-                       width=300).grid(row=3,column=0)
-
-            tk.ttk.Label(self.batch_popup, 
-                         text="Select Layer {} Batch Parameter:".format(self.current_layer_name)).grid(row=0,column=1)
-            
-            self.batch_entry_frame = tk.ttk.Frame(self.batch_popup)
-            self.batch_entry_frame.grid(row=1,column=1,columnspan=3, rowspan=3)
-           
-            # Contextually-dependent options for batchable params
-            self.batchables_array = []
-            LGC_active = []
-            batchable_params = []
-            for layer in self.module.layers:
-                LGC_active.append(self.module.system_ID in self.LGC_eligible_modules 
-                                      and self.using_LGC[layer])
-                for param in self.module.layers[layer].params:
-                    
-                    if not (LGC_active[-1] and (param == "delta_N" or param == "delta_P")):
-                        batchable_params.append("{}-{}".format(layer, param))
-                        
-                if LGC_active[-1]:
-                    for param in self.LGC_values[layer]:
-                        batchable_params.append("{}-{}".format(layer, param))
-            
-            if any(LGC_active):
-                
-                self.LGC_instruction1 = tk.Message(self.batch_popup, 
-                                                   text="Additional options for generating "
-                                                        "delta_N and delta_P batches "
-                                                        "are available when using the "
-                                                        "Laser Generation Condition tool.", 
-                                                   width=300)
-                self.LGC_instruction1.grid(row=4,column=0)
-                
-                self.LGC_instruction2 = tk.Message(self.batch_popup, 
-                                                   text="Please note that TEDs will "
-                                                   "use the current values and settings on "
-                                                   "the L.G.C. tool's tab "
-                                                   "to complete the batches when one "
-                                                   "or more of these options are selected.", 
-                                                   width=300)
-                self.LGC_instruction2.grid(row=5,column=0)
-                
-                # Boolean logic is fun
-                # The main idea is to hide certain parameters based on which options were used to construct the LGC
-                # LGC_params = [key for key in self.LGC_entryboxes_dict.keys() if not (
-                #             (self.check_calculate_init_material_expfactor.get() and (key == "LGC_absorption_cof")) or
-                #             (not self.check_calculate_init_material_expfactor.get() and (key == "A0" or key == "Eg")) or
-                #             (self.LGC_gen_power_mode.get() == "power-spot" and (key == "Power_Density" or key == "Max_Gen" or key == "Total_Gen")) or
-                #             (self.LGC_gen_power_mode.get() == "density" and (key == "Power" or key == "Spotsize" or key == "Max_Gen" or key == "Total_Gen")) or
-                #             (self.LGC_gen_power_mode.get() == "max-gen" and (key == "Power" or key == "Spotsize" or key == "Power_Density" or key == "Total_Gen")) or
-                #             (self.LGC_gen_power_mode.get() == "total-gen" and (key == "Power_Density" or key == "Power" or key == "Spotsize" or key == "Max_Gen"))
-                #             )]
-
-            for i in range(max_batchable_params):
-                batch_param_name = tk.StringVar()
-                optionmenu = tk.ttk.OptionMenu(self.batch_entry_frame, 
-                                               batch_param_name, "", "", 
-                                               *batchable_params)
-                
-                optionmenu.grid(row=i,column=0,padx=(20,20))
-                batch_param_entry = tk.ttk.Entry(self.batch_entry_frame, width=80)
-                batch_param_entry.grid(row=i,column=1,columnspan=2)
-                
-                if i == 0: 
-                    self.enter(batch_param_entry, 
-                               "Enter a list of space-separated "
-                               "values for the selected Batch Parameter")
-                
-                self.batchables_array.append(Batchable(optionmenu, 
-                                                       batch_param_entry, 
-                                                       batch_param_name))
-                    
-            self.batch_status = tk.Text(self.batch_popup, width=30,height=3)
-            self.batch_status.grid(row=6,column=0)
-            self.batch_status.configure(state='disabled')
-
-            self.batch_name_entry = tk.ttk.Entry(self.batch_popup, width=24)
-            self.enter(self.batch_name_entry, "Enter name for batch folder")
-            self.batch_name_entry.grid(row=6,column=1)
-
-            tk.ttk.Button(self.batch_popup, 
-                          text="Create Batch", 
-                          command=self.create_batch_init).grid(row=6,column=2)
-
-            self.batch_popup.protocol("WM_DELETE_WINDOW", self.on_batch_popup_close)
-            self.batch_popup.grab_set()
-            self.batch_popup_isopen = True
-
-        else:
-            print("Error #102: Opened more than one batch popup at a time")
-        return
-
-    def on_batch_popup_close(self):
-        try:
-            self.batch_popup.destroy()
-            print("Batch popup closed")
-            self.batch_popup_isopen = False
-        except Exception:
-            print("Error #103: Failed to close batch popup.")
-
-        return
-
-    def do_resetIC_popup(self):
-        """ Clear stored parameter values. """
-        if not self.resetIC_popup_isopen:
-
-            self.resetIC_popup = tk.Toplevel(self.root)
-
-            tk.ttk.Label(self.resetIC_popup, 
-                         text="Which Parameters "
-                         "should be cleared?", 
-                         style="Header.TLabel").grid(row=0,column=0,columnspan=2)
-
-            self.resetIC_checkbutton_frame = tk.ttk.Frame(self.resetIC_popup)
-            self.resetIC_checkbutton_frame.grid(row=1,column=0,columnspan=2)
-
-            # Let's try some procedurally generated checkbuttons: 
-            # one created automatically per layer
-            self.resetIC_checklayers = {}
-            self.resetIC_checkbuttons = {}
-
-            for layer_name in self.module.layers:
-                self.resetIC_checklayers[layer_name] = tk.IntVar()
-
-                self.resetIC_checkbuttons[layer_name] = tk.ttk.Checkbutton(self.resetIC_checkbutton_frame, 
-                                                                           text=layer_name, 
-                                                                           variable=self.resetIC_checklayers[layer_name], 
-                                                                           onvalue=1, 
-                                                                           offvalue=0)
-
-            for i, cb in enumerate(self.resetIC_checkbuttons):
-                self.resetIC_checkbuttons[cb].grid(row=i,column=0, pady=(6,6))
-
-            
-            tk.ttk.Separator(self.resetIC_popup, 
-                             orient="horizontal", 
-                             style="Grey Bar.TSeparator").grid(row=2,column=0,columnspan=2, pady=(10,10), sticky="ew")
-
-            self.resetIC_check_clearall = tk.IntVar()
-            tk.Checkbutton(self.resetIC_popup, 
-                           text="Clear All", 
-                           variable=self.resetIC_check_clearall, 
-                           onvalue=1, offvalue=0).grid(row=3,column=0)
-
-            tk.Button(self.resetIC_popup, 
-                      text="Continue", 
-                      command=partial(self.on_resetIC_popup_close, 
-                                      True)).grid(row=3,column=1)
-
-            self.resetIC_popup.protocol("WM_DELETE_WINDOW", 
-                                        self.on_resetIC_popup_close)
-            self.resetIC_popup.grab_set()
-            self.resetIC_popup_isopen = True
-            return
-
-        else:
-            print("Error #700: Opened more than one resetIC popup at a time")
-
-        return
-
-    def on_resetIC_popup_close(self, continue_=False):
-        try:
-            self.resetIC_selected_layers = []
-            self.resetIC_do_clearall = False
-            if continue_:
-                self.resetIC_do_clearall = self.resetIC_check_clearall.get()
-                if self.resetIC_do_clearall:
-                    self.resetIC_selected_layers = list(self.resetIC_checklayers.keys())
-                else:
-                    self.resetIC_selected_layers = [layer_name for layer_name in self.resetIC_checklayers 
-                                                    if self.resetIC_checklayers[layer_name].get()]
-
-            self.resetIC_popup.destroy()
-            print("resetIC popup closed")
-            self.resetIC_popup_isopen = False
-
-        except Exception:
-            print("Error #601: Failed to close Bayesim popup")
-        return
-
-    def do_plotter_popup(self, plot_ID):
-        """ Select datasets for plotting on Analyze tab. """
-        if not self.plotter_popup_isopen:
-
-            self.plotter_popup = tk.Toplevel(self.root)
-
-            tk.ttk.Label(self.plotter_popup, 
-                         text="Select simulated data", 
-                         style="Header.TLabel").grid(row=0,column=0,columnspan=2)
-
-            def sims_sort_alpha():
-                self.data_listbox.delete(0,tk.END)
-                self.data_list = [file for file in os.listdir(os.path.join(self.default_dirs["Data"], self.module.system_ID)) 
-                                  if not file.endswith(".txt")]
-                
-                self.data_listbox.insert(0,*(self.data_list))
-                return
-                
-            def sims_sort_recent():
-                self.data_listbox.delete(0,tk.END)
-                self.data_list = [file for file in os.listdir(os.path.join(self.default_dirs["Data"], self.module.system_ID)) 
-                                  if not file.endswith(".txt")]
-                
-                self.data_list = sorted(self.data_list, key=lambda file: os.path.getmtime(os.path.join(self.default_dirs["Data"], self.module.system_ID, file)), reverse=True)
-                self.data_listbox.insert(0,*(self.data_list))
-                return
-<<<<<<< HEAD
-            
-            sorting_frame = tk.Frame(self.plotter_popup)
-            sorting_frame.grid(row=1,column=0)
-            
-            tk.Button(sorting_frame, text='A-Z',
-                      command=sims_sort_alpha).grid(row=0,column=0)
-            
-            tk.Button(sorting_frame, text='Recent First',
-                      command=sims_sort_recent).grid(row=0,column=1)
-            
-            
-            data_listbox_frame = tk.Frame(self.plotter_popup)
-            data_listbox_frame.grid(row=2,column=0)
-            
-=======
-            
-            sorting_frame = tk.Frame(self.plotter_popup)
-            sorting_frame.grid(row=1,column=0)
-            
-            tk.Button(sorting_frame, text='A-Z',
-                      command=sims_sort_alpha).grid(row=0,column=0)
-            
-            tk.Button(sorting_frame, text='Recent First',
-                      command=sims_sort_recent).grid(row=0,column=1)
-            
-            
-            data_listbox_frame = tk.Frame(self.plotter_popup)
-            data_listbox_frame.grid(row=2,column=0)
-            
->>>>>>> 7ecb047c
-            self.data_listbox = tk.Listbox(data_listbox_frame, width=60, 
-                                           height=40, 
-                                           selectmode="extended")
-            self.data_listbox.grid(row=0,column=0)
-            
-
-            data_listbox_scrollbar = tk.ttk.Scrollbar(data_listbox_frame, orient="vertical",
-                                                           command=self.data_listbox.yview)
-            data_listbox_scrollbar.grid(row=0,column=1, sticky='ns')
-            
-            self.data_listbox.config(yscrollcommand=data_listbox_scrollbar.set)
-            sims_sort_alpha()
-            
-            plotter_options_frame = tk.Frame(self.plotter_popup)
-            plotter_options_frame.grid(row=2,column=1)
-            all_outputs = []
-            for layer_name, layer in self.module.layers.items():
-                all_outputs += [output for output in layer.outputs if layer.outputs[output].analysis_plotable]
-            tk.OptionMenu(plotter_options_frame, self.data_var, 
-                          *all_outputs).grid(row=0,column=0)
-
-            tk.Checkbutton(plotter_options_frame, text="Auto-integrate", 
-                           variable=self.check_autointegrate, 
-                           onvalue=1, offvalue=0).grid(row=0,column=1)
-            
-            tk.Button(plotter_options_frame, text="Continue", 
-                      command=partial(self.on_plotter_popup_close, 
-                                      plot_ID, continue_=True)).grid(row=1,column=0,columnspan=2)
-
-            self.plotter_status = tk.Text(plotter_options_frame, width=24,height=2)
-            self.plotter_status.grid(row=2,column=0,columnspan=2, padx=(20,20))
-            self.plotter_status.configure(state="disabled")
-
-            self.plotter_popup.protocol("WM_DELETE_WINDOW", partial(self.on_plotter_popup_close, 
-                                                                    plot_ID, continue_=False))
-            self.plotter_popup.grab_set()
-            self.plotter_popup_isopen = True
-
-        else:
-            print("Error #501: Opened more than one plotter popup at a time")
-        return
-
-    def on_plotter_popup_close(self, plot_ID, continue_=False):
-        try:
-			# There are two ways for a popup to close: by the user pressing "Continue" or the user cancelling or pressing "X"
-			# We only interpret the input on the popup if the user wants to continue
-            self.confirmed = continue_
-            if continue_:
-                assert (self.data_var.get()), "Select a data type from the drop-down menu"
-                self.analysis_plots[plot_ID].data_filenames = []
-                # This year for Christmas, I want Santa to implement tk.filedialog.askdirectories() so we can select multiple directories like we can do with files
-                dir_names = [self.data_list[i] for i in self.data_listbox.curselection()]
-                for next_dir in dir_names:
-                    self.analysis_plots[plot_ID].data_filenames.append(next_dir)
-
-                #self.analysis_plots[plot_ID].remove_duplicate_filenames()
-                
-                assert self.analysis_plots[plot_ID].data_filenames, "Select data files"
-
-            self.plotter_popup.destroy()
-            print("Plotter popup closed")
-            self.plotter_popup_isopen = False
-
-        except AssertionError as oops:
-            self.write(self.plotter_status, str(oops))
-        except Exception:
-            print("Error #502: Failed to close plotter popup.")
-
-        return
-
-    def do_integration_timemode_popup(self):
-        """ Select which timesteps to integrate through. """
-        if not self.integration_popup_isopen:
-            self.integration_popup = tk.Toplevel(self.root)
-
-            tk.ttk.Label(self.integration_popup, 
-                         text="Select which time steps "
-                         "to integrate over", 
-                         style="Header.TLabel").grid(row=1,column=0,columnspan=3)
-
-            tk.ttk.Radiobutton(self.integration_popup, 
-                               variable=self.fetch_PLmode, 
-                               value='All time steps').grid(row=2,column=0)
-
-            tk.Label(self.integration_popup, 
-                     text="All time steps").grid(row=2,column=1)
-
-            tk.ttk.Radiobutton(self.integration_popup, 
-                               variable=self.fetch_PLmode, 
-                               value='Current time step').grid(row=3,column=0)
-
-            tk.Label(self.integration_popup, 
-                     text="Current time step").grid(row=3,column=1)
-
-            tk.Button(self.integration_popup, text="Continue", 
-                      command=partial(self.on_integration_popup_close, 
-                                      continue_=True)).grid(row=4,column=0,columnspan=3)
-
-            self.integration_popup.protocol("WM_DELETE_WINDOW", partial(self.on_integration_popup_close, 
-                                                                        continue_=False))
-            self.integration_popup.grab_set()
-            self.integration_popup_isopen = True
-            
-        else:
-            print("Error #420: Opened more than one integration popup at a time")
-        return
-
-    def on_integration_popup_close(self, continue_=False):
-        try:
-            if continue_:
-                self.PL_mode = self.fetch_PLmode.get()
-            else:
-                self.PL_mode = ""
-
-            self.integration_popup.destroy()
-            print("Integration popup closed")
-            self.integration_popup_isopen = False
-        except Exception:
-            print("Error #421: Failed to close PLmode popup.")
-
-        return
-
-    def do_integration_getbounds_popup(self):
-        """ Select spatial region to integrate through. """
-        if not self.integration_getbounds_popup_isopen:
-            plot_ID = self.active_analysisplot_ID.get()
-            active_plot = self.analysis_plots[plot_ID]
-            datatype = active_plot.datagroup.type
-            where_layer = self.module.find_layer(datatype)
-            
-            self.integration_getbounds_popup = tk.Toplevel(self.root)
-
-            tk.ttk.Radiobutton(self.integration_getbounds_popup, 
-                               variable=self.fetch_intg_mode, 
-                               value='single').grid(row=0,column=0, rowspan=3)
-
-            tk.ttk.Label(self.integration_getbounds_popup, 
-                         text="Single integral", 
-                         style="Header.TLabel").grid(row=0,column=1, rowspan=3, padx=(0,20))
-
-            tk.Label(self.integration_getbounds_popup, 
-                     text="Enter bounds of integration " 
-                     + self.module.layers[where_layer].length_unit).grid(row=0,column=2,columnspan=4)
-
-            tk.Label(self.integration_getbounds_popup, 
-                     text="Lower bound: x=").grid(row=1,column=2)
-
-            self.integration_lbound_entry = tk.Entry(self.integration_getbounds_popup, 
-                                                     width=9)
-            self.integration_lbound_entry.grid(row=2,column=2)
-
-            tk.Label(self.integration_getbounds_popup, 
-                     text="Upper bound: x=").grid(row=1,column=5)
-
-            self.integration_ubound_entry = tk.Entry(self.integration_getbounds_popup, 
-                                                     width=9)
-            self.integration_ubound_entry.grid(row=2,column=5)
-
-            tk.ttk.Separator(self.integration_getbounds_popup, 
-                             orient="horizontal", 
-                             style="Grey Bar.TSeparator").grid(row=3,column=0,columnspan=30, pady=(10,10), sticky="ew")
-
-            tk.ttk.Radiobutton(self.integration_getbounds_popup, 
-                               variable=self.fetch_intg_mode, 
-                               value='multiple').grid(row=4,column=0, rowspan=3)
-
-            tk.ttk.Label(self.integration_getbounds_popup, 
-                         text="Multiple integrals", 
-                         style="Header.TLabel").grid(row=4,column=1, rowspan=3, padx=(0,20))
-
-            tk.Label(self.integration_getbounds_popup, 
-                     text="Enter space-separated "
-                     "e.g. (100 200 300...) Centers "
-                     "{}: ".format(self.module.layers[where_layer].length_unit)).grid(row=5,column=2)
-
-            self.integration_center_entry = tk.Entry(self.integration_getbounds_popup, 
-                                                     width=30)
-            self.integration_center_entry.grid(row=5,column=3,columnspan=3)
-
-            tk.Label(self.integration_getbounds_popup, 
-                     text="Width {}: +/- ".format(self.module.layers[where_layer].length_unit)).grid(row=6,column=2)
-
-            self.integration_width_entry = tk.Entry(self.integration_getbounds_popup, 
-                                                    width=9)
-            self.integration_width_entry.grid(row=6,column=3)
-
-            tk.ttk.Separator(self.integration_getbounds_popup, 
-                             orient="horizontal", 
-                             style="Grey Bar.TSeparator").grid(row=7,column=0,columnspan=30, pady=(10,10), sticky="ew")
-
-            tk.Button(self.integration_getbounds_popup, text="Continue", 
-                      command=partial(self.on_integration_getbounds_popup_close, 
-                                      continue_=True)).grid(row=8,column=5)
-
-            self.integration_getbounds_status = tk.Text(self.integration_getbounds_popup, 
-                                                        width=24,height=2)
-            self.integration_getbounds_status.grid(row=8,rowspan=2,column=0,columnspan=5)
-            self.integration_getbounds_status.configure(state="disabled")
-
-            self.integration_getbounds_popup.protocol("WM_DELETE_WINDOW", 
-                                                      partial(self.on_integration_getbounds_popup_close, 
-                                                              continue_=False))
-            self.integration_getbounds_popup.grab_set()
-            self.integration_getbounds_popup_isopen = True
-        else:
-            print("Error #422: Opened more than one integration getbounds popup at a time")
-        return
-
-    def on_integration_getbounds_popup_close(self, continue_=False):
-        """ Read in the pairs of integration bounds as-is. """
-        # Checking if they make sense is do_Integrate()'s job
-        try:
-            self.confirmed = continue_
-            if continue_:
-                self.integration_bounds = []
-                if self.fetch_intg_mode.get() == "single":
-                    print("Single integral")
-                    lbound = float(self.integration_lbound_entry.get())
-                    ubound = float(self.integration_ubound_entry.get())
-                    if (lbound > ubound):
-                        raise KeyError("Error: upper bound too small")
-                        
-                    if (lbound < 0 and ubound < 0):
-                        raise KeyError("Error: bounds out of range")
-
-                    self.integration_bounds.append([lbound, ubound])
-                    
-
-                elif self.fetch_intg_mode.get() == "multiple":
-                    print("Multiple integrals")
-                    if self.integration_center_entry.get() == "Aboma":
-                        centers = [0,1600,3600,5000,6400,8000,14200]
-                        #centers = [0,2200,3400,5200,6400,7200,8600,10000]
-                    else:
-                        centers = list(set(extract_values(self.integration_center_entry.get(), ' ')))
-
-                    width = float(self.integration_width_entry.get())
-
-                    if width < 0: 
-                        raise KeyError("Error: width must be non-negative")
-
-                    for center in centers:
-                        if center < 0:
-                            raise KeyError("Error: center {} is out of range".format(center))
-                        else:
-                            self.integration_bounds.append([center - width, center + width])
-
-                else:
-                    raise KeyError("Select \"Single\" or \"Multiple\"")
-
-                print("Over: {}".format(self.integration_bounds))
-
-            else:
-                self.write(self.analysis_status, "Integration cancelled")
-
-            self.integration_getbounds_popup.destroy()
-            print("PL getbounds popup closed")
-            self.integration_getbounds_popup_isopen = False
-
-        except (OSError, KeyError) as uh_oh:
-            self.write(self.integration_getbounds_status, uh_oh)
-
-        except Exception:
-            self.write(self.integration_getbounds_status, "Error: missing or invalid paramters")
-
-        return
-
-    def do_PL_xaxis_popup(self):
-        """ If integrating over single timestep, 
-            select which parameter to plot as horizontal axis. 
-        """
-        if not self.PL_xaxis_popup_isopen:
-            self.xaxis_param = ""
-            self.xaxis_selection = tk.StringVar()
-            self.PL_xaxis_popup = tk.Toplevel(self.root)
-
-            tk.ttk.Label(self.PL_xaxis_popup, text="Select parameter for x axis", 
-                         style="Header.TLabel").grid(row=0,column=0,columnspan=3)
-
-
-            plot_ID = self.active_analysisplot_ID.get()
-            active_plot = self.analysis_plots[plot_ID]
-            datatype = active_plot.datagroup.type
-            where_layer = self.module.find_layer(datatype)
-            tk.OptionMenu(self.PL_xaxis_popup, 
-                          self.xaxis_selection, 
-                          *[param for param in self.module.layers[where_layer].params]).grid(row=1,column=1)
-
-            tk.Button(self.PL_xaxis_popup, text="Continue", 
-                      command=partial(self.on_PL_xaxis_popup_close, 
-                                      continue_=True)).grid(row=1,column=2)
-
-            self.PL_xaxis_status = tk.Text(self.PL_xaxis_popup, width=24,height=2)
-            self.PL_xaxis_status.grid(row=2,rowspan=2,column=0,columnspan=3)
-            self.PL_xaxis_status.configure(state="disabled")
-
-            self.PL_xaxis_popup.protocol("WM_DELETE_WINDOW", 
-                                         partial(self.on_PL_xaxis_popup_close, 
-                                                 continue_=False))
-            self.PL_xaxis_popup.grab_set()
-            self.PL_xaxis_popup_isopen = True
-        else:
-            print("Error #424: Opened more than one PL xaxis popup at a time")
-        return
-
-    def on_PL_xaxis_popup_close(self, continue_=False):
-        try:
-            if continue_:
-                self.xaxis_param = self.xaxis_selection.get()
-                if not self.xaxis_param:
-                    self.write(self.PL_xaxis_status, "Select a parameter")
-                    return
-            self.PL_xaxis_popup.destroy()
-            print("PL xaxis popup closed")
-            self.PL_xaxis_popup_isopen = False
-        except Exception:
-            print("Error #425: Failed to close PL xaxis popup.")
-
-        return
-    
-    def do_change_axis_popup(self, from_integration):
-        """ Select new axis parameters for analysis plots. """
-        # Don't open if no data plotted
-        if from_integration:
-            plot_ID = self.active_integrationplot_ID.get()
-            if self.integration_plots[plot_ID].datagroup.size() == 0: 
-                return
-
-        else:
-            plot_ID = self.active_analysisplot_ID.get()
-            if self.analysis_plots[plot_ID].datagroup.size() == 0: 
-                return
-
-        if not self.change_axis_popup_isopen:
-            self.change_axis_popup = tk.Toplevel(self.root)
-
-            tk.ttk.Label(self.change_axis_popup, 
-                         text="Select axis settings", 
-                         style="Header.TLabel").grid(row=0,column=0,columnspan=2)
-
-            self.xframe = tk.Frame(master=self.change_axis_popup)
-            self.xframe.grid(row=1,column=0,padx=(0,20),pady=(20,0))
-
-            tk.Label(self.xframe, text="X Axis").grid(row=0,column=0,columnspan=2)
-
-            tk.ttk.Radiobutton(self.xframe, variable=self.xaxis_type, 
-                               value='linear').grid(row=1,column=0)
-
-            tk.Label(self.xframe, text="Linear").grid(row=1,column=1)
-
-            tk.ttk.Radiobutton(self.xframe, variable=self.xaxis_type, 
-                               value='symlog').grid(row=2,column=0)
-
-            tk.Label(self.xframe, text="Log").grid(row=2,column=1)
-
-            tk.Label(self.xframe, text="Lower").grid(row=3,column=0)
-
-            self.xlbound = tk.Entry(self.xframe, width=9)
-            self.xlbound.grid(row=3,column=1)
-
-            tk.Label(self.xframe, text="Upper").grid(row=4,column=0)
-
-            self.xubound = tk.Entry(self.xframe, width=9)
-            self.xubound.grid(row=4,column=1)
-
-            self.yframe = tk.Frame(master=self.change_axis_popup)
-            self.yframe.grid(row=1,column=1,padx=(0,20),pady=(20,0))
-
-            tk.Label(self.yframe, text="Y Axis").grid(row=0,column=0,columnspan=2)
-
-            tk.ttk.Radiobutton(self.yframe, variable=self.yaxis_type, 
-                               value='linear').grid(row=1,column=0)
-
-            tk.Label(self.yframe, text="Linear").grid(row=1,column=1)
-
-            tk.ttk.Radiobutton(self.yframe, variable=self.yaxis_type, 
-                               value='symlog').grid(row=2,column=0)
-
-            tk.Label(self.yframe, text="Log").grid(row=2,column=1)
-
-            tk.Label(self.yframe, text="Lower").grid(row=3,column=0)
-
-            self.ylbound = tk.Entry(self.yframe, width=9)
-            self.ylbound.grid(row=3,column=1)
-
-            tk.Label(self.yframe, text="Upper").grid(row=4,column=0)
-
-            self.yubound = tk.Entry(self.yframe, width=9)
-            self.yubound.grid(row=4,column=1)
-
-            tk.Checkbutton(self.change_axis_popup, 
-                           text="Display legend?", 
-                           variable=self.check_display_legend, 
-                           onvalue=1, offvalue=0).grid(row=2,column=0,columnspan=2)
-            
-            tk.Checkbutton(self.change_axis_popup, 
-                           text="Freeze axes?", 
-                           variable=self.check_freeze_axes, 
-                           onvalue=1, offvalue=0).grid(row=3,column=0,columnspan=2)
-
-            tk.Button(self.change_axis_popup, text="Continue", 
-                      command=partial(self.on_change_axis_popup_close, 
-                                      from_integration, continue_=True)).grid(row=4, column=0,columnspan=2)
-
-            self.change_axis_status = tk.Text(self.change_axis_popup, width=24,height=2)
-            self.change_axis_status.grid(row=5,rowspan=2,column=0,columnspan=2)
-            self.change_axis_status.configure(state="disabled")
-
-            # Set the default values in the entry boxes to be the current options of the plot (in case the user only wants to make a few changes)
-            if not (from_integration):
-                active_plot = self.analysis_plots[plot_ID]
-
-            else:
-                active_plot = self.integration_plots[plot_ID]
-
-            self.enter(self.xlbound, active_plot.xlim[0])
-            self.enter(self.xubound, active_plot.xlim[1])
-            self.enter(self.ylbound, "{:.2e}".format(active_plot.ylim[0]))
-            self.enter(self.yubound, "{:.2e}".format(active_plot.ylim[1]))
-            self.xaxis_type.set(active_plot.xaxis_type)
-            self.yaxis_type.set(active_plot.yaxis_type)
-            self.check_display_legend.set(active_plot.display_legend)
-            self.check_freeze_axes.set(active_plot.do_freeze_axes)
-
-            self.change_axis_popup.protocol("WM_DELETE_WINDOW", partial(self.on_change_axis_popup_close, 
-                                                                        from_integration, 
-                                                                        continue_=False))
-            self.change_axis_popup.grab_set()
-            self.change_axis_popup_isopen = True
-        else:
-            print("Error #440: Opened more than one change axis popup at a time")
-        return
-
-    def on_change_axis_popup_close(self, from_integration, continue_=False):
-        try:
-            if continue_:
-                assert self.xaxis_type and self.yaxis_type, "Error: invalid axis type"
-                assert (self.xlbound.get()
-                        and self.xubound.get() 
-                        and self.ylbound.get()
-                        and self.yubound.get()), "Error: missing bounds"
-                bounds = [float(self.xlbound.get()), float(self.xubound.get()), 
-                          float(self.ylbound.get()), float(self.yubound.get())]
-            
-                if not (from_integration):
-                    plot_ID = self.active_analysisplot_ID.get()
-                    plot = self.analysis_plots[plot_ID].plot_obj
-                    
-                else:
-                    plot_ID = self.active_integrationplot_ID.get()
-                    plot = self.integration_plots[plot_ID].plot_obj
-
-                # Set plot axis params and save in corresponding plot state object, 
-                # if the selected plot has such an object
-                plot.set_yscale(self.yaxis_type.get())
-                plot.set_xscale(self.xaxis_type.get())
-
-                plot.set_ylim(bounds[2], bounds[3])
-                plot.set_xlim(bounds[0], bounds[1])
-
-                if self.check_display_legend.get():
-                    plot.legend().set_draggable(True)
-                    
-                else:
-                    plot.legend('', frameon=False)
-
-                if not (from_integration):
-                    self.analyze_fig.tight_layout()
-                    self.analyze_fig.canvas.draw()
-                    
-                else:
-                    self.integration_fig.tight_layout()
-                    self.integration_fig.canvas.draw()
-
-                # Save these params to pre-populate the popup the next time it's opened
-                if not (from_integration):
-                    self.analysis_plots[plot_ID].yaxis_type = self.yaxis_type.get()
-                    self.analysis_plots[plot_ID].xaxis_type = self.xaxis_type.get()
-                    self.analysis_plots[plot_ID].ylim = (bounds[2], bounds[3])
-                    self.analysis_plots[plot_ID].xlim = (bounds[0], bounds[1])
-                    self.analysis_plots[plot_ID].display_legend = self.check_display_legend.get()
-                    self.analysis_plots[plot_ID].do_freeze_axes = self.check_freeze_axes.get()
-                else:
-                    self.integration_plots[plot_ID].yaxis_type = self.yaxis_type.get()
-                    self.integration_plots[plot_ID].xaxis_type = self.xaxis_type.get()
-                    self.integration_plots[plot_ID].ylim = (bounds[2], bounds[3])
-                    self.integration_plots[plot_ID].xlim = (bounds[0], bounds[1])
-                    self.integration_plots[plot_ID].display_legend = self.check_display_legend.get()
-
-            self.change_axis_popup.destroy()
-
-            self.change_axis_popup_isopen = False
-
-        except (ValueError, AssertionError) as oops:
-            self.write(self.change_axis_status, oops)
-            return
-        except Exception:
-            print("Error #441: Failed to close change axis popup.")
-
-        return
-
-    def do_IC_carry_popup(self):
-        """ Open a tool to regenerate IC files based on current state of analysis plots. """
-        plot_ID = self.active_analysisplot_ID.get()
-
-        if not self.analysis_plots[plot_ID].datagroup.size(): 
-            return
-
-        if not self.IC_carry_popup_isopen:
-            self.IC_carry_popup = tk.Toplevel(self.root)
-
-            tk.ttk.Label(self.IC_carry_popup, 
-                         text="Select data to include in new IC",
-                         style="Header.TLabel").grid(row=0,column=0,columnspan=2)
-            
-            self.carry_checkbuttons = {}
-            rcount = 1
-            for layer_name, layer in self.module.layers.items():
-                self.carry_checkbuttons[layer_name] = {}
-                for var in layer.s_outputs:
-                    self.carry_checkbuttons[layer_name][var] = tk.Checkbutton(self.IC_carry_popup, 
-                                                                              text=var, 
-                                                                              variable=self.carryover_include_flags[layer_name][var])
-                    self.carry_checkbuttons[layer_name][var].grid(row=rcount, column=0)
-                    rcount += 1
-
-            self.carry_IC_listbox = tk.Listbox(self.IC_carry_popup, width=30,height=10, 
-                                               selectmode='extended')
-            self.carry_IC_listbox.grid(row=4,column=0,columnspan=2)
-            for key, dataset in self.analysis_plots[plot_ID].datagroup.datasets.items():
-                over_time = (self.analysis_plots[plot_ID].time > dataset.total_time)
-                if over_time: continue
-                self.carry_IC_listbox.insert(tk.END, key)
-
-            tk.Button(self.IC_carry_popup, text="Continue", 
-                      command=partial(self.on_IC_carry_popup_close,
-                                      continue_=True)).grid(row=5,column=0,columnspan=2)
-
-            self.IC_carry_popup.protocol("WM_DELETE_WINDOW", 
-                                         partial(self.on_IC_carry_popup_close, 
-                                                 continue_=False))
-            self.IC_carry_popup.grab_set()
-            self.IC_carry_popup_isopen = True
-            
-        else:
-            print("Error #510: Opened more than one IC carryover popup at a time")
-        return
-
-    def on_IC_carry_popup_close(self, continue_=False):
-        try:
-            if continue_:
-                plot_ID = self.active_analysisplot_ID.get()
-                active_plot = self.analysis_plots[plot_ID]
-                active_sets = active_plot.datagroup.datasets
-                datasets = [self.carry_IC_listbox.get(i) for i in self.carry_IC_listbox.curselection()]
-                if not datasets: 
-                    return
-                
-                include_flags = {}
-                for layer_name in self.module.layers:
-                    include_flags[layer_name] = {}
-                    for iflag in self.carryover_include_flags[layer_name]:
-                        include_flags[layer_name][iflag] = self.carryover_include_flags[layer_name][iflag].get()
-                    
-                status_msg = ["Files generated:"]
-                for key in datasets:
-                    new_filename = tk.filedialog.asksaveasfilename(initialdir = self.default_dirs["Initial"], 
-                                                                   title="Save IC text file for {}".format(key), 
-                                                                   filetypes=[("Text files","*.txt")])
-                    if not new_filename: 
-                        continue
-
-                    if new_filename.endswith(".txt"): 
-                        new_filename = new_filename[:-4]
-                    
-                    param_dict_copy = dict(active_sets[key].params_dict)
-
-                    grid_x = active_sets[key].grid_x
-                    
-                    filename = active_sets[key].filename
-                    sim_data = {}
-                    for layer_name, layer in self.module.layers.items():
-                        sim_data[layer_name] = {}
-                        for var in layer.s_outputs:
-                            path_name = os.path.join(self.default_dirs["Data"], 
-                                                        self.module.system_ID,
-                                                        filename,
-                                                        "{}-{}.h5".format(filename, var))
-                            floor_tstep = int(active_plot.time / active_sets[key].dt)
-                            interpolated_step = u_read(path_name, t0=floor_tstep, t1=floor_tstep+2)
-                            
-                            if active_plot.time == active_sets[key].total_time:
-                                pass
-                            else:
-                                slope = (interpolated_step[1] - interpolated_step[0]) / (active_sets[key].dt)
-                                interpolated_step = interpolated_step[0] + slope * (active_plot.time - floor_tstep * active_sets[key].dt)
-                            
-                            sim_data[layer_name][var] = interpolated_step
-
-                    self.module.get_IC_carry(sim_data, param_dict_copy, 
-                                               include_flags, grid_x)
-                    
-                    with open(new_filename + ".txt", "w+") as ofstream:
-                        ofstream.write("$$ INITIAL CONDITION FILE CREATED ON " 
-                                       + str(datetime.datetime.now().date()) 
-                                       + " AT " + str(datetime.datetime.now().time()) 
-                                       + "\n")
-                        ofstream.write("System_class: {}\n".format(self.module.system_ID))
-                        ofstream.write("f$ System Flags:\n")
-                        for flag in self.module.flags_dict:
-                            ofstream.write("{}: {}\n".format(flag, active_sets[key].flags[flag]))
-                        for layer_name, layer_params in param_dict_copy.items():
-                            ofstream.write("L$: {}\n".format(layer_name))
-                            ofstream.write("p$ Space Grid:\n")
-                            ofstream.write("Total_length: {}\n".format(layer_params["Total_length"]))
-                            ofstream.write("Node_width: {}\n".format(layer_params["Node_width"]))
-                            ofstream.write("p$ System Parameters:\n")
-                            
-                            for param in layer.params:
-                                if not (param == "Total_length" or param == "Node_width"):
-                                    param_values = layer_params[param]
-                                    param_values *= self.module.layers[layer_name].convert_out[param]
-                                    if isinstance(param_values, np.ndarray):
-                                        # Write the array in a more convenient format
-                                        ofstream.write("{}: {:.8e}".format(param, param_values[0]))
-                                        for value in param_values[1:]:
-                                            ofstream.write("\t{:.8e}".format(value))
-                                            
-                                        ofstream.write('\n')
-                                    else:
-                                        # The param value is just a single constant
-                                        ofstream.write("{}: {}\n".format(param, param_values))
-
-                    status_msg.append("{}-->{}".format(filename, new_filename))
-                    
-                # If NO new files saved
-                if len(status_msg) == 1: 
-                    status_msg.append("(none)")
-                self.do_confirmation_popup("\n".join(status_msg), hide_cancel=True)
-                self.root.wait_window(self.confirmation_popup)
-
-            self.IC_carry_popup.destroy()
-
-            self.IC_carry_popup_isopen = False
-
-        except OSError:
-            self.write(self.analysis_status, "Error: failed to regenerate IC file")
-            
-        except Exception:
-            print("Error #511: Failed to close IC carry popup.")
-
-        return
-
-    def do_timeseries_popup(self, ts_ID, td_gridt, td):
-        ts_popup = tk.Toplevel(self.root)
-        
-        # Determine a nonconflicting identifier by counting how many timeseries popups are open
-        tspopup_ID = 0
-        while tspopup_ID in self.active_timeseries:
-            tspopup_ID += 1
-        ts_popup.title("Timeseries({})".format(tspopup_ID))
-        td_fig = Figure(figsize=(6,4))
-        td_subplot = td_fig.add_subplot(111)
-        
-        td_canvas = tkagg.FigureCanvasTkAgg(td_fig, master=ts_popup)
-        td_plotwidget = td_canvas.get_tk_widget()
-        td_plotwidget.grid(row=0,column=0, columnspan=2)
-        
-        
-        name = td[next(iter(td))][ts_ID][0]
-        where_layer = self.module.find_layer(name)
-        scale_f = self.module.layers[where_layer].convert_out[name]
-        td_subplot.set_yscale(autoscale(val_array=td[next(iter(td))][ts_ID][1]))
-        td_subplot.set_ylabel(name + " " + self.module.layers[where_layer].outputs[name].units)
-        td_subplot.set_xlabel("Time " + self.module.time_unit)
-        td_subplot.set_title("Timeseries({})".format(tspopup_ID))
-        
-        assert tspopup_ID not in self.active_timeseries, "Error: a timeseries was overwritten"
-        self.active_timeseries[tspopup_ID] = []
-        for tag in td:
-            print(list(td[tag][ts_ID][1] * scale_f))
-            td_subplot.plot(td_gridt[tag], td[tag][ts_ID][1] * scale_f, label=tag.strip('_'))
-            self.active_timeseries[tspopup_ID].append((tag, td_gridt[tag], td[tag][ts_ID][1] * scale_f))
-    
-        td_subplot.legend().set_draggable(True)
-        td_fig.tight_layout()
-        td_fig.canvas.draw()
-        
-        tframe = tk.Frame(master=ts_popup)
-        tframe.grid(row=1,column=0,columnspan=2)
-        tkagg.NavigationToolbar2Tk(td_canvas, tframe).grid(row=0,column=0,columnspan=2)
-        
-        tk.ttk.Button(tframe, text="Export All", command=partial(self.export_timeseries, tspopup_ID, tail=False)).grid(row=2,column=0, padx=(10,10))
-        tk.ttk.Button(tframe, text="Export Tail", command=partial(self.export_timeseries, tspopup_ID, tail=True)).grid(row=2,column=1, padx=(10,10))
-        ts_popup.protocol("WM_DELETE_WINDOW", partial(self.on_timeseries_popup_close, ts_popup,
-                                                 tspopup_ID))
-        
-        return
-    
-    def on_timeseries_popup_close(self, ts_popup, tspopup_ID):
-        try:
-            del self.active_timeseries[tspopup_ID]
-        except Exception as e:
-            print("Failed to clear time series")
-            print(e)
-        ts_popup.destroy()
-        return
-    
-    ## Plotter for simulation tab    
-    def update_sim_plots(self, index, failed_vars, do_clear_plots=True):
-        """ Plot snapshots of simulated data on simulate tab at regular time intervals. """
-        
-        for layer_name, layer in self.module.layers.items():
-            convert_out = layer.convert_out
-            for variable, output_obj in layer.s_outputs.items():
-                
-                plot = self.sim_subplots[layer_name][variable]
-                
-                if do_clear_plots: 
-                    plot.cla()
-    
-                    ymin = np.amin(self.sim_data[variable]) * output_obj.yfactors[0]
-                    ymax = np.amax(self.sim_data[variable]) * output_obj.yfactors[1]
-                    plot.set_ylim(ymin * convert_out[variable], 
-                                  ymax * convert_out[variable])
-    
-                plot.set_yscale(output_obj.yscale)
-                
-                grid_x = layer.grid_x_nodes if not output_obj.is_edge else layer.grid_x_edges
-                if not failed_vars[variable]:
-                    plot.plot(grid_x, self.sim_data[variable] * convert_out[variable])
-    
-                plot.set_xlabel("x {}".format(layer.length_unit))
-                plot.set_ylabel("{} {}".format(variable, output_obj.units))
-    
-                plot.set_title("Time: {} ns".format(self.simtime * index / self.n))
-            
-        self.sim_fig.tight_layout()
-        self.sim_fig.canvas.draw()
-        return
-    
-    ## Func for overview analyze tab
-    def fetch_metadata(self, data_filename):
-        """ Read and store parameters from a metadata.txt file """
-        path = os.path.join(self.default_dirs["Data"], self.module.system_ID, data_filename, "metadata.txt")
-        assert os.path.exists(path), "Error: Missing metadata for {}".format(self.module.system_ID)
-        
-        with open(path, "r") as ifstream:
-            param_values_dict = {}
-            flag_values_dict = {}
-
-            read_flag = 0
-        
-            if not ("$$ METADATA") in next(ifstream):
-                raise OSError("Error: metadata is not a valid TEDs file")
-        
-            system_class = next(ifstream).strip('\n')
-            system_class = system_class[system_class.find(' ') + 1:]
-            if not system_class == self.module.system_ID:
-                raise ValueError("Error: selected file is not a {}".format(self.module.system_ID))
-                        
-            # Extract parameters
-            for line in ifstream:
-            
-                if ("#" in line) or not line.strip('\n'):
-                    continue
-
-                elif "L$" in line:
-                    layer_name = line[line.find(":")+1:].strip(' \n')
-                    param_values_dict[layer_name] = {}
-                    continue
-                
-                elif "p$ Space Grid" in line:
-                    read_flag = 'g'
-                
-                elif "p$ System Parameters" in line:
-                    read_flag = 'p'
-                
-                elif "f$" in line:
-                    read_flag = 'f'
-                    
-                elif "t$" in line:
-                    read_flag = 't'
-                                
-                elif (read_flag == 'g'):
-                    line = line.strip('\n')
-                    # Unlike an MSF here the space grid is static - 
-                    # and comparable to all other parameters which are static here too
-                    if line.startswith("Total_length"):
-                        param_values_dict[layer_name]["Total_length"] = float(line[line.rfind(' ') + 1:])
-                        
-                    elif line.startswith("Node_width"):
-                        param_values_dict[layer_name]["Node_width"] = float(line[line.rfind(' ') + 1:])
-                    
-                elif (read_flag == 'p'):
-                    param = line[0:line.find(':')]
-                    new_value = line[line.find(' ') + 1:].strip('\n')
-                    if '\t' in new_value:
-                        param_values_dict[layer_name][param] = np.array(extract_values(new_value, '\t'))
-                    else: 
-                        param_values_dict[layer_name][param] = float(new_value)
-    
-                elif (read_flag == 'f'):
-                    line = line.strip('\n')
-                    flag_values_dict[line[0:line.find(':')]] = int(line[line.rfind(' ') + 1:])
-
-                elif (read_flag == 't'):
-                    line = line.strip('\n')
-                    if line.startswith("Total-Time"):
-                        total_time = float(line[line.rfind(' ') + 1:])
-                    elif line.startswith("dt"):
-                        dt = float(line[line.rfind(' ') + 1:])
-
-        for layer_name, layer in param_values_dict.items():
-            assert set(self.module.layers[layer_name].params.keys()).issubset(set(param_values_dict[layer_name].keys())), "Error: metadata is missing params"
-        return param_values_dict, flag_values_dict, total_time, dt
-    
-    def plot_overview_analysis(self):
-        """ Plot dataset and calculations from OneD_Model.get_overview_analysis() 
-            on Overview tab. 
-        """
-        data_dirname = tk.filedialog.askdirectory(title="Select a dataset", 
-                                                  initialdir=self.default_dirs["Data"])
-        if not data_dirname:
-            print("No data set selected :(")
-            return
-
-        data_filename = data_dirname[data_dirname.rfind('/')+1:]
-        
-        
-        try:
-            param_values_dict, flag_values_dict, total_time, dt = self.fetch_metadata(data_filename)
-                 
-            data_n = int(0.5 + total_time / dt)
-            data_m = {}
-            data_edge_x = {}
-            data_node_x = {}
-            for layer_name in param_values_dict:
-                total_length = param_values_dict[layer_name]["Total_length"]
-                dx = param_values_dict[layer_name]["Node_width"]
-                data_m[layer_name] = int(0.5 + total_length / dx)
-                data_edge_x[layer_name] = np.linspace(0,  total_length,
-                                                      data_m[layer_name]+1)
-                data_node_x[layer_name] = np.linspace(dx / 2, total_length - dx / 2, 
-                                                      data_m[layer_name])
-            data_node_t = np.linspace(0, total_time, data_n + 1)
-            
-            if self.overview_sample_mode.get() == 'Log':
-                try:
-                    sample_ct = int(self.overview_samplect_entry.get())
-                    assert sample_ct > 0
-                except Exception:
-                    sample_ct = 5
-                    
-                tstep_list = np.append([0], np.geomspace(1, data_n, num=sample_ct-1, dtype=int))
-            elif self.overview_sample_mode.get() == 'Linear':
-                try:
-                    sample_ct = int(self.overview_samplect_entry.get())
-                    assert sample_ct > 0
-                except Exception:
-                    sample_ct = 5
-                    
-                tstep_list = np.linspace(0, data_n, num=sample_ct)
-                
-            else:
-                sample_ct = self.overview_samplect_entry.get()
-                tstep_list = np.array(np.array(extract_values(sample_ct, ' ')) / dt, dtype=int)
-                
-        except AssertionError as oops:
-            self.do_confirmation_popup(str(oops), hide_cancel=True)
-            self.root.wait_window(self.confirmation_popup)
-            return
-        
-        except ValueError:
-            self.do_confirmation_popup("Error: {} is missing or has unusual metadata.txt".format(data_filename), hide_cancel=True)
-            self.root.wait_window(self.confirmation_popup)
-            return
-        
-        for layer_name, layer in self.overview_subplots.items():
-            for subplot in layer:
-                plot_obj = layer[subplot]
-                output_info_obj = self.module.layers[layer_name].outputs[subplot]
-                plot_obj.cla()
-                plot_obj.set_yscale(output_info_obj.yscale)
-                plot_obj.set_xlabel(output_info_obj.xlabel)
-                if output_info_obj.xvar == "time":
-                    plot_obj.set_title("{} {}".format(output_info_obj.display_name, output_info_obj.integrated_units))
-                else:
-                    plot_obj.set_title("{} {}".format(output_info_obj.display_name, output_info_obj.units))
-            
-            
-        self.overview_values = self.module.get_overview_analysis(param_values_dict, flag_values_dict,
-                                                      total_time, dt,
-                                                      tstep_list, data_dirname, 
-                                                      data_filename)
-        
-        warning_msg = ["Error: the following occured while generating the overview"]
-        for layer_name, layer in self.module.layers.items():
-            for output_name, output_info in layer.outputs.items():
-                try:
-                    values = self.overview_values[layer_name][output_name]
-                    if not isinstance(values, np.ndarray): 
-                        raise KeyError
-                except KeyError:
-                    warning_msg.append("Warning: {}'s get_overview_analysis() did not return data for {}\n".format(self.module.system_ID, output_name))
-                    continue
-                except Exception:
-                    warning_msg.append("Error: could not calculate {}".format(output_name))
-                    continue
-    
-                if output_info.xvar == "time":
-                    grid_x = data_node_t
-                elif output_info.xvar == "position":
-                    grid_x = data_node_x[layer_name] if not output_info.is_edge else data_edge_x[layer_name]
-                else:
-                    warning_msg.append("Warning: invalid xvar {} in system class definition for output {}\n".format(output_info.xvar, output_name))
-                    continue
-                
-                if values.ndim == 2: # time/space variant outputs
-                    for i in range(len(values)):
-                        self.overview_subplots[layer_name][output_name].plot(grid_x, values[i], 
-                                                                             label="{:.3f} ns".format(tstep_list[i] * dt))
-                else: # Time variant only
-                    self.overview_subplots[layer_name][output_name].plot(grid_x, values)
-
-        for layer_name, layer in self.module.layers.items():
-            for output_name in layer.s_outputs:
-                self.overview_subplots[layer_name][output_name].legend().set_draggable(True)
-                break
-        if len(warning_msg) > 1:
-            self.do_confirmation_popup("\n".join(warning_msg), hide_cancel=True)
-            self.root.wait_window(self.confirmation_popup)
-            
-        self.analyze_overview_fig.tight_layout()
-        self.analyze_overview_fig.canvas.draw()
-        return
-
-    ## Funcs for detailed analyze tab
-
-    def plot_analyze(self, plot_ID, force_axis_update=False):
-        """ Plot dataset object from make_rawdataset() on analysis tab. """
-        try:
-            active_plot_data = self.analysis_plots[plot_ID]
-            active_datagroup = active_plot_data.datagroup
-            subplot = active_plot_data.plot_obj
-            
-            subplot.cla()
-            
-            if not active_datagroup.size(): 
-                self.analyze_fig.tight_layout()
-                self.analyze_fig.canvas.draw()
-                return
-
-            where_layer = self.module.find_layer(active_datagroup.type)
-            is_edge = self.module.layers[where_layer].outputs[active_datagroup.type].is_edge
-            convert_out = self.module.layers[where_layer].convert_out
-            
-            if force_axis_update or not active_plot_data.do_freeze_axes:
-                active_plot_data.xlim = (0, active_plot_data.datagroup.get_max_x(is_edge))
-                active_plot_data.xaxis_type = 'linear'
-                max_val = active_datagroup.get_maxval() * convert_out[active_datagroup.type]
-                min_val = active_datagroup.get_minval() * convert_out[active_datagroup.type]
-                active_plot_data.ylim = (min_val * 0.9, max_val * 1.1)
-                active_plot_data.yaxis_type = autoscale(min_val=min_val, max_val=max_val)
-
-            
-            subplot.set_yscale(active_plot_data.yaxis_type)
-            subplot.set_xscale(active_plot_data.xaxis_type)
-
-            subplot.set_ylim(*active_plot_data.ylim)
-            subplot.set_xlim(*active_plot_data.xlim)
-
-            # This data is in TEDs units since we just used it in a calculation - convert back to common units first
-            for dataset in active_datagroup.datasets.values():
-                if active_plot_data.time <= dataset.total_time:
-                    label = dataset.tag(for_matplotlib=True) + "*" if dataset.flags["symmetric_system"] else dataset.tag(for_matplotlib=True)
-                    subplot.plot(dataset.grid_x, dataset.data * convert_out[active_datagroup.type], label=label)
-                else:
-                    print("Warning: time out of range for dataset {}".format(dataset.tag()))
-                    
-            subplot.set_xlabel("x {}".format(self.module.layers[where_layer].length_unit))
-            subplot.set_ylabel("{} {}".format(active_datagroup.type, self.module.layers[where_layer].outputs[active_datagroup.type].units))
-            if active_plot_data.display_legend:
-                subplot.legend().set_draggable(True)
-            subplot.set_title("Time: {} / {} ns".format(active_plot_data.time, active_datagroup.get_maxtime()))
-            self.analyze_fig.tight_layout()
-            self.analyze_fig.canvas.draw()
-            
-            active_plot_data.ylim = subplot.get_ylim()
-            active_plot_data.xlim = subplot.get_xlim()
-
-        except Exception:
-            self.write(self.analysis_status, "Error #106: Plot failed")
-            return
-
-        return
-
-    def make_rawdataset(self, data_filename, plot_ID, datatype):
-        """Create a dataset object and prepare to plot on analysis tab."""
-        # Select data type of incoming dataset from existing datasets
-        active_plot = self.analysis_plots[plot_ID]
-
-        try:
-            param_values_dict, flag_values_dict, total_time, dt = self.fetch_metadata(data_filename)
-            
-            data_m = {}
-            data_edge_x = {}
-            data_node_x = {}
-            for layer_name in param_values_dict:
-                total_length = param_values_dict[layer_name]["Total_length"]
-                dx = param_values_dict[layer_name]["Node_width"]
-                data_m[layer_name] = int(0.5 + total_length / dx)
-                data_edge_x[layer_name] = np.linspace(0,  total_length,
-                                                      data_m[layer_name]+1)
-                data_node_x[layer_name] = np.linspace(dx / 2, total_length - dx / 2, 
-                                                      data_m[layer_name])
-        except AssertionError as oops:
-            return str(oops)
-        except Exception:
-            return "Error: missing or has unusual metadata.txt"
-
-		# Now that we have the parameters from metadata, fetch the data itself
-        sim_data = {}
-        for layer_name, layer in self.module.layers.items():
-            sim_data[layer_name] = {}
-            for sim_datatype in layer.s_outputs:
-                path_name = os.path.join(self.default_dirs["Data"], 
-                                            self.module.system_ID,
-                                            data_filename,
-                                            "{}-{}.h5".format(data_filename, sim_datatype))
-<<<<<<< HEAD
-                sim_data[layer_name][sim_datatype] = u_read(path_name, t0=0, 
-                                                            single_tstep=True)
-=======
-                try:
-                    sim_data[layer_name][sim_datatype] = u_read(path_name, t0=0, 
-                                                                single_tstep=True)
-                except OSError:
-                    continue
->>>>>>> 7ecb047c
-        where_layer = self.module.find_layer(datatype)
-        try:
-            values = self.module.prep_dataset(datatype, sim_data, param_values_dict, flag_values_dict)
-        except Exception as e:
-            return "Error: Unable to calculate {} using prep_dataset\n{}".format(datatype, e)
-        
-        try:
-            assert isinstance(values, np.ndarray)
-            assert values.ndim == 1
-            
-        except Exception:
-            return ("Error: Unable to calculate {} using prep_dataset\n"
-                    "prep_dataset did not return a 1D array".format(datatype))
-
-        if self.module.layers[where_layer].outputs[datatype].is_edge: 
-            return Raw_Data_Set(values, data_edge_x[where_layer], data_node_x[where_layer], 
-                                total_time, dt, 
-                                param_values_dict, flag_values_dict, datatype, data_filename, 
-                                active_plot.time)
-        else:
-            return Raw_Data_Set(values, data_node_x[where_layer], data_node_x[where_layer], 
-                                total_time, dt,
-                                param_values_dict, flag_values_dict, datatype, data_filename, 
-                                active_plot.time)
-
-    def load_datasets(self):
-        """ Interpret selection from do_plotter_popup()."""
-        
-        plot_ID = self.active_analysisplot_ID.get()
-        self.do_plotter_popup(plot_ID)
-        self.root.wait_window(self.plotter_popup)
-        if not self.confirmed: 
-            return
-        active_plot = self.analysis_plots[plot_ID]
-        datatype = self.data_var.get()
-
-        active_plot.time = 0
-        active_plot.datagroup.clear()
-        err_msg = ["Error: the following data could not be plotted"]
-        for i in range(0, len(active_plot.data_filenames)):
-            data_filename = active_plot.data_filenames[i]
-            short_filename = data_filename[data_filename.rfind('/') + 1:]
-            new_data = self.make_rawdataset(short_filename, plot_ID, datatype)
-
-            if isinstance(new_data, str):
-                err_msg.append("{}: {}".format(short_filename, new_data))
-            else:
-                active_plot.datagroup.add(new_data, new_data.tag())
-    
-        if len(err_msg) > 1:
-            self.do_confirmation_popup("\n".join(err_msg), 
-                                       hide_cancel=True)
-            self.root.wait_window(self.confirmation_popup)
-        
-        self.plot_analyze(plot_ID, force_axis_update=True)
-        
-        if self.check_autointegrate.get():
-            self.write(self.analysis_status, "Data read finished; integrating...")
-            self.do_Integrate(bypass_inputs=True)
-            
-        else:
-            self.write(self.analysis_status, "Data read finished")
-        
-        return
-
-    def plot_tstep(self):
-        """ Step already plotted data forward (or backward) in time"""
-        plot_ID = self.active_analysisplot_ID.get()
-        active_plot = self.analysis_plots[plot_ID]
-        try:
-            active_plot.add_time(float(self.analyze_tstep_entry.get()))
-        except ValueError:
-            self.write(self.analysis_status, "Invalid number of time steps")
-            return
-
-        active_datagroup = active_plot.datagroup
-        # Search data files for data at new time
-        # Interpolate if necessary
-        for tag, dataset in active_datagroup.datasets.items():
-            sim_data = {}
-            for layer_name, layer in self.module.layers.items():
-                sim_data[layer_name] = {}
-                for sim_datatype in layer.s_outputs:
-                    path_name = os.path.join(self.default_dirs["Data"], 
-                                                self.module.system_ID,
-                                                dataset.filename,
-                                                "{}-{}.h5".format(dataset.filename, sim_datatype))
-                    
-                    floor_tstep = int(active_plot.time / dataset.dt)
-<<<<<<< HEAD
-                    interpolated_step = u_read(path_name, t0=floor_tstep, t1=floor_tstep+2)
-=======
-                    try:
-                        interpolated_step = u_read(path_name, t0=floor_tstep, t1=floor_tstep+2)
-                    except OSError:
-                        continue
->>>>>>> 7ecb047c
-                    over_time = False
-                    
-                    if active_plot.time > dataset.total_time:
-                        interpolated_step = np.zeros_like(dataset.node_x)
-                        over_time = True
-                        
-                    elif active_plot.time == dataset.total_time:
-                        pass
-                    else:
-                        slope = (interpolated_step[1] - interpolated_step[0]) / (dataset.dt)
-                        interpolated_step = interpolated_step[0] + slope * (active_plot.time - floor_tstep * dataset.dt)
-                    
-                    sim_data[layer_name][sim_datatype] = interpolated_step
-        
-            if over_time:
-                dataset.data = interpolated_step
-            else:
-                dataset.data = self.module.prep_dataset(active_datagroup.type, sim_data, 
-                                                          dataset.params_dict, dataset.flags)
-            dataset.current_time = active_plot.time
-            
-            
-        self.plot_analyze(plot_ID, force_axis_update=False)
-        self.write(self.analysis_status, "")
-        return
-
-    ## Status box update helpers
-    def write(self, textBox, text):
-        """ Edit the text in status display boxes."""
-        textBox.configure(state='normal')
-        textBox.delete(1.0, tk.END)
-        textBox.insert(tk.END, text)
-        textBox.configure(state='disabled') # Prevents user from altering the status box
-        return
-
-    def enter(self, entryBox, text):
-        """ Fill user entry boxes with text. """
-        entryBox.delete(0,tk.END)
-        entryBox.insert(0,text)
-        return
-
-    ## Tab change event handlers
-	# This doesn't do anything meaningful at the moment but could be of use for things that need to be updated every time the user goes to a new tab
-    def on_tab_selected(self, event):
-        selected_tab = event.widget.select()
-        tab_text = event.widget.tab(selected_tab, "text")
-
-        if (tab_text == "Inputs"):
-            print("Inputs tab selected")
-            #self.update_IC_filebox()
-
-        elif (tab_text == "Simulate"):
-            print("Simulate tab selected")
-            
-
-        elif (tab_text == "Analyze"):
-            print("Analyze tab selected")
-
-        return
-
-
-    def do_Batch(self):
-        """ Interpret values entered into simulate tab and prepare simulations 
-            for each selected IC file
-        """
-        # Test for valid entry values
-        try:
-            self.simtime = float(self.simtime_entry.get())      # [ns]
-            self.dt = float(self.dt_entry.get())           # [ns]
-            self.hmax = self.hmax_entry.get()
-            self.n = int(0.5 + self.simtime / self.dt)           # Number of time steps
-
-            # Upper limit on number of time steps
-            
-            assert (self.simtime > 0),"Error: Invalid simulation time"
-            assert (self.dt > 0 and self.dt <= self.simtime),"Error: Invalid dt"
-            
-            if not self.hmax: # Default hmax
-                self.hmax = np.inf
-                
-            self.hmax = float(self.hmax)
-            
-            assert (self.hmax >= 0),"Error: Invalid solver stepsize"
-            
-            if self.dt > self.simtime / 10:
-                self.do_confirmation_popup("Warning: a very large time stepsize was entered. "
-                                           "Results may be less accurate with large stepsizes. "
-                                           "Are you sure you want to continue?")
-                self.root.wait_window(self.confirmation_popup)
-                if not self.confirmed: 
-                    return
-                
-            if self.hmax and self.hmax < 1e-3:
-                self.do_confirmation_popup("Warning: a very small solver stepsize was entered. "
-                                           "Results may be slow with small solver stepsizes. "
-                                           "Are you sure you want to continue?")
-                self.root.wait_window(self.confirmation_popup)
-                if not self.confirmed: 
-                    return
-                
-            if (self.n > 1e5):
-                self.do_confirmation_popup("Warning: a very small time stepsize was entered. "
-                                           "Results may be slow with small time stepsizes. "
-                                           "Are you sure you want to continue?")
-                self.root.wait_window(self.confirmation_popup)
-                if not self.confirmed: 
-                    return
-            
-        except ValueError:
-            self.write(self.status, "Error: Invalid parameters")
-            return
-
-        except (AssertionError, Exception) as oops:
-            self.write(self.status, oops)
-            return
-
-        IC_files = tk.filedialog.askopenfilenames(initialdir=self.default_dirs["Initial"], 
-                                                  title="Select IC text file", 
-                                                  filetypes=[("Text files","*.txt")])
-        if not IC_files: 
-            return
-
-        batch_num = 0
-        self.sim_warning_msg = ["The following occured while simulating:"]
-        for IC in IC_files:
-            batch_num += 1
-            self.IC_file_name = IC
-            self.load_ICfile()
-            self.write(self.status, 
-                       "Now calculating {} : ({} of {})".format(self.IC_file_name[self.IC_file_name.rfind("/") + 1:self.IC_file_name.rfind(".txt")], 
-                                                                str(batch_num), str(len(IC_files))))
-            self.do_Calculate()
-            
-        self.write(self.status, "Simulations complete")
-        self.load_ICfile()
-
-        if len(self.sim_warning_msg) > 1:
-            self.do_confirmation_popup("\n".join(self.sim_warning_msg), hide_cancel=True)
-        return
-
-    def do_Calculate(self):
-        """ Setup initial condition using IC file and OneD_Model.calc_inits(), 
-            simulate using OneD_Model.simulate(),
-            and prepare output directory for results.
-        """
-        ## Setup parameters
-        try:
-            # Construct the data folder's name from the corresponding IC file's name
-            shortened_IC_name = self.IC_file_name[self.IC_file_name.rfind("/") + 1:self.IC_file_name.rfind(".txt")]
-            data_file_name = shortened_IC_name
-            temp_params = {}
-            num_nodes = {}
-            for layer_name, layer in self.module.layers.items():
-                num_nodes[layer_name] = int(0.5 + layer.total_length / layer.dx)
-                temp_params[layer_name] = dict(layer.params)
-
-            init_conditions = self.module.calc_inits()
-            assert isinstance(init_conditions, dict), "Error: module calc_inits() did not return a dict of initial conditions\n"
-            
-            # Can't verify this ahead of time unfortunately so verify on demand
-            for layer_name, layer in self.module.layers.items():
-                for variable in layer.s_outputs:
-                    assert variable in init_conditions, "Error: Module calc_inits() did not return value for simulation output variable {}\n".format(variable)
-                    assert isinstance(init_conditions[variable], np.ndarray), "Error: module calc_inits() returned an invalid value (values must be numpy arrays) for output {}\n".format(variable)
-                    assert init_conditions[variable].ndim == 1, "Error: module calc_inits() did not return a 1D numpy array for output {}\n".format(variable)
-        
-        except ValueError:
-            self.sim_warning_msg.append("Error: Invalid parameters for {}".format(data_file_name))
-            return
-        
-        except AssertionError as oops:
-            self.sim_warning_msg.append(str(oops))
-            return
-
-        except Exception as oops:
-            self.sim_warning_msg.append("Error: \"{}\" reported while setting up {}".format(oops, data_file_name))
-            return
-    
-        try:
-            print("Attempting to create {} data folder".format(data_file_name))
-            dirname = os.path.join(self.default_dirs["Data"], 
-                                    self.module.system_ID,
-                                    data_file_name)
-            # Append a number to the end of the new directory's name if an overwrite would occur
-            # This is what happens if you download my_file.txt twice and the second copy is saved as my_file(1).txt, for example
-            assert "Data" in dirname
-            assert self.module.system_ID in dirname
-            if os.path.isdir(dirname):
-                print("{} folder already exists; trying alternate name".format(data_file_name))
-                append = 1
-                while (os.path.isdir("{}({})".format(dirname, append))):
-                    append += 1
-
-                dirname = "{}({})".format(dirname, append)
-                
-                
-                self.sim_warning_msg.append("Overwrite warning - {} already exists "
-                                            "in Data directory\nSaving as {} instead".format(data_file_name, dirname))
-                
-                data_file_name = "{}({})".format(data_file_name, append)
-                
-            os.mkdir("{}".format(dirname))
-
-        except Exception:
-            self.sim_warning_msg.append("Error: unable to create directory for results "
-                                        "of simulation {}\n".format(shortened_IC_name))
-            return
-
-
-        ## Calculate!
-        #atom = tables.Float64Atom()
-
-        ## Create data files
-<<<<<<< HEAD
-        for layer_name, layer in self.module.layers.items():
-            for variable in layer.s_outputs:
-                path = os.path.join(dirname, "{}-{}.h5".format(data_file_name, variable))
-                with tables.open_file(path, mode='w') as ofstream:
-                    length = num_nodes[layer_name] 
-                    if layer.s_outputs[variable].is_edge:
-                        length += 1
-=======
-        # for layer_name, layer in self.module.layers.items():
-        #     for variable in layer.s_outputs:
-        #         path = os.path.join(dirname, "{}-{}.h5".format(data_file_name, variable))
-        #         with tables.open_file(path, mode='w') as ofstream:
-        #             length = num_nodes[layer_name] 
-        #             if layer.s_outputs[variable].is_edge:
-        #                 length += 1
->>>>>>> 7ecb047c
-    
-        #             # Important - "data" must be used as the array name here, as pytables will use the string "data" 
-        #             # to name the attribute earray.data, which is then used to access the array
-        #             earray = ofstream.create_earray(ofstream.root, "data", atom, (0, length))
-        #             earray.append(np.reshape(init_conditions[variable], (1, length)))
-        
-        ## Setup simulation plots and plot initial
-        
-        self.sim_data = dict(init_conditions)
-        #self.update_sim_plots(0)
-        flag_values = {f:flag.value() for f, flag in self.sys_flag_dict.items()}
-
-        try:
-            self.module.simulate(os.path.join(dirname, data_file_name), 
-                                   num_nodes, self.n, self.dt,
-                                   flag_values, self.hmax, init_conditions)
-            
-        except FloatingPointError as e:
-            print(e)
-            self.sim_warning_msg.append("Error: an unusual value occurred while simulating {}. "
-                                        "This file may have invalid parameters.".format(data_file_name))
-            for file in os.listdir(dirname):
-                tpath = os.path.join(dirname, file)
-                os.remove(tpath)
-                
-            os.rmdir(dirname)
-            return
-        
-        except KeyboardInterrupt:
-            print("### Aborting {} ###".format(data_file_name))
-            self.sim_warning_msg.append("Abort signal received while simulating {}\n".format(data_file_name))
-            for file in os.listdir(dirname):
-                tpath = os.path.join(dirname, file)
-                os.remove(tpath)
-                
-            os.rmdir(dirname)
-            return
-        
-        except Exception as oops:
-            self.sim_warning_msg.append("Error \"{}\" occurred while simulating {}\n".format(oops, data_file_name))
-            for file in os.listdir(dirname):
-                tpath = os.path.join(dirname, file)
-                os.remove(tpath)
-                
-            os.rmdir(dirname)
-            
-            return
-
-        self.write(self.status, "Finalizing...")
-
-        failed_vars = {}
-        for i in range(1,6):
-            for var in self.sim_data:
-                path_name = os.path.join(dirname, "{}-{}.h5".format(data_file_name, var))
-                failed_vars[var] = 0
-                try:
-                    self.sim_data[var] = u_read(path_name, t0=int(self.n * i / 5), 
-                                                single_tstep=True)
-                    
-                except Exception:
-                    self.sim_data[var] = 0
-                    failed_vars[var] = 1
-            is_first = (i == 1)
-            self.update_sim_plots(self.n, failed_vars, do_clear_plots=is_first)
-            
-        failed_vars = [var for var, fail_state in failed_vars.items() if fail_state]
-        if failed_vars:
-            self.sim_warning_msg.append("Warning: unable to plot {} for {}. Output data "
-                                        "may not have been saved correctly.\n".format(failed_vars, data_file_name))
-        
-        # Save metadata: list of param values used for the simulation
-        # Inverting the unit conversion between the inputted params and the calculation engine is also necessary to regain the originally inputted param values
-        with open(os.path.join(dirname, "metadata.txt"), "w+") as ofstream:
-            ofstream.write("$$ METADATA FOR CALCULATIONS PERFORMED ON {} AT {}\n".format(datetime.datetime.now().date(),datetime.datetime.now().time()))
-            ofstream.write("System_class: {}\n".format(self.module.system_ID))
-            
-            ofstream.write("f$ System Flags:\n")
-            for flag in self.sys_flag_dict:
-                ofstream.write("{}: {}\n".format(flag, self.sys_flag_dict[flag].value()))
-            
-            for layer_name, layer in self.module.layers.items():
-                ofstream.write("L$: {}\n".format(layer_name))
-                ofstream.write("p$ Space Grid:\n")
-                ofstream.write("Total_length: {}\n".format(layer.total_length))
-                ofstream.write("Node_width: {}\n".format(layer.dx))
-            
-                ofstream.write("p$ System Parameters:\n")
-            
-                for param in layer.params:
-                    param_values = layer.params[param].value
-                    if isinstance(param_values, np.ndarray):
-                        ofstream.write("{}: {:.8e}".format(param, param_values[0]))
-                        for value in param_values[1:]:
-                            ofstream.write("\t{:.8e}".format(value))
-                            
-                        ofstream.write('\n')
-                    else:
-                        ofstream.write("{}: {}\n".format(param, param_values))
-            # The following params are exclusive to metadata files
-            ofstream.write("t$ Time grid:\n")
-            ofstream.write("Total-Time: {}\n".format(self.simtime))
-            ofstream.write("dt: {}\n".format(self.dt))
-        return
-
-    def do_Integrate(self, bypass_inputs=False):
-        """ Interpret values from series of integration popups to integrate datasets. """
-        plot_ID = self.active_analysisplot_ID.get()
-        
-        # Replace this with an appropriate getter function if more integration 
-        # plots are added
-        ip_ID = 0
-        
-        self.write(self.analysis_status, "")
-
-        active_plot = self.analysis_plots[plot_ID]
-        active_datagroup = active_plot.datagroup
-        if not active_datagroup.datasets: 
-            return
-
-        # Collect instructions from user using a series of popup windows
-        if not bypass_inputs:
-            self.do_integration_timemode_popup()
-            self.root.wait_window(self.integration_popup) # Pause here until popup is closed
-            if not self.PL_mode:
-                self.write(self.analysis_status, "Integration cancelled")
-                return
-    
-            self.do_integration_getbounds_popup()
-            self.root.wait_window(self.integration_getbounds_popup)
-            if not self.confirmed:
-                return
-            
-            if self.PL_mode == "Current time step":
-                self.do_PL_xaxis_popup()
-                self.root.wait_window(self.PL_xaxis_popup)
-                if not self.xaxis_param:
-                    self.write(self.analysis_status, "Integration cancelled")
-                    return
-                print("Selected param {}".format(self.xaxis_param))
-                self.integration_plots[ip_ID].x_param = self.xaxis_param
-    
-            else:
-                self.integration_plots[ip_ID].x_param = "Time"
-                
-        else:
-            # A "default integration behavior": integrate the present data over all time and space steps
-            self.PL_mode = "All time steps"
-            self.integration_plots[ip_ID].x_param = "Time"
-            where_layer = self.module.find_layer(active_datagroup.type)
-            is_edge = self.module.layers[where_layer].outputs[active_datagroup.type].is_edge
-            self.integration_bounds = [[0,active_datagroup.get_max_x(is_edge)]]
-            
-        # Clean up the I_plot and prepare to integrate given selections
-        # A lot of the following is a data transfer between the 
-        # sending active_datagroup and the receiving I_plot
-        self.integration_plots[ip_ID].datagroup.clear()
-        self.integration_plots[ip_ID].mode = self.PL_mode
-        self.integration_plots[ip_ID].global_gridx = None
-
-        if self.PL_mode == "All time steps":
-            td_gridt = {}
-            td = {}
-        
-        counter = 0
-        
-        for tag in active_datagroup.datasets:
-            data_filename = active_datagroup.datasets[tag].filename
-            datatype = active_datagroup.datasets[tag].type
-            where_layer = self.module.find_layer(datatype)
-            print("Now integrating {}".format(data_filename))
-
-            # Unpack needed params from the dictionaries of params
-            dx = active_datagroup.datasets[tag].params_dict[where_layer]["Node_width"]
-            total_length = active_datagroup.datasets[tag].params_dict[where_layer]["Total_length"]
-            total_time = active_datagroup.datasets[tag].total_time
-            current_time = active_datagroup.datasets[tag].current_time
-            dt = active_datagroup.datasets[tag].dt
-            n = active_datagroup.datasets[tag].num_tsteps
-            symmetric_flag = active_datagroup.datasets[tag].flags["symmetric_system"]
-
-            if current_time > total_time: continue
-
-            if self.PL_mode == "Current time step":
-                show_index = int(current_time / dt)
-                end_index = show_index+2
-            else:
-                show_index = None
-                end_index = None
-
-            # Clean up any bounds that extend past the confines of the system
-            # The system usually exists from x=0 to x=total_length, 
-            # but can accept x=-total_length to x=total_length if symmetric
-
-            for bounds in self.integration_bounds:
-                l_bound = bounds[0]
-                u_bound = bounds[1]
-               
-                if (u_bound > total_length):
-                    u_bound = total_length
-                    
-                if (l_bound > total_length):
-                    l_bound = total_length
-
-                if symmetric_flag:
-
-                    if (l_bound < -total_length):
-                        l_bound = -total_length
-                else:
-                    if (l_bound < 0):
-                        l_bound = 0
-
-                include_negative = symmetric_flag and (l_bound < 0)
-
-                print("Bounds after cleanup: {} to {}".format(l_bound, u_bound))
-
-                j = to_index(u_bound, dx, total_length)
-                i = to_index(abs(l_bound), dx, total_length)
-                if include_negative:  
-                    nen = [-l_bound > to_pos(i, dx) + dx / 2,
-                                       u_bound > to_pos(j, dx) + dx / 2]
-                    
-                    space_bounds = [(0,i,nen[0], 0, -l_bound), (0,j,nen[1], 0, u_bound)]
-                else:
-                    nen = u_bound > to_pos(j, dx) + dx / 2 or l_bound == u_bound
-                    space_bounds = [(i,j,nen, l_bound, u_bound)]
-
-                do_curr_t = self.PL_mode == "Current time step"
-                
-                pathname = os.path.join(self.default_dirs["Data"], self.module.system_ID, data_filename, data_filename)
-                
-                extra_data = {}
-                for c, s in enumerate(space_bounds):
-                    sim_data = {}
-                    for layer_name, layer in self.module.layers.items():
-                        sim_data[layer_name] = {}
-                        extra_data[layer_name] = {}
-                        for sim_datatype in layer.s_outputs:
-
-                            if do_curr_t:
-<<<<<<< HEAD
-                                interpolated_step = u_read("{}-{}.h5".format(pathname, sim_datatype), 
-                                                           t0=show_index, t1=end_index, l=s[0], r=s[1]+1, 
-                                                           single_tstep=False, need_extra_node=s[2], 
-                                                           force_1D=False)
-=======
-                                try:
-                                    interpolated_step = u_read("{}-{}.h5".format(pathname, sim_datatype), 
-                                                               t0=show_index, t1=end_index, l=s[0], r=s[1]+1, 
-                                                               single_tstep=False, need_extra_node=s[2], 
-                                                               force_1D=False)
-                                except OSError:
-                                    continue
->>>>>>> 7ecb047c
-                                if current_time == total_time:
-                                    pass
-                                else:
-                                    floor_tstep = int(current_time / dt)
-                                    slope = (interpolated_step[1] - interpolated_step[0]) / (dt)
-                                    interpolated_step = interpolated_step[0] + slope * (current_time - floor_tstep * dt)
-                                
-                                sim_data[layer_name][sim_datatype] = np.array(interpolated_step)
-                                
-                                interpolated_step = u_read("{}-{}.h5".format(pathname, sim_datatype), 
-                                                                             t0=show_index, t1=end_index, single_tstep=False, force_1D=False)
-                                if current_time == total_time:
-                                    pass
-                                else:
-                                    floor_tstep = int(current_time / dt)
-                                    slope = (interpolated_step[1] - interpolated_step[0]) / (dt)
-                                    interpolated_step = interpolated_step[0] + slope * (current_time - floor_tstep * dt)
-                                    
-                                extra_data[layer_name][sim_datatype] = np.array(interpolated_step)
-                            
-                            else:
-<<<<<<< HEAD
-                                sim_data[layer_name][sim_datatype] = u_read("{}-{}.h5".format(pathname, sim_datatype), 
-                                                                            t0=show_index, t1=end_index, l=s[0], r=s[1]+1, 
-                                                                            single_tstep=False, need_extra_node=s[2], 
-                                                                            force_1D=False) 
-=======
-                                try:
-                                    sim_data[layer_name][sim_datatype] = u_read("{}-{}.h5".format(pathname, sim_datatype), 
-                                                                                t0=show_index, t1=end_index, l=s[0], r=s[1]+1, 
-                                                                                single_tstep=False, need_extra_node=s[2], 
-                                                                                force_1D=False) 
-                                except OSError:
-                                    continue
->>>>>>> 7ecb047c
-                                
-                                if c == 0:
-                                    extra_data[layer_name][sim_datatype] = u_read("{}-{}.h5".format(pathname, sim_datatype), 
-                                                                                  t0=show_index, t1=end_index, single_tstep=False, force_1D=False)
-            
-                    data = self.module.prep_dataset(datatype, sim_data, 
-                                                      active_datagroup.datasets[tag].params_dict, 
-                                                      active_datagroup.datasets[tag].flags,
-                                                      True, s[0], s[1], s[2], extra_data)
-                    
-                    if c == 0: I_data = new_integrate(data, s[3], s[4], dx, total_length, s[2])
-                    else: I_data += new_integrate(data, s[3], s[4], dx, total_length, s[2])
-                            
-                if self.PL_mode == "Current time step":
-                    # Don't forget to change out of TEDs units, or the x axis won't match the parameters the user typed in
-                    grid_xaxis = float(active_datagroup.datasets[tag].params_dict[where_layer][self.xaxis_param]
-                                       * self.module.layers[where_layer].convert_out[self.xaxis_param])
-                    xaxis_label = self.xaxis_param + " [WIP]"
-
-                elif self.PL_mode == "All time steps":
-                    grid_xaxis = np.linspace(0, total_time, n + 1)
-                    xaxis_label = "Time [ns]"
-
-                ext_tag = data_filename + "__" + str(l_bound) + "_to_" + str(u_bound)
-                self.integration_plots[ip_ID].datagroup.add(Integrated_Data_Set(I_data, grid_xaxis, total_time, dt,
-                                                                                active_datagroup.datasets[tag].params_dict, 
-                                                                                active_datagroup.datasets[tag].flags,
-                                                                                active_datagroup.datasets[tag].type, 
-                                                                                ext_tag))
-            
-                if self.PL_mode == "All time steps":
-                    try:
-                        td[ext_tag] = self.module.get_timeseries(pathname, active_datagroup.datasets[tag].type, I_data, total_time, dt,
-                                                                 active_datagroup.datasets[tag].params_dict, active_datagroup.datasets[tag].flags)
-                    except Exception:
-                        print("Error: failed to calculate time series")
-                        td[ext_tag] = None
-                        
-                    if td[ext_tag] is not None:
-                        td_gridt[ext_tag] = np.linspace(0, total_time, n + 1)
-                        
-                counter += 1
-                print("Integration: {} of {} complete".format(counter, active_datagroup.size() * len(self.integration_bounds)))
-
-        subplot = self.integration_plots[ip_ID].plot_obj
-        datagroup = self.integration_plots[ip_ID].datagroup
-        subplot.cla()
-        
-        self.integration_plots[ip_ID].xaxis_type = 'linear'
-
-        self.integration_plots[ip_ID].yaxis_type = autoscale(min_val=datagroup.get_minval(), 
-                                                             max_val=datagroup.get_maxval())
-        #self.integration_plots[ip_ID].ylim = max * 1e-12, max * 10
-        where_layer = self.module.find_layer(datagroup.type)
-        
-        subplot.set_yscale(self.integration_plots[ip_ID].yaxis_type)
-        #subplot.set_ylim(self.integration_plots[ip_ID].ylim)
-        subplot.set_xlabel(xaxis_label)
-        subplot.set_ylabel(datagroup.type +  " " + self.module.layers[where_layer].outputs[datagroup.type].integrated_units)
-        subplot.set_title("Integrated {}".format(datagroup.type))
-
-        
-        for key in datagroup.datasets:
-            if self.PL_mode == "Current time step":
-                f = subplot.scatter
-            elif self.PL_mode == "All time steps":
-                f = subplot.plot
-            f(datagroup.datasets[key].grid_x, 
-                datagroup.datasets[key].data * 
-                self.module.layers[where_layer].convert_out[datagroup.type] *
-                self.module.layers[where_layer].iconvert_out[datagroup.type], 
-                label=datagroup.datasets[key].tag(for_matplotlib=True))
-
-            
-        self.integration_plots[ip_ID].xlim = subplot.get_xlim()
-        self.integration_plots[ip_ID].ylim = subplot.get_ylim()
-                
-        subplot.legend().set_draggable(True)
-
-        self.integration_fig.tight_layout()
-        self.integration_fig.canvas.draw()
-        
-        self.write(self.analysis_status, "Integration complete")
-
-        if self.PL_mode == "All time steps" and len(td_gridt):
-            
-            num_td_per_curve = len(td[next(iter(td))])
-            for i in range(num_td_per_curve):
-                try:
-                    self.do_timeseries_popup(i, td_gridt, td)
-                except Exception:
-                    continue
-        return
-
-    ## Initial Condition Managers
-
-    def reset_IC(self, force=False):
-        """ On IC tab:
-            For each selected layer with a set spacegrid 
-            (i.e. has values that need resetting):
-            # 1. Remove all param_rules from the listbox
-            # 2. Remove all param_rules stored in Module
-            # 3. Remove all values stored in Module
-            # + any cool visual effects
-        """
-
-        self.do_resetIC_popup()
-        self.root.wait_window(self.resetIC_popup)
-
-        if (not self.resetIC_selected_layers):
-            print("No layers selected :(")
-            return
-
-        for layer_name in self.resetIC_selected_layers:
-            layer = self.module.layers[layer_name]
-            if layer.spacegrid_is_set:
-                self.current_layer_selection.set(layer_name)
-                self.change_layer()
-                for param in layer.params:
-                    # Step 1 and 2
-                    self.paramtoolkit_currentparam = param
-                
-                    # These two lines changes the text displayed in the param_rule 
-                    # display box's menu and is for cosmetic purposes only
-                    self.update_paramrule_listbox(param)
-                    self.paramtoolkit_viewer_selection.set(param)
-                    
-                    self.deleteall_paramrule()
-                    
-                    # Step 3
-                    layer.params[param].value = 0
-                   
-                if self.using_LGC[layer_name]:
-                    self.using_LGC[layer_name] = False
-                    self.LGC_values[layer_name] = {}
-                    self.LGC_options[layer_name] = {}
-            
-                self.set_thickness_and_dx_entryboxes(state='unlock')
-                layer.total_length = None
-                layer.dx = None
-                layer.grid_x_edges = []
-                layer.grid_x_nodes = []
-                layer.spacegrid_is_set = False
-
-
-        self.update_IC_plot(plot_ID="clearall")                             
-        self.update_system_summary()                    
-        self.write(self.ICtab_status, "Selected layers cleared")
-        return
-
-	## This is a patch of a consistency issue involving initial conditions - 
-    ## we require different variables of a single initial condition
-	## to fit to the same spatial mesh, which can get messed up if the 
-    ## user changes the mesh while editing initial conditions.
-
-    # First, implement a way to temporarily remove the user's ability 
-    # to change variables associated with the spatial mesh
-    def set_thickness_and_dx_entryboxes(self, state):
-        """ Toggle ability to change spatial mesh while parameters are stored. """
-        if state =='lock':
-            self.thickness_entry.configure(state='disabled')
-            self.dx_entry.configure(state='disabled')
-
-        elif state =='unlock':
-            self.thickness_entry.configure(state='normal')
-            self.dx_entry.configure(state='normal')
-
-        return
-
-    
-    def set_init_x(self):
-        """Generate and lock in new spatial mesh. 
-           A new mesh can only be generated when the previous mesh 
-           is discarded using reset_IC().
-        """
-        current_layer = self.module.layers[self.current_layer_name]
-        if current_layer.spacegrid_is_set:
-            return
-
-        thickness = float(self.thickness_entry.get())
-        dx = float(self.dx_entry.get())
-
-        assert (thickness > 0 and dx > 0), "Error: invalid thickness or dx"
-
-        assert dx <= thickness / 2, "Error: space step size too large"
-
-        # Upper limit on number of space steps
-        assert (int(0.5 + thickness / dx) <= 1e6), "Error: too many space steps"
-
-        if dx > thickness / 10:
-            self.do_confirmation_popup("Warning: a very large space stepsize was entered. "
-                                       "Results may be less accurate with large stepsizes. "
-                                       "Are you sure you want to continue?")
-            self.root.wait_window(self.confirmation_popup)
-            if not self.confirmed: 
-                return
-            
-        if abs(thickness / dx - int(thickness / dx)) > 1e-10:
-            self.do_confirmation_popup("Warning: the selected thickness cannot be "
-                                       "partitioned evenly into the selected stepsize. "
-                                       "Integration may lose accuracy as a result. "
-                                       "Are you sure you want to continue?")
-            self.root.wait_window(self.confirmation_popup)
-            if not self.confirmed: 
-                return
-            
-        current_layer.total_length = thickness
-        current_layer.dx = dx
-        current_layer.grid_x_nodes = np.linspace(dx / 2,thickness - dx / 2, int(0.5 + thickness / dx))
-        current_layer.grid_x_edges = np.linspace(0, thickness, int(0.5 + thickness / dx) + 1)
-        current_layer.spacegrid_is_set = True
-        self.set_thickness_and_dx_entryboxes(state='lock')
-        return
-
-    def add_LGC(self):
-        """Calculate and store laser generation profile"""
-        # Update current working layer
-        if not self.LGC_layer.get():
-            self.write(self.ICtab_status, "Select a layer to apply this excitation on")
-            return
-        
-        if not self.current_layer_name == self.LGC_layer.get():
-            self.current_layer_selection.set(self.LGC_layer.get())
-            
-            # User shortcut - if no layers' spacegrids set yet, let the first LGC set a spacegrid
-            any_layers_set =  any([layer.spacegrid_is_set for name, layer in self.module.layers.items()])
-            self.change_layer(clear=any_layers_set, update_LGC_display=False)
-        current_layer = self.module.layers[self.current_layer_name]
-        
-        try:
-            self.set_init_x()
-            assert current_layer.spacegrid_is_set, "Error: could not set space grid"
-
-        except ValueError:
-            self.write(self.ICtab_status, "Error: invalid thickness or space stepsize")
-            return
-        
-        except (AssertionError, Exception) as oops:
-            self.write(self.ICtab_status, oops)
-            return
-
-        try:
-            assert (not (self.LGC_optionboxes["long_expfactor"].get() == "") and self.LGC_optionboxes["power_mode"].get()), "Error: select material param and power generation options "
-        except AssertionError as oops:
-            self.write(self.ICtab_status, oops)
-            return
-
-        # Remove all param_rules for delta_N and delta_P, 
-        # as we will be reassigning them shortly.
-        self.paramtoolkit_currentparam = "delta_N"
-        self.deleteall_paramrule()
-        self.paramtoolkit_currentparam = "delta_P"
-        self.deleteall_paramrule()
-
-        # Establish constants; calculate alpha
-        h = 6.626e-34   # [J*s]
-        c = 2.997e8     # [m/s]
-        hc_evnm = h * c * 6.241e18 * 1e9    # [J*m] to [eV*nm]
-        hc_nm = h * c * 1e9     # [J*m] to [J*nm] 
-        
-        try:
-            if current_layer.params['delta_N'].is_edge and current_layer.params['delta_P'].is_edge:
-                grid_x = current_layer.grid_x_edges
-            elif not (current_layer.params['delta_N'].is_edge or current_layer.params['delta_P'].is_edge):
-                grid_x = current_layer.grid_x_nodes
-            else:
-                raise ValueError
-        except ValueError:
-            self.write(self.ICtab_status, "Node mismatch - dN is edge but dP is node or vice versa")
-            return
-
-        if (self.LGC_optionboxes["long_expfactor"].get()):
-            try: 
-                A0 = float(self.A0_entry.get())   # [cm^-1 eV^-1/2] or [cm^-1 eV^-2]
-            except Exception:
-                self.write(self.ICtab_status, "Error: missing or invalid A0")
-                return
-
-            try: 
-                Eg = float(self.Eg_entry.get())   # [eV]
-            except Exception:
-                self.write(self.ICtab_status, "Error: missing or invalid Eg")
-                return
-
-            try: 
-                wavelength = float(self.pulse_wavelength_entry.get())  # [nm]
-                assert wavelength > 0
-            except Exception:
-                self.write(self.ICtab_status, "Error: missing or invalid pulsed laser wavelength")
-                return
-
-            if self.LGC_optionboxes["incidence"].get() == "direct":
-                alpha = A0 * (hc_evnm / wavelength - Eg) ** 0.5     # [cm^-1]
-
-            elif self.LGC_optionboxes["incidence"].get() == "indirect":
-                alpha = A0 * (hc_evnm / wavelength - Eg) ** 2
-
-            else:
-                self.write(self.ICtab_status, "Select \"direct\" or \"indirect\"")
-                return
-
-        else:
-            try: 
-                alpha = float(self.LGC_absorption_cof_entry.get()) # [cm^-1]
-                
-            except Exception:
-                self.write(self.ICtab_status, "Error: missing or invalid α")
-                return
-            
-
-        alpha_nm = alpha * 1e-7 # [cm^-1] to [nm^-1]
-
-        if (self.LGC_optionboxes["power_mode"].get() == "power-spot"):
-            try: 
-                power = float(self.power_entry.get()) * 1e-6  # [uJ/s] to [J/s]
-                spotsize = float(self.spotsize_entry.get()) * ((1e7) ** 2)     # [cm^2] to [nm^2]
-                assert spotsize > 0
-            except Exception:
-                self.write(self.ICtab_status, "Error: missing power or spot size")
-                return
-
-            
-            try: 
-                wavelength = float(self.pulse_wavelength_entry.get())              # [nm]
-                assert wavelength > 0
-            except Exception:
-                self.write(self.ICtab_status, "Error: missing or invalid pulsed laser wavelength")
-                return
-
-            if (self.pulse_freq_entry.get() == "cw" or self.sys_flag_dict["check_do_ss"].value()):
-                freq = 1e9 # Convert [J/s] power to [J/ns]
-            else:
-                try:
-                    freq = float(self.pulse_freq_entry.get()) * 1e3    # [kHz] to [1/s]
-                    assert freq > 0
-                except Exception:
-                    self.write(self.ICtab_status, "Error: missing or invalid pulse frequency")
-                    return
-
-            # Note: add_LGC() automatically converts into TEDs units. For consistency add_LGC should really deposit values in common units.
-            current_layer.params["delta_N"].value = carrier_excitations.pulse_laser_power_spotsize(power, spotsize, 
-                                                                                                   freq, wavelength, alpha_nm, 
-                                                                                                   grid_x, hc=hc_nm)
-        
-        elif (self.LGC_optionboxes["power_mode"].get() == "density"):
-            try: power_density = float(self.power_density_entry.get()) * 1e-6 * ((1e-7) ** 2)  # [uW / cm^2] to [J/s nm^2]
-            except Exception:
-                self.write(self.ICtab_status, "Error: missing power density")
-                return
-
-            try: 
-                wavelength = float(self.pulse_wavelength_entry.get())              # [nm]
-                assert wavelength > 0
-            except Exception:
-                self.write(self.ICtab_status, "Error: missing or invalid pulsed laser wavelength")
-                return
-            if (self.pulse_freq_entry.get() == "cw" or self.sys_flag_dict["check_do_ss"].value()):
-                freq = 1e9 # Convert [J/s] power to [J/ns]
-            else:
-                try:
-                    freq = float(self.pulse_freq_entry.get()) * 1e3    # [kHz] to [1/s]
-                    assert freq > 0
-                except Exception:
-                    self.write(self.ICtab_status, "Error: missing or invalid pulse frequency")
-                    return
-
-            current_layer.params["delta_N"].value = carrier_excitations.pulse_laser_powerdensity(power_density, freq, 
-                                                                                                 wavelength, alpha_nm, 
-                                                                                                 grid_x, hc=hc_nm)
-        
-        elif (self.LGC_optionboxes["power_mode"].get() == "max-gen"):
-            try: max_gen = float(self.max_gen_entry.get()) * ((1e-7) ** 3) # [cm^-3] to [nm^-3]
-            except Exception:
-                self.write(self.ICtab_status, "Error: missing max gen")
-                return
-
-            current_layer.params["delta_N"].value = carrier_excitations.pulse_laser_maxgen(max_gen, alpha_nm, 
-                                                                                           grid_x)
-        
-        elif (self.LGC_optionboxes["power_mode"].get() == "total-gen"):
-            try: total_gen = float(self.total_gen_entry.get()) * ((1e-7) ** 3) # [cm^-3] to [nm^-3]
-            except Exception:
-                self.write(self.ICtab_status, "Error: missing total gen")
-                return
-
-            current_layer.params["delta_N"].value = carrier_excitations.pulse_laser_totalgen(total_gen, current_layer.total_length, 
-                                                                                             alpha_nm, grid_x)
-        
-        else:
-            self.write(self.ICtab_status, "An unexpected error occurred while calculating the power generation params")
-            return
-        
-        if self.LGC_direction.get() == "reverse":
-            current_layer.params["delta_N"].value = current_layer.params["delta_N"].value[::-1]
-        
-        current_layer.params["delta_N"].value *= current_layer.convert_out["delta_N"]
-        ## Assuming that the initial distributions of holes and electrons are identical
-        current_layer.params["delta_P"].value = np.array(current_layer.params["delta_N"].value)
-
-        self.update_IC_plot(plot_ID="LGC")
-        self.paramtoolkit_currentparam = "delta_N"
-        self.update_IC_plot(plot_ID="custom")
-        self.paramtoolkit_currentparam = "delta_P"
-        self.update_IC_plot(plot_ID="recent")
-        self.using_LGC[self.current_layer_name] = True
-        
-        # If LGC profile successful, record all parameters used to generate
-        self.LGC_options[self.current_layer_name] = {LGC_option: self.LGC_optionboxes[LGC_option].get() \
-                                                     for LGC_option in self.LGC_optionboxes}
-        self.LGC_values[self.current_layer_name] = {}
-        
-        if (self.LGC_options[self.current_layer_name]["long_expfactor"]):
-            self.LGC_values[self.current_layer_name]["A0"] = A0
-            self.LGC_values[self.current_layer_name]["Eg"] = Eg
-            self.LGC_values[self.current_layer_name]["Pulse_Wavelength"] = wavelength
-        else:
-            self.LGC_values[self.current_layer_name]["LGC_absorption_cof"] = alpha
-            
-        if (self.LGC_options[self.current_layer_name]["power_mode"] == "power-spot"):
-            self.LGC_values[self.current_layer_name]["Power"] = power * 1e6
-            self.LGC_values[self.current_layer_name]["Spotsize"] = spotsize * (1e-7) ** 2
-            self.LGC_values[self.current_layer_name]["Pulse_Wavelength"] = wavelength
-            if (self.pulse_freq_entry.get() == "cw" or self.sys_flag_dict["check_do_ss"].value()):
-                pass
-            else:
-                self.LGC_values[self.current_layer_name]["Pulse_Freq"] = freq * 1e-3
-                    
-        elif (self.LGC_options[self.current_layer_name]["power_mode"] == "density"):
-            self.LGC_values[self.current_layer_name]["Power_Density"] = power_density * 1e6 * ((1e7) ** 2)
-            self.LGC_values[self.current_layer_name]["Pulse_Wavelength"] = wavelength
-
-            if (self.pulse_freq_entry.get() == "cw" or self.sys_flag_dict["check_do_ss"].value()):
-                pass
-            else:
-                self.LGC_values[self.current_layer_name]["Pulse_Freq"] = freq * 1e-3
-                
-        elif (self.LGC_options[self.current_layer_name]["power_mode"] == "max-gen"):
-            self.LGC_values[self.current_layer_name]["Max_Gen"] = max_gen * ((1e7) ** 3)
-
-        elif (self.LGC_options[self.current_layer_name]["power_mode"] == "total-gen"):
-            self.LGC_values[self.current_layer_name]["Total_Gen"] = total_gen * ((1e7) ** 3)
-        
-        return
-
-    ## Special functions for Parameter Toolkit:
-    def add_paramrule(self):
-        """ Add a new parameter rule to the selected parameter. """
-        current_layer = self.module.layers[self.current_layer_name]
-        try:
-            self.set_init_x()
-            assert current_layer.spacegrid_is_set, "Error: could not set space grid"
-
-        except ValueError:
-            self.write(self.ICtab_status, "Error: invalid thickness or space stepsize")
-            return
-
-        except (AssertionError, Exception) as oops:
-            self.write(self.ICtab_status, oops)
-            return
-
-        try:
-            new_param_name = self.init_var_selection.get()
-            if "[" in new_param_name: 
-                new_param_name = new_param_name[:new_param_name.find("[")]
-
-            assert (float(self.paramrule_lbound_entry.get()) >= 0),  "Error: left bound coordinate too low"
-            
-            if (self.init_shape_selection.get() == "POINT"):
-                assert (float(self.paramrule_lbound_entry.get()) <= current_layer.total_length), "Error: right bound coordinate too large"
-                
-                new_param_rule = Param_Rule(new_param_name, "POINT", 
-                                            float(self.paramrule_lbound_entry.get()), 
-                                            -1, 
-                                            float(self.paramrule_lvalue_entry.get()), 
-                                            -1)
-
-            elif (self.init_shape_selection.get() == "FILL"):
-                assert (float(self.paramrule_rbound_entry.get()) <= current_layer.total_length), "Error: right bound coordinate too large"
-                assert (float(self.paramrule_lbound_entry.get()) < float(self.paramrule_rbound_entry.get())), "Error: Left bound coordinate is larger than right bound coordinate"
-
-                new_param_rule = Param_Rule(new_param_name, "FILL", 
-                                            float(self.paramrule_lbound_entry.get()), 
-                                            float(self.paramrule_rbound_entry.get()), 
-                                            float(self.paramrule_lvalue_entry.get()), 
-                                            -1)
-
-            elif (self.init_shape_selection.get() == "LINE"):
-                assert (float(self.paramrule_rbound_entry.get()) <= current_layer.total_length), "Error: right bound coordinate too large"
-                assert (float(self.paramrule_lbound_entry.get()) < float(self.paramrule_rbound_entry.get())), "Error: Left bound coordinate is larger than right bound coordinate"
-
-                new_param_rule = Param_Rule(new_param_name, "LINE", 
-                                            float(self.paramrule_lbound_entry.get()), 
-                                            float(self.paramrule_rbound_entry.get()), 
-                                            float(self.paramrule_lvalue_entry.get()), 
-                                            float(self.paramrule_rvalue_entry.get()))
-
-            elif (self.init_shape_selection.get() == "EXP"):
-                assert (float(self.paramrule_rbound_entry.get()) <= current_layer.total_length), "Error: right bound coordinate too large"
-                assert (float(self.paramrule_lbound_entry.get()) < float(self.paramrule_rbound_entry.get())), "Error: Left bound coordinate is larger than right bound coordinate"
-                assert (float(self.paramrule_lvalue_entry.get()) != 0), "Error: left value cannot be 0"
-                assert (float(self.paramrule_rvalue_entry.get()) != 0), "Error: right value cannot be 0"
-                assert (float(self.paramrule_lvalue_entry.get()) * float(self.paramrule_rvalue_entry.get()) > 0), "Error: values must have same sign"
-                new_param_rule = Param_Rule(new_param_name, "EXP", 
-                                            float(self.paramrule_lbound_entry.get()), 
-                                            float(self.paramrule_rbound_entry.get()), 
-                                            float(self.paramrule_lvalue_entry.get()), 
-                                            float(self.paramrule_rvalue_entry.get()))
-
-            else:
-                raise ValueError
-
-        except ValueError:
-            self.write(self.ICtab_status, "Error: Missing Parameters")
-            return
-
-        except AssertionError as oops:
-            self.write(self.ICtab_status, str(oops))
-            return
-
-        self.module.add_param_rule(self.current_layer_name, new_param_name, new_param_rule)
-
-        self.paramtoolkit_viewer_selection.set(new_param_name)
-        self.update_paramrule_listbox(new_param_name)
-
-        if self.module.system_ID in self.LGC_eligible_modules:
-            if new_param_name == "delta_N" or new_param_name == "delta_P": 
-                self.using_LGC[self.current_layer_name] = False
-        self.update_IC_plot(plot_ID="recent")
-        return
-
-    def refresh_paramrule_listbox(self):
-        """ Update the listbox to show rules for the selected param and display a snapshot of it"""
-        if self.module.layers[self.current_layer_name].spacegrid_is_set:
-            self.update_paramrule_listbox(self.paramtoolkit_viewer_selection.get())
-            self.update_IC_plot(plot_ID="custom")
-        return
-    
-    def update_paramrule_listbox(self, param_name):
-        """ Grab current param's rules from module and show them in the param_rule listbox"""
-        if not param_name:
-            self.write(self.ICtab_status, "Select a parameter")
-            return
-
-        # 1. Clear the viewer
-        self.hideall_paramrules()
-
-        # 2. Write in the new rules
-        current_param_rules = self.module.layers[self.current_layer_name].params[param_name].param_rules
-        self.paramtoolkit_currentparam = param_name
-
-        for param_rule in current_param_rules:
-            self.active_paramrule_list.append(param_rule)
-            self.active_paramrule_listbox.insert(len(self.active_paramrule_list) - 1,
-                                                 param_rule.get())
-
-        
-        self.write(self.ICtab_status, "")
-
-        return
-
-    # These two reposition the order of param_rules
-    def moveup_paramrule(self):
-        """ Shift selected param rule upward. This changes order in which rules are used to generate a distribution. """
-        try:
-            currentSelectionIndex = self.active_paramrule_listbox.curselection()[0]
-        except IndexError:
-            return
-        
-        if (currentSelectionIndex > 0):
-            # Two things must be done here for a complete swap:
-            # 1. Change the order param rules appear in the box
-            self.active_paramrule_list[currentSelectionIndex], self.active_paramrule_list[currentSelectionIndex - 1] = self.active_paramrule_list[currentSelectionIndex - 1], self.active_paramrule_list[currentSelectionIndex]
-            self.active_paramrule_listbox.delete(currentSelectionIndex)
-            self.active_paramrule_listbox.insert(currentSelectionIndex - 1, 
-                                                 self.active_paramrule_list[currentSelectionIndex - 1].get())
-            self.active_paramrule_listbox.selection_set(currentSelectionIndex - 1)
-
-            # 2. Change the order param rules are applied when calculating Parameter's values
-            self.module.swap_param_rules(self.current_layer_name, self.paramtoolkit_currentparam, 
-                                           currentSelectionIndex)
-            self.update_IC_plot(plot_ID="recent")
-        return
-
-    def movedown_paramrule(self):
-        """ Shift selected param rule downward. This changes order in which rules are used to generate a distribution. """
-        try:
-            currentSelectionIndex = self.active_paramrule_listbox.curselection()[0] + 1
-        except IndexError:
-            return
-        
-        if (currentSelectionIndex < len(self.active_paramrule_list)):
-            self.active_paramrule_list[currentSelectionIndex], self.active_paramrule_list[currentSelectionIndex - 1] = self.active_paramrule_list[currentSelectionIndex - 1], self.active_paramrule_list[currentSelectionIndex]
-            self.active_paramrule_listbox.delete(currentSelectionIndex)
-            self.active_paramrule_listbox.insert(currentSelectionIndex - 1, 
-                                                 self.active_paramrule_list[currentSelectionIndex - 1].get())
-            self.active_paramrule_listbox.selection_set(currentSelectionIndex)
-            
-            self.module.swap_param_rules(self.current_layer_name, self.paramtoolkit_currentparam, 
-                                           currentSelectionIndex)
-            self.update_IC_plot(plot_ID="recent")
-        return
-
-    def hideall_paramrules(self, doPlotUpdate=True):
-        """ Wrapper - Call hide_paramrule() until listbox is empty"""
-        while (self.active_paramrule_list):
-            # These first two lines mimic user repeatedly selecting topmost paramrule in listbox
-            self.active_paramrule_listbox.select_set(0)
-            self.active_paramrule_listbox.event_generate("<<ListboxSelect>>")
-
-            self.hide_paramrule()
-        return
-
-    def hide_paramrule(self):
-        """Remove user-selected param rule from box (but don't touch Module's saved info)"""
-        self.active_paramrule_list.pop(self.active_paramrule_listbox.curselection()[0])
-        self.active_paramrule_listbox.delete(self.active_paramrule_listbox.curselection()[0])
-        return
-    
-    def deleteall_paramrule(self, doPlotUpdate=True):
-        """ Deletes all rules for current param. 
-            Use reset_IC instead to delete all rules for every param
-        """
-        try:
-            if (self.module.layers[self.current_layer_name].params[self.paramtoolkit_currentparam].param_rules):
-                self.module.removeall_param_rules(self.current_layer_name, self.paramtoolkit_currentparam)
-                self.hideall_paramrules()
-                self.update_IC_plot(plot_ID="recent")
-            
-        except KeyError:
-            return
-        return
-
-    def delete_paramrule(self):
-        """ Deletes selected rule for current param. """
-        try:
-            if (self.module.layers[self.current_layer_name].params[self.paramtoolkit_currentparam].param_rules):
-                try:
-                    self.module.remove_param_rule(self.current_layer_name, self.paramtoolkit_currentparam, 
-                                                    self.active_paramrule_listbox.curselection()[0])
-                    self.hide_paramrule()
-                    self.update_IC_plot(plot_ID="recent")
-                except IndexError:
-                    self.write(self.ICtab_status, "No rule selected")
-                    return
-        except KeyError:
-            return
-        return
-
-    
-    def add_listupload(self):
-        """ Generate a parameter distribution using list from .txt file"""
-        current_layer = self.module.layers[self.current_layer_name]
-        msg = ["The following occured while importing the list:"]
-        try:
-            self.set_init_x()
-            assert current_layer.spacegrid_is_set, "Error: could not set space grid"
-        except ValueError:
-            self.write(self.ICtab_status, "Error: invalid thickness or space stepsize")
-            return
-
-        except (AssertionError, Exception) as oops:
-            self.write(self.ICtab_status, oops)
-            return
-        
-        var = self.listupload_var_selection.get()
-        is_edge = current_layer.params[var].is_edge
-        
-        valuelist_filename = tk.filedialog.askopenfilename(initialdir="", 
-                                                           title="Select Values from text file", 
-                                                           filetypes=[("Text files","*.txt")])
-        if not valuelist_filename:
-            return
-
-        IC_values_list = []
-        with open(valuelist_filename, 'r') as ifstream:
-            for line in ifstream:
-                if (not line.strip('\n') or "#" in line): 
-                    continue
-
-                else: IC_values_list.append(line.strip('\n'))
-
-           
-        temp_IC_values = np.zeros_like(current_layer.grid_x_nodes) if not is_edge else np.zeros_like(current_layer.grid_x_edges)
-
-        try:
-            IC_values_list.sort(key = lambda x:float(x[0:x.find('\t')]))
-            
-            if len(IC_values_list) < 2:
-                raise ValueError("Not enough points in list")
-        except Exception as e:
-            msg.append("Error: Unable to read point list")
-            msg.append(str(e))
-            self.do_confirmation_popup("\n".join(msg), hide_cancel=True)
-            self.root.wait_window(self.confirmation_popup)
-            return
-        
-    
-        for i in range(len(IC_values_list) - 1):
-            try:
-                first_valueset = extract_values(IC_values_list[i], '\t') #[x1, y(x1)]
-                second_valueset = extract_values(IC_values_list[i+1], '\t') #[x2, y(x2)]
-                
-            except ValueError:
-                msg.append("Warning: Unusual point list content")
-
-            # Linear interpolate from provided param list to specified grid points
-            lindex = to_index(first_valueset[0], current_layer.dx, 
-                              current_layer.total_length, is_edge)
-            rindex = to_index(second_valueset[0], current_layer.dx, 
-                              current_layer.total_length, is_edge)
-            
-            if (first_valueset[0] - to_pos(lindex, current_layer.dx, is_edge) >= current_layer.dx / 2): 
-                lindex += 1
-
-            intermediate_x_indices = np.arange(lindex, rindex + 1, 1)
-
-            for j in intermediate_x_indices: # y-y0 = (y1-y0)/(x1-x0) * (x-x0)
-                try:
-                    if (second_valueset[0] > current_layer.total_length): 
-                        raise IndexError
-                    temp_IC_values[j] = first_valueset[1] + (to_pos(j, current_layer.dx) - first_valueset[0]) * (second_valueset[1] - first_valueset[1]) / (second_valueset[0] - first_valueset[0])
-                except IndexError:
-                    msg.append("Warning: point {} out of bounds".format(second_valueset))
-                    break
-                except Exception as e:
-                    msg.append("Warning: unable to assign value for position {}".format(j))
-                    msg.append(str(e))
-                    temp_IC_values[j] = 0
-                
-        if self.module.system_ID in self.LGC_eligible_modules:
-            if var == "delta_N" or var == "delta_P": 
-                self.using_LGC[self.current_layer_name] = False
-        
-        self.paramtoolkit_currentparam = var
-        self.deleteall_paramrule()
-        current_layer.params[var].value = temp_IC_values
-        self.update_IC_plot(plot_ID="listupload")
-        self.update_IC_plot(plot_ID="recent")
-        
-        if len(msg) > 1:
-            self.do_confirmation_popup("\n".join(msg), hide_cancel=True)
-            self.root.wait_window(self.confirmation_popup)
-        return
-
-    def update_IC_plot(self, plot_ID):
-        """ Plot selected parameter distribution on Initial Condition tab."""
-        if plot_ID=="recent": 
-            plot = self.recent_param_subplot
-        elif plot_ID=="custom": 
-            plot = self.custom_param_subplot
-        elif plot_ID=="LGC": 
-            plot = self.LGC_subplot
-        elif plot_ID=="listupload": 
-            plot = self.listupload_subplot
-        elif plot_ID=="clearall":
-            self.recent_param_subplot.cla()
-            self.recent_param_fig.canvas.draw()
-            self.custom_param_subplot.cla()
-            self.custom_param_fig.canvas.draw()
-            self.LGC_subplot.cla()
-            self.LGC_fig.canvas.draw()
-            self.listupload_subplot.cla()
-            self.listupload_fig.canvas.draw()
-            return
-            
-        plot.cla()
-
-        if plot_ID=="LGC":
-            param_name="delta_N"
-        else: 
-            param_name = self.paramtoolkit_currentparam
-        param_obj = self.module.layers[self.current_layer_name].params[param_name]
-        grid_x = (self.module.layers[self.current_layer_name].grid_x_edges 
-                  if param_obj.is_edge else self.module.layers[self.current_layer_name].grid_x_nodes)
-        # Support for constant value shortcut: temporarily create distribution
-        # simulating filling across module with that value
-        val_array = to_array(param_obj.value, len(self.module.layers[self.current_layer_name].grid_x_nodes), 
-                             param_obj.is_edge)
-
-        plot.set_yscale(autoscale(val_array=val_array))
-
-        if self.sys_flag_dict['symmetric_system'].value():
-            plot.plot(np.concatenate((-np.flip(grid_x), grid_x), axis=0), 
-                      np.concatenate((np.flip(val_array), val_array), axis=0), 
-                      label=param_name)
-
-            ymin, ymax = plot.get_ylim()
-            plot.fill([-grid_x[-1], 0, 0, -grid_x[-1]], [ymin, ymin, ymax, ymax], 
-                      'b', alpha=0.1, edgecolor='r')
-        else:
-            plot.plot(grid_x, val_array, label=param_name)
-
-        plot.set_xlabel("x {}".format(self.module.layers[self.current_layer_name].length_unit))
-        plot.set_ylabel("{} {}".format(param_name, param_obj.units))
-        
-        if plot_ID=="recent": 
-            self.update_system_summary()
-            
-            plot.set_title("Recently Changed: {}".format(param_name))
-            self.recent_param_fig.tight_layout()
-            self.recent_param_fig.canvas.draw()
-        elif plot_ID=="custom": 
-            plot.set_title("Snapshot: {}".format(param_name))
-            self.custom_param_fig.tight_layout()
-            self.custom_param_fig.canvas.draw()
-        elif plot_ID=="LGC": 
-            if self.sys_flag_dict['check_do_ss'].value():
-                plot.set_title("Carriers added per ns.")
-            else:
-                plot.set_title("Initial carrier profile")
-            self.LGC_fig.tight_layout()
-            self.LGC_fig.canvas.draw()
-        elif plot_ID=="listupload": 
-            plot.set_title("Recent list upload")
-            self.listupload_fig.tight_layout()
-            self.listupload_fig.canvas.draw()
-
-        self.write(self.ICtab_status, "Initial Condition Updated")
-        return
-
-    ## Initial Condition I/O
-
-    def create_batch_init(self):
-        """ Workhorse of batch init tool. Creates a batch of similar IC files based on the inputted parameter grid."""
-        warning_mssg = ["The following occured while creating the batch:"]
-        try:
-            batch_values = {}
-
-            for batchable in self.batchables_array:
-                if batchable.param_name.get():
-                    batch_values[batchable.param_name.get()] = extract_values(batchable.tk_entrybox.get(), ' ')
-            
-            if not batch_values: # If no batch params were selected
-                raise ValueError
-        except ValueError:
-            self.write(self.batch_status, "Error: Invalid batch values")
-            return
-
-        print(batch_values)
-
-        try:
-            batch_dir_name = self.batch_name_entry.get()
-            assert batch_dir_name, "Error: Batch folder must have a name"
-            assert check_valid_filename(batch_dir_name), "File names may not contain certain symbols such as ., <, >, /, \\, *, ?, :, \", |"
-        except (AssertionError, Exception) as e:
-            self.write(self.batch_status, e)
-            return
-
-        try:
-            os.mkdir(os.path.join(self.default_dirs["Initial"], batch_dir_name))
-        except FileExistsError:
-            self.write(self.batch_status, 
-                       "Error: {} folder already exists".format(batch_dir_name))
-            return
-        
-        # Record the original values of the module, so we can restore them after the batch algo finishes
-        original_param_values = {}
-        for layer in self.module.layers:
-            original_param_values[layer] = {}
-            for param_name, param in self.module.layers[layer].params.items():
-                original_param_values[layer][param_name] = param.value
-                
-        # This algorithm was shamelessly stolen from our bay.py script...                
-        batch_combinations = get_all_combinations(batch_values)        
-                
-        # Apply each combination to module, going through LGC if necessary
-        for batch_set in batch_combinations:
-            filename = ""
-            for b in batch_set:
-                layer, param = b.split('-')
-                filename += str("__{}_{:.4e}".format(b, batch_set[b]))
-                
-                if (self.module.system_ID in self.LGC_eligible_modules 
-                    and layer in self.LGC_values
-                    and param in self.LGC_values[layer]):
-                    self.enter(self.LGC_entryboxes_dict[param], str(batch_set[b]))
-                    
-                else:
-                    self.module.layers[layer].params[param].value = batch_set[b]
-
-                
-            if (self.module.system_ID in self.LGC_eligible_modules
-                and any(self.using_LGC.values())): 
-                self.add_LGC()
-                
-            try:
-                self.write_init_file(os.path.join(self.default_dirs["Initial"], 
-                                                    batch_dir_name,
-                                                    "{}.txt".format(filename)))
-            except Exception as e:
-                warning_mssg.append("Error: failed to create batch file {}".format(filename))
-                warning_mssg.append(str(e))
-                
-        # Restore the original values of module
-        for layer in self.module.layers:
-            for param_name, param in self.module.layers[layer].params.items():
-                param.value = original_param_values[layer][param_name]
-        
-        
-        if len(warning_mssg) > 1:
-            self.do_confirmation_popup("\n".join(warning_mssg), hide_cancel=True)
-        else:
-            self.do_confirmation_popup("Batch {} created successfully".format(batch_dir_name), hide_cancel=True)
-            
-        self.root.wait_window(self.confirmation_popup)
-        return
-    
-
-    def save_ICfile(self):
-        """Wrapper for write_init_file() - this one is for IC files user saves from the Initial tab and is called when the Save button is clicked"""
-    
-        try:
-            assert all([layer.spacegrid_is_set for name, layer in self.module.layers.items()]), "Error: set all space grids first"
-            new_filename = tk.filedialog.asksaveasfilename(initialdir=self.default_dirs["Initial"], 
-                                                           title="Save IC text file", 
-                                                           filetypes=[("Text files","*.txt")])
-            
-            if not new_filename: 
-                return
-
-            if new_filename.endswith(".txt"): 
-                new_filename = new_filename[:-4]
-            self.write_init_file(new_filename + ".txt")
-
-        except AssertionError as oops:
-            self.write(self.ICtab_status, str(oops))
-            
-        except ValueError as uh_Oh:
-            print(uh_Oh)
-            
-        return
-
-    def write_init_file(self, newFileName, dir_name=""):
-        """ Write current state of module into an initial condition (IC) file."""
-        try:
-            with open(newFileName, "w+") as ofstream:
-                print(dir_name + newFileName + " opened successfully")
-
-                # We don't really need to note down the time of creation, but it could be useful for interaction with other programs.
-                ofstream.write("$$ INITIAL CONDITION FILE CREATED ON " + str(datetime.datetime.now().date()) + " AT " + str(datetime.datetime.now().time()) + "\n")
-                ofstream.write("System_class: {}\n".format(self.module.system_ID))
-                ofstream.write("f$ System Flags:\n")
-                
-                for flag in self.module.flags_dict:
-                    ofstream.write("{}: {}\n".format(flag, self.sys_flag_dict[flag].value()))
-                      
-                for layer_name, layer in self.module.layers.items():
-                    ofstream.write("L$: {}\n".format(layer_name))
-                    ofstream.write("p$ Space Grid:\n")
-                    ofstream.write("Total_length: {}\n".format(layer.total_length))
-                    ofstream.write("Node_width: {}\n".format(layer.dx))
-                
-                    ofstream.write("p$ System Parameters:\n")
-                
-                    # Saves occur as-is: any missing parameters are saved with whatever default value module gives them
-                    for param in layer.params:
-                        param_values = layer.params[param].value
-                        if isinstance(param_values, np.ndarray):
-                            # Write the array in a more convenient format
-                            ofstream.write("{}: {:.8e}".format(param, param_values[0]))
-                            for value in param_values[1:]:
-                                ofstream.write("\t{:.8e}".format(value))
-                                
-                            ofstream.write('\n')
-                        else:
-                            # The param value is just a single constant
-                            ofstream.write("{}: {}\n".format(param, param_values))
-                      
-                    if self.module.system_ID in self.LGC_eligible_modules and self.using_LGC[layer_name]:
-                        ofstream.write("p$ Laser Parameters\n")
-                        for laser_param in self.LGC_values[layer_name]:
-                            ofstream.write("{}: {}\n".format(laser_param,
-                                                             self.LGC_values[layer_name][laser_param]))
-    
-                        ofstream.write("p$ Laser Options\n")
-                        for laser_option in self.LGC_options[layer_name]:
-                            ofstream.write("{}: {}\n".format(laser_option, 
-                                                             self.LGC_options[layer_name][laser_option]))
-                
-        except OSError:
-            self.write(self.ICtab_status, "Error: failed to create IC file")
-            return
-
-        self.write(self.ICtab_status, "IC file generated")
-        return
-
-    
-    def select_init_file(self):
-        """Wrapper for load_ICfile with user selection from IC tab"""
-        self.IC_file_name = tk.filedialog.askopenfilename(initialdir=self.default_dirs["Initial"], 
-                                                          title="Select IC text files", 
-                                                          filetypes=[("Text files","*.txt")])
-        if not self.IC_file_name: 
-            return
-
-        self.load_ICfile()
-        return
-
-    def load_ICfile(self, cycle_through_IC_plots=True):
-        """Read parameters from IC file and store into module."""
-
-        warning_flag = False
-        warning_mssg = ""
-
-        try:
-            print("Poked file: {}".format(self.IC_file_name))
-            with open(self.IC_file_name, 'r') as ifstream:
-                init_param_values_dict = {}
-
-                flag_values_dict = {}
-                LGC_values = {}
-                LGC_options = {}
-                total_length = {}
-                dx = {}
-
-                initFlag = 0
-                
-                if not ("$$ INITIAL CONDITION FILE CREATED ON") in next(ifstream):
-                    raise OSError("Error: this file is not a valid TEDs file")
-                
-                system_class = next(ifstream).strip('\n')
-                system_class = system_class[system_class.find(' ') + 1:]
-                if not system_class == self.module.system_ID:
-                    raise ValueError("Error: selected file is not a {}".format(self.module.system_ID))
-                                
-                # Extract parameters, ICs
-                for line in ifstream:
-                    line = line.strip('\n')
-                    line_split = get_split_and_clean_line(line)
-
-                    if ("#" in line) or not line:
-                        continue
-
-                    # There are three "$" markers in an IC file: "Space Grid", "System Parameters" and "System Flags"
-                    # each corresponding to a different section of the file
-
-                    if "p$ Space Grid" in line:
-                        print("Now searching for space grid: length and dx")
-                        initFlag = 'g'
-                        continue
-                        
-                    elif "p$ System Parameters" in line:
-                        print("Now searching for system parameters...")
-                        initFlag = 'p'
-                        continue
-                        
-                    elif "f$" in line:
-                        print("Now searching for flag values...")
-                        initFlag = 'f'
-                        continue
-                        
-                    elif "$ Laser Parameters" in line:
-                        print("Now searching for laser parameters...")
-                        if self.module.system_ID not in self.LGC_eligible_modules:
-                            print("Warning: laser params found for unsupported module (these will be ignored)")
-                        initFlag = 'l'
-                        continue
-                        
-                    elif "$ Laser Options" in line:
-                        print("Now searching for laser options...")
-                        if self.module.system_ID not in self.LGC_eligible_modules:
-                            print("Warning: laser options found for unsupported module (these will be ignored)")
-                        initFlag = 'o'
-                        continue
-
-                    if len(line_split) > 1:
-                    
-                        if "L$" in line:
-                            layer_name = line_split[1]
-                            init_param_values_dict[layer_name] = {}
-                            LGC_values[layer_name] = {}
-                            LGC_options[layer_name] = {}
-                            print("Found layer {}".format(layer_name))
-                            continue
-                        
-                        if (initFlag == 'g'):
-                            if line.startswith("Total_length"):
-                                total_length[layer_name] = (line_split[1])
-                                
-                            elif line.startswith("Node_width"):
-                                dx[layer_name] = (line_split[1])
-                            
-                        elif (initFlag == 'p'):
-                            init_param_values_dict[layer_name][line_split[0]] = (line_split[1])
-
-                        elif (initFlag == 'f'):
-                            flag_values_dict[line_split[0]] = (line_split[1])
-                            
-                        elif (initFlag == 'l'):
-                            LGC_values[layer_name][line_split[0]] = (line_split[1])
-                            
-                        elif (initFlag == 'o'):
-                            LGC_options[layer_name][line_split[0]] = (line_split[1])
-
-
-        except Exception as oops:
-            self.write(self.ICtab_status, oops)
-            return
-
-        ## At this point everything from the file has been read. 
-        # Whether those values are valid is another story, but having a valid space grid is essential.
-        
-        try:
-            for layer_name in self.module.layers:
-                total_length[layer_name] = float(total_length[layer_name])
-                dx[layer_name] = float(dx[layer_name])
-                if ((total_length[layer_name] <= 0) or (dx[layer_name] <= 0)
-                    or (dx[layer_name] > total_length[layer_name] / 2)):
-                    raise ValueError
-        except Exception:
-            self.write(self.ICtab_status, "Error: invalid space grid for layer {}".format(layer_name))
-            return
-        
-        # Clear values in any IC generation areas; this is done to minimize ambiguity between IC's that came from the recently loaded file and any other values that may exist on the GUI
-        if self.module.system_ID in self.LGC_eligible_modules:
-            for key in self.LGC_entryboxes_dict:
-                self.enter(self.LGC_entryboxes_dict[key], "")
-            
-        for layer_name, layer in self.module.layers.items():
-            self.current_layer_name = layer_name
-            for param in layer.params:
-                self.paramtoolkit_currentparam = param
-                
-                self.update_paramrule_listbox(param)            
-                self.deleteall_paramrule()
-                
-                layer.params[param].value = 0
-
-            self.set_thickness_and_dx_entryboxes(state='unlock')
-            layer.total_length = None
-            layer.dx = None
-            layer.grid_x_edges = []
-            layer.grid_x_nodes = []
-            layer.spacegrid_is_set = False
-
-
-        for layer_name, layer in self.module.layers.items():
-            self.current_layer_name = layer_name
-            try:
-                self.set_thickness_and_dx_entryboxes(state='unlock')
-                self.enter(self.thickness_entry, total_length[self.current_layer_name])
-                self.enter(self.dx_entry, dx[self.current_layer_name])
-                self.set_init_x()
-                assert layer.spacegrid_is_set, "Error: could not set space grid"
-            except ValueError:
-                self.write(self.ICtab_status, "Error: invalid thickness or space stepsize")
-                return
-    
-            except (AssertionError, Exception) as oops:
-                self.write(self.ICtab_status, oops)
-                return
-
-        for flag in self.module.flags_dict:
-            # All we need to do here is mark the appropriate GUI elements as selected
-            try:
-                self.sys_flag_dict[flag].tk_var.set(flag_values_dict[flag])
-            except Exception:
-                warning_mssg += "\nWarning: could not apply value for flag: {}".format(flag)
-                warning_mssg += "\nFlags must have integer value 1 or 0"
-                warning_flag += 1
-            
-        for layer_name, layer in self.module.layers.items():
-            self.current_layer_name = layer_name
-            for param_name, param in layer.params.items():
-                try:
-                    new_value = init_param_values_dict[layer_name][param_name]
-                    if '\t' in new_value: # If an array / list of points was stored
-                        assert param.is_space_dependent
-                        param.value = np.array(extract_values(new_value, '\t'))
-                    else: 
-                        param.value = float(new_value)
-                    
-                    self.paramtoolkit_currentparam = param_name
-                    if cycle_through_IC_plots: 
-                        self.update_IC_plot(plot_ID="recent")
-                except Exception:
-                    warning_mssg += ("\nWarning: could not apply value for param: {}".format(param_name))
-                    warning_flag += 1
-                        
-            if self.module.system_ID in self.LGC_eligible_modules: 
-                self.using_LGC[layer_name] = bool(LGC_values[layer_name])
-                if LGC_values[layer_name]:
-                    for laser_param in LGC_values[layer_name]:
-                        if float(LGC_values[layer_name][laser_param]) > 1e3:
-                            self.enter(self.LGC_entryboxes_dict[laser_param], "{:.3e}".format(float(LGC_values[layer_name][laser_param])))
-                        else:
-                            self.enter(self.LGC_entryboxes_dict[laser_param], LGC_values[layer_name][laser_param])
-                
-                for laser_option in LGC_options[layer_name]:
-                    self.LGC_optionboxes[laser_option].set(LGC_options[layer_name][laser_option])
-            
-                if self.using_LGC[layer_name]:
-                    self.LGC_layer.set(layer_name)
-                    self.add_LGC()
-            
-        # Sync display to latest layer
-        self.current_layer_selection.set(self.current_layer_name)
-        self.change_layer()
-        if not warning_flag: 
-            self.write(self.ICtab_status, "IC file loaded successfully")
-        else: 
-            self.write(self.ICtab_status, "IC file loaded with {} issue(s); see console".format(warning_flag))
-            self.do_confirmation_popup(warning_mssg, hide_cancel=True)
-            self.root.wait_window(self.confirmation_popup)
-        return
-
-    # Data I/O
-
-    def export_plot(self, from_integration):
-        """ Write out currently plotted data as .csv file"""
-        if from_integration:
-            plot_ID = self.active_integrationplot_ID.get()
-            datagroup = self.integration_plots[plot_ID].datagroup
-            plot_info = self.integration_plots[plot_ID]
-            if not datagroup.size(): 
-                return
-            
-            where_layer = self.module.find_layer(datagroup.type)
-            if plot_info.mode == "Current time step": 
-                paired_data = [[datagroup.datasets[key].grid_x, 
-                                datagroup.datasets[key].data * 
-                                self.module.layers[where_layer].convert_out[datagroup.type] *
-                                self.module.layers[where_layer].iconvert_out[datagroup.type]] 
-                               for key in datagroup.datasets]
-
-                header = "{} {}, {}".format(plot_info.x_param, 
-                                            self.module.layers[where_layer].params[plot_info.x_param].units, 
-                                            datagroup.type)
-
-            else: # if self.I_plot.mode == "All time steps"
-                paired_data = datagroup.build(self.module.layers[where_layer].convert_out, self.module.layers[where_layer].iconvert_out)
-                paired_data = np.array(list(map(list, itertools.zip_longest(*paired_data, fillvalue=-1))))
-                
-                header = "".join(["Time [ns]," + 
-                                  datagroup.datasets[key].filename + 
-                                  "," for key in datagroup.datasets])
-                
-
-        else:
-            plot_ID = self.active_analysisplot_ID.get()
-            if not self.analysis_plots[plot_ID].datagroup.size(): 
-                return
-            where_layer = self.module.find_layer(self.analysis_plots[plot_ID].datagroup.type)
-            paired_data = self.analysis_plots[plot_ID].datagroup.build(self.module.layers[where_layer].convert_out)
-            
-            # Transpose a list of arrays
-            paired_data = np.array(list(map(list, itertools.zip_longest(*paired_data, fillvalue=-1))))
-            
-            header = "".join(["x {},".format(self.module.layers[where_layer].length_unit) + 
-                              self.analysis_plots[plot_ID].datagroup.datasets[key].filename + 
-                              "," for key in self.analysis_plots[plot_ID].datagroup.datasets])
-
-        export_filename = tk.filedialog.asksaveasfilename(initialdir=self.default_dirs["PL"], 
-                                                          title="Save data", 
-                                                          filetypes=[("csv (comma-separated-values)","*.csv")])
-        
-        # Export to .csv
-        if export_filename:
-            try:
-                if export_filename.endswith(".csv"): 
-                    export_filename = export_filename[:-4]
-                np.savetxt("{}.csv".format(export_filename), paired_data, 
-                           delimiter=',', header=header)
-                self.write(self.analysis_status, "Export complete")
-            except PermissionError:
-                self.write(self.analysis_status, "Error: unable to access PL export destination")
-        
-        return
-    
-    def export_timeseries(self, tspopup_ID, tail=False):
-        paired_data = list(self.active_timeseries[tspopup_ID])
-        
-        # paired_data = [(tag, tgrid, values), (...,...,...), ...]
-        # Unpack list of array tuples into list of arrays
-
-        header = []
-        while isinstance(paired_data[0], tuple):
-            header.append("Time [ns]")
-            header.append(paired_data[0][0])
-            # unpack
-            if tail:
-                paired_data.append(paired_data[0][1][-10:])
-                paired_data.append(paired_data[0][2][-10:])
-            else:
-                paired_data.append(paired_data[0][1])
-                paired_data.append(paired_data[0][2])
-            paired_data.pop(0)
-            
-        paired_data = np.array(list(map(list, itertools.zip_longest(*paired_data, fillvalue=-1))))
-        
-        
-        export_filename = tk.filedialog.asksaveasfilename(initialdir=self.default_dirs["PL"], 
-                                                          title="Save data", 
-                                                          filetypes=[("csv (comma-separated-values)","*.csv")])
-        # Export to .csv
-        if export_filename:
-            try:
-                if export_filename.endswith(".csv"): 
-                    export_filename = export_filename[:-4]
-                np.savetxt("{}.csv".format(export_filename), paired_data, 
-                           delimiter=',', header=",".join(header))
-                self.write(self.analysis_status, "Timeseries export complete")
-            except PermissionError:
-                self.write(self.analysis_status, "Error: unable to access PL export destination")
-        
-        return
-            
-    def export_overview(self):
-        try:
-            # Has an overview been calculated?
-            self.overview_values
-        except AttributeError:
-            return
-        
-        output_name = self.overview_var_selection.get()
-        
-        layer_name, output_name = output_name.split(": ")
-        paired_data = self.overview_values[layer_name][output_name]
-
-        if not isinstance(paired_data, np.ndarray):
-            print("No data found for export")
-            return
-        
-        # Grab x axis from matplotlib by force
-        grid_x = self.overview_subplots[layer_name][output_name].lines[0]._xorig
-        paired_data = np.vstack((grid_x, paired_data)).T
-        
-        export_filename = tk.filedialog.asksaveasfilename(initialdir=self.default_dirs["PL"], 
-                                                          title="Save data", 
-                                                          filetypes=[("csv (comma-separated-values)","*.csv")])
-        # Export to .csv
-        if export_filename:
-            try:
-                if export_filename.endswith(".csv"): 
-                    export_filename = export_filename[:-4]
-                np.savetxt("{}.csv".format(export_filename), paired_data, 
-                           delimiter=',')
-                print("Export from overview complete")
-            except PermissionError:
-                print("Error: unable to access export destination")
-        
-        return
-        
-
-if __name__ == "__main__":
-    nb = Notebook("ted", get_cli_args())
-    nb.run()
+#################################################
+# Transient Electron Dynamics Simulator
+# Model a variety of custom one-dimensional time-variant problems
+# Last modified: Nov 25, 2020
+# Author: Calvin Fai, Charles Hages
+# Contact:
+################################################# 
+
+
+"""
+Usage:
+  ./main [--module=<module>] [--tab=<tab_index>]
+
+Options:
+--module:
+    "Standard One-Layer"
+    "Nanowire"
+    "MAPI-Rubrene/DBP"
+
+--tab:
+    "0": Inputs
+    "1": Simulate
+    "2": Analyze
+"""
+
+from docopt import docopt
+import numpy as np
+import matplotlib
+starting_backend = matplotlib.get_backend()
+matplotlib.use("TkAgg")
+import matplotlib.backends.backend_tkagg as tkagg
+from matplotlib.figure import Figure
+
+import tkinter.filedialog
+import tkinter.scrolledtext as tkscrolledtext
+import tkinter as tk
+from tkinter import ttk
+import time
+import datetime
+import os
+import tables
+import itertools
+# This lets us pass params to functions called by tkinter buttons
+from functools import partial 
+
+import carrier_excitations
+from GUI_structs import Param_Rule, Flag, Batchable, Raw_Data_Set, \
+                        Integrated_Data_Set, Analysis_Plot_State, \
+                        Integration_Plot_State
+from utils import to_index, to_pos, to_array, get_all_combinations, \
+                  autoscale, new_integrate
+                  
+from io_utils import extract_values, u_read, check_valid_filename, get_split_and_clean_line
+
+## ADD MODULES HERE
+from Modules.Nanowire import Nanowire
+from Modules.HeatPlate import HeatPlate
+from Modules.Std_SingleLayer import Std_SingleLayer
+from Modules.module_MAPI_Rubrene_DBP.central import MAPI_Rubrene
+
+## AND HERE
+# Tells TEDs what modules are available.
+# {"Display name of module": OneD_Model derived module class}.
+MODULE_LIST = {
+    "Standard One-Layer": Std_SingleLayer,
+    "Nanowire": Nanowire,
+    # "Neumann Bound Heatplate":HeatPlate,
+    "MAPI-Rubrene/DBP": MAPI_Rubrene
+}
+
+
+def get_cli_args():
+    """Parses the CLI arguments, verifies their
+    validity in the context and returns a dict"""
+
+
+    raw_args = docopt(__doc__, version='ingest 0.1.0')
+    args = {}
+    print(raw_args)
+    try:
+        module = raw_args.get("--module")
+        if module is not None:
+            module = str(module)
+            assert module in MODULE_LIST.keys()
+            args["module"] = module
+    except AssertionError:
+        print("Invalid module \"{}\"".format(module))
+        
+    try:
+        tab_id = raw_args.get("--tab")
+        if tab_id is not None:
+            tab_id = int(tab_id)
+            assert 0 <= tab_id <= 2
+            args["tab_id"] = tab_id
+    except AssertionError:
+        print("Invalid tab_id \"{}\"".format(tab_id))
+    
+    return args
+
+
+np.seterr(divide='raise', over='warn', under='warn', invalid='raise')
+        
+class Notebook:
+
+    def __init__(self, title, cli_args):
+        """ Create main tkinter object and select module. """
+        self.module = None
+        self.root = tk.Tk()
+        self.root.attributes('-fullscreen', False)
+        self.root.title(title)
+        
+        cli_module = cli_args.get("module")
+        if cli_module is not None:
+            self.module = MODULE_LIST[cli_module]()
+            self.module.verify()
+            self.verified=True
+        else:
+            self.do_module_popup()
+            self.root.wait_window(self.select_module_popup)
+
+        if self.module is None: 
+            return
+        if not self.verified: 
+            return
+        self.prep_notebook()
+        
+        tab_id = cli_args.get("tab_id")
+        if tab_id is not None:
+            self.notebook.select(tab_id)
+        return
+        
+    def prep_notebook(self):
+        """ Attach elements to notebook based on selected module. """
+        
+        self.main_canvas = tk.Canvas(self.root)
+        self.main_canvas.grid(row=0,column=0, sticky='nswe')
+        
+        self.notebook = tk.ttk.Notebook(self.main_canvas)
+        
+        # Allocate room for and add scrollbars to overall notebook
+        self.main_scroll_y = tk.ttk.Scrollbar(self.root, orient="vertical", 
+                                              command=self.main_canvas.yview)
+        self.main_scroll_y.grid(row=0,column=1, sticky='ns')
+        self.main_scroll_x = tk.ttk.Scrollbar(self.root, orient="horizontal", 
+                                              command=self.main_canvas.xview)
+        self.main_scroll_x.grid(row=1,column=0,sticky='ew')
+        self.main_canvas.configure(yscrollcommand=self.main_scroll_y.set, 
+                                   xscrollcommand=self.main_scroll_x.set)
+        # Make area for scrollbars as narrow as possible without cutting off
+        self.root.rowconfigure(0,weight=100)
+        self.root.rowconfigure(1,weight=1, minsize=20) 
+        self.root.columnconfigure(0,weight=100)
+        self.root.columnconfigure(1,weight=1, minsize=20)
+        
+        self.main_canvas.create_window((0,0), window=self.notebook, anchor="nw")
+        self.notebook.bind('<Configure>', 
+                           lambda e:self.main_canvas.configure(scrollregion=self.main_canvas.bbox('all')))
+        
+        
+        self.default_dirs = {"Initial":"Initial", "Data":"Data", "PL":"Analysis"}
+
+        # Tkinter checkboxes and radiobuttons require special variables 
+        # to extract user input.
+        # IntVars or BooleanVars are sufficient for binary choices 
+        # e.g. whether a checkbox is checked
+        # while StringVars are more suitable for open-ended choices 
+        # e.g. selecting one mode from a list
+        self.check_reset_params = tk.IntVar()
+        self.check_reset_inits = tk.IntVar()
+        self.check_display_legend = tk.IntVar()
+        self.check_freeze_axes = tk.IntVar()
+        self.check_autointegrate = tk.IntVar(value=0)
+        
+        self.active_analysisplot_ID = tk.IntVar()
+        self.active_integrationplot_ID = tk.IntVar()
+
+        self.init_shape_selection = tk.StringVar()
+        self.init_var_selection = tk.StringVar()
+        self.paramtoolkit_viewer_selection = tk.StringVar()
+        self.listupload_var_selection = tk.StringVar()
+        self.display_selection = tk.StringVar()
+
+        # Stores whatever layer is being displayed in the layer selection box
+        self.current_layer_selection = tk.StringVar()
+        # Stores whatever layer TEDs is currently operating on
+        self.current_layer_name = ""
+        
+        # Pressing the layer change button updates self.current_layer_name to the
+        # value of self.current_layer_selection
+        
+        # Flags and containers for IC arrays
+        self.active_paramrule_list = []
+        self.paramtoolkit_currentparam = ""
+        self.IC_file_list = None
+        self.IC_file_name = ""
+        
+        # Add (e.g. for Nanowire) b_id-specific functionality
+        self.LGC_eligible_modules = ("Nanowire", "OneLayer", "MAPI_Rubrene")
+        if self.module.system_ID in self.LGC_eligible_modules:
+            self.using_LGC = {}
+            self.LGC_options = {}
+            self.LGC_values = {}
+
+        self.carryover_include_flags = {}
+        for layer_name, layer in self.module.layers.items():
+            self.carryover_include_flags[layer_name] = {}
+            for var in layer.s_outputs:
+                self.carryover_include_flags[layer_name][var] = tk.IntVar()
+            
+        # Helpers, flags, and containers for analysis plots
+        self.analysis_plots = [Analysis_Plot_State(), Analysis_Plot_State(), 
+                               Analysis_Plot_State(), Analysis_Plot_State()]
+        self.integration_plots = [Integration_Plot_State()]
+        self.data_var = tk.StringVar()
+        self.fetch_PLmode = tk.StringVar()
+        self.fetch_intg_mode = tk.StringVar()
+        self.yaxis_type = tk.StringVar()
+        self.xaxis_type = tk.StringVar()
+
+        # Track which timeseries popups are open
+        self.active_timeseries = {}
+        
+        # Add menu bars
+        self.menu_bar = tk.Menu(self.notebook)
+
+        self.file_menu = tk.Menu(self.menu_bar, tearoff=0)
+        # TODO: Open file explorer instead of a file dialog
+        self.file_menu.add_command(label="Manage Initial Condition Files", 
+                                   command=partial(tk.filedialog.askopenfilenames, 
+                                                   title="This window does not open anything - Use this window to move or delete IC files", 
+                                                   initialdir=self.default_dirs["Initial"]))
+        self.file_menu.add_command(label="Manage Data Files", 
+                                   command=partial(tk.filedialog.askdirectory, 
+                                                   title="This window does not open anything - Use this window to move or delete data files",
+                                                   initialdir=self.default_dirs["Data"]))
+        self.file_menu.add_command(label="Manage Export Files", 
+                                   command=partial(tk.filedialog.askopenfilenames, 
+                                                   title="This window does not open anything - Use this window to move or delete export files",
+                                                   initialdir=self.default_dirs["PL"]))
+        self.file_menu.add_command(label="Change Module", 
+                                   command=self.change_module)
+        self.file_menu.add_command(label="Exit", 
+                                   command=self.quit)
+        self.menu_bar.add_cascade(label="File", menu=self.file_menu)
+
+        self.view_menu = tk.Menu(self.menu_bar, tearoff=0)
+        self.view_menu.add_command(label="Toggle Fullscreen", 
+                                   command=self.toggle_fullscreen)
+        self.menu_bar.add_cascade(label="View", menu=self.view_menu)
+
+        self.tool_menu = tk.Menu(self.menu_bar, tearoff=0)
+        self.tool_menu.add_command(label="Batch Op. Tool", 
+                                   command=self.do_batch_popup)
+        self.menu_bar.add_cascade(label="Tools", menu=self.tool_menu)
+
+        #self.help_menu = tk.Menu(self.menu_bar, tearoff=0)
+        #self.help_menu.add_command(label="About", command=self.do_about_popup)
+        #self.menu_bar.add_cascade(label="Help", menu=self.help_menu)
+
+        # Record when popup menus open and close
+        self.sys_printsummary_popup_isopen = False
+        self.sys_plotsummary_popup_isopen = False
+        self.sys_param_shortcut_popup_isopen = False
+        self.batch_popup_isopen = False
+        self.resetIC_popup_isopen = False
+        self.overwrite_popup_isopen = False
+        self.integration_popup_isopen = False
+        self.integration_getbounds_popup_isopen = False
+        self.PL_xaxis_popup_isopen = False
+        self.change_axis_popup_isopen = False
+        self.plotter_popup_isopen = False
+        self.IC_carry_popup_isopen = False
+        self.bayesim_popup_isopen = False
+
+        self.root.config(menu=self.menu_bar)
+
+        # Set a tkinter graphical theme
+        s = ttk.Style()
+        s.theme_use('classic')
+
+        self.add_tab_inputs()
+        self.add_tab_simulate()
+        self.add_tab_analyze()
+        self.notebook.bind("<<NotebookTabChanged>>", self.on_tab_selected)
+        #self.tab_inputs.bind("<<NotebookTabChanged>>", self.on_input_subtab_selected)
+        
+        # Initialize to default layer
+        self.change_layer()
+
+        print("Initialization complete")
+        print("Detecting Initial Condition and Data Directories...")
+        try:
+            os.mkdir(self.default_dirs["Initial"])
+            print("No Initial Condition Directory detected; automatically creating...")
+        except FileExistsError:
+            print("Initial Condition Directory detected")
+        
+        try:
+            os.mkdir(self.default_dirs["Data"])
+            print("No Data Directory detected; automatically creating...")
+        except FileExistsError:
+            print("Data Directory detected")
+
+        try:
+            os.mkdir(self.default_dirs["PL"])
+            print("No PL Directory detected; automatically creating...")
+        except FileExistsError:
+            print("PL Directory detected")
+            
+        print("Checking whether the current system class ({}) "
+              "has a dedicated data subdirectory...".format(self.module.system_ID))
+        try:
+            os.mkdir(os.path.join(self.default_dirs["Data"], self.module.system_ID))
+            print("No such subdirectory detected; automatically creating...")
+        except FileExistsError:
+            print("Subdirectory detected")
+
+        
+        return
+
+    def run(self):
+        if self.module is None: 
+            self.root.destroy()
+            return
+
+        width, height = self.root.winfo_screenwidth() * 0.8, self.root.winfo_screenheight() * 0.8
+
+        self.root.geometry('%dx%d+0+0' % (width,height))
+        self.root.attributes("-topmost", True)
+        self.root.after_idle(self.root.attributes,'-topmost',False)
+        self.root.mainloop()
+        print("Closed TEDs")
+        matplotlib.use(starting_backend)
+        return
+
+    def quit(self):
+        self.do_confirmation_popup("All unsaved data will be lost. "
+                                   "Are you sure you want to close TEDs?")
+        self.root.wait_window(self.confirmation_popup)
+        if not self.confirmed: 
+            return
+        self.root.destroy()
+        print("Closed TEDs")
+        matplotlib.use(starting_backend)
+        return
+  
+    def toggle_fullscreen(self):
+        self.root.attributes('-fullscreen', not self.root.attributes('-fullscreen'))
+        if self.root.attributes('-fullscreen'):
+            # Hide scrollbars
+            self.main_scroll_y.grid_remove()
+            self.main_scroll_x.grid_remove()
+        else:
+            # Reveal scrollbars
+            self.main_scroll_y.grid()
+            self.main_scroll_x.grid()
+        return
+
+    def change_module(self):
+        self.do_confirmation_popup("Warning: This will close the current instance "
+                                   "of TEDs (and all unsaved data). Are you sure "
+                                   "you want to select a new module?")
+        self.root.wait_window(self.confirmation_popup)
+        if not self.confirmed: 
+            return
+        
+        self.notebook.destroy()
+        self.do_module_popup()
+        self.root.wait_window(self.select_module_popup)
+        if self.module is None: 
+            return
+        self.prep_notebook()
+        
+        return
+    
+    ## Create GUI elements for each tab
+	# Tkinter works a bit like a bulletin board - we declare an overall frame and pin things to it at specified locations
+	# This includes other frames, which is evident in how the tab_inputs has three sub-tabs pinned to itself.
+    def add_tab_inputs(self):
+        self.tab_inputs = tk.ttk.Notebook(self.notebook)
+        self.tab_generation_init = tk.ttk.Frame(self.tab_inputs)
+        self.tab_rules_init = tk.ttk.Frame(self.tab_inputs)
+        self.tab_explicit_init = tk.ttk.Frame(self.tab_inputs)
+        
+        first_layer = next(iter(self.module.layers))
+
+        var_dropdown_list = ["{} {}".format(param_name, param.units) 
+                             for param_name, param in self.module.layers[first_layer].params.items()
+                             if param.is_space_dependent]
+        paramtoolkit_method_dropdown_list = ["POINT", "FILL", "LINE", "EXP"]
+        unitless_dropdown_list = [param_name 
+                                  for param_name, param in self.module.layers[first_layer].params.items()
+                                  if param.is_space_dependent]
+        
+        self.line_sep_style = tk.ttk.Style()
+        self.line_sep_style.configure("Grey Bar.TSeparator", background='#000000', 
+                                      padding=160)
+
+        self.header_style = tk.ttk.Style()
+        self.header_style.configure("Header.TLabel", background='#D0FFFF',
+                                    highlightbackground='#000000')
+
+		# We use the grid location specifier for general placement and padx/pady for fine-tuning
+		# The other two options are the pack specifier, which doesn't really provide enough versatility,
+		# and absolute coordinates, which maximize versatility but are a pain to adjust manually.
+        self.IO_frame = tk.ttk.Frame(self.tab_inputs)
+        self.IO_frame.grid(row=0,column=0,columnspan=2, pady=(25,0))
+        
+        tk.ttk.Button(self.IO_frame, text="Load", 
+                      command=self.select_init_file).grid(row=0,column=0)
+
+        tk.ttk.Button(self.IO_frame, text="debug", 
+                      command=self.DEBUG).grid(row=0,column=1)
+
+        tk.ttk.Button(self.IO_frame, text="Save", 
+                      command=self.save_ICfile).grid(row=0,column=2)
+
+        tk.ttk.Button(self.IO_frame, text="Reset", 
+                      command=self.reset_IC).grid(row=0, column=3)
+
+        self.spacegrid_frame = tk.ttk.Frame(self.tab_inputs)
+        self.spacegrid_frame.grid(row=1,column=0,columnspan=2, pady=(10,10))
+
+        tk.ttk.Label(self.spacegrid_frame, 
+                    text="Space Grid - Start Here", 
+                    style="Header.TLabel").grid(row=0,column=0,columnspan=2)
+
+        tk.ttk.Label(self.spacegrid_frame, 
+                    text="Thickness " 
+                    + self.module.layers[first_layer].length_unit).grid(row=1,column=0)
+
+        self.thickness_entry = tk.ttk.Entry(self.spacegrid_frame, width=9)
+        self.thickness_entry.grid(row=1,column=1)
+
+        tk.ttk.Label(self.spacegrid_frame, 
+                    text="Node width " 
+                    + self.module.layers[first_layer].length_unit).grid(row=2,column=0)
+
+        self.dx_entry = tk.ttk.Entry(self.spacegrid_frame, width=9)
+        self.dx_entry.grid(row=2,column=1)
+
+        self.params_frame = tk.ttk.Frame(self.tab_inputs)
+        self.params_frame.grid(row=2,column=0,columnspan=2, rowspan=4, pady=(10,10))
+
+        tk.ttk.Label(self.params_frame, 
+                    text="Constant-value Parameters",
+                    style="Header.TLabel").grid(row=0, column=0,columnspan=2)
+        
+        tk.ttk.Button(self.params_frame, 
+                      text="Fast Param Entry Tool", 
+                      command=self.do_sys_param_shortcut_popup).grid(row=1,column=0,columnspan=2)
+        
+        self.flags_frame = tk.ttk.Frame(self.tab_inputs)
+        self.flags_frame.grid(row=6,column=0,columnspan=2, pady=(10,10))
+
+        tk.ttk.Label(self.flags_frame, text="Flags", 
+                     style="Header.TLabel").grid(row=0,column=0,columnspan=2)
+        
+        # Procedurally generated elements for flags
+        i = 1
+        self.sys_flag_dict = {}
+        for flag in self.module.flags_dict:
+            self.sys_flag_dict[flag] = Flag(self.flags_frame, 
+                                            self.module.flags_dict[flag][0])
+            self.sys_flag_dict[flag].tk_var.set(self.module.flags_dict[flag][2])
+            
+            if not self.module.flags_dict[flag][1]:
+                continue
+            else:
+                self.sys_flag_dict[flag].tk_element.grid(row=i,column=0)
+                i += 1
+                
+        self.ICtab_status = tk.Text(self.tab_inputs, width=24,height=8)
+        self.ICtab_status.grid(row=7, column=0, columnspan=2)
+        self.ICtab_status.configure(state='disabled')
+        
+        tk.ttk.Button(self.tab_inputs, 
+                      text="Print Init. State Summary", 
+                      command=self.do_sys_printsummary_popup).grid(row=8,column=0,columnspan=2)
+        
+        tk.ttk.Button(self.tab_inputs, 
+                      text="Show Init. State Plots", 
+                      command=self.do_sys_plotsummary_popup).grid(row=9,column=0,columnspan=2)
+        
+        tk.ttk.Separator(self.tab_inputs, 
+                         orient="horizontal", 
+                         style="Grey Bar.TSeparator").grid(row=10,column=0,columnspan=2, pady=(10,10), sticky="ew")
+        
+        self.layer_statusbox = tk.Text(self.tab_inputs, width=24, height=1)
+        self.layer_statusbox.grid(row=11,column=0,columnspan=2)
+        
+        # Init this dropdown with some default layer
+        tk.ttk.OptionMenu(self.tab_inputs, self.current_layer_selection,
+                          first_layer, *self.module.layers).grid(row=12,column=0)
+        
+        tk.ttk.Button(self.tab_inputs, text="Change to Layer",
+                      command=self.change_layer).grid(row=12,column=1)
+        
+        tk.ttk.Separator(self.tab_inputs, orient="vertical", 
+                         style="Grey Bar.TSeparator").grid(row=0,rowspan=30,column=2,pady=(24,0),sticky="ns")
+             
+        ## Parameter Toolkit:
+
+        self.param_rules_frame = tk.ttk.Frame(self.tab_rules_init)
+        self.param_rules_frame.grid(row=0,column=0,padx=(370,0))
+
+        tk.ttk.Label(self.param_rules_frame, 
+                     text="Add/Edit/Remove Space-Dependent Parameters", 
+                     style="Header.TLabel").grid(row=0,column=0,columnspan=3)
+
+        self.active_paramrule_listbox = tk.Listbox(self.param_rules_frame, width=86,
+                                                   height=8)
+        self.active_paramrule_listbox.grid(row=1,rowspan=3,column=0,columnspan=3, 
+                                           padx=(32,32))
+
+        tk.ttk.Label(self.param_rules_frame, 
+                     text="Select parameter to edit:").grid(row=4,column=0)
+        
+        tk.ttk.OptionMenu(self.param_rules_frame, 
+                          self.init_var_selection, 
+                          var_dropdown_list[0], 
+                          *var_dropdown_list).grid(row=4,column=1)
+
+        tk.ttk.Label(self.param_rules_frame, 
+                     text="Select calculation method:").grid(row=5,column=0)
+
+        tk.ttk.OptionMenu(self.param_rules_frame, 
+                          self.init_shape_selection,
+                          paramtoolkit_method_dropdown_list[0], 
+                          *paramtoolkit_method_dropdown_list).grid(row=5, column=1)
+
+        tk.ttk.Label(self.param_rules_frame, 
+                     text="Left bound coordinate:").grid(row=6, column=0)
+
+        self.paramrule_lbound_entry = tk.ttk.Entry(self.param_rules_frame, width=8)
+        self.paramrule_lbound_entry.grid(row=6,column=1)
+
+        tk.ttk.Label(self.param_rules_frame, 
+                     text="Right bound coordinate:").grid(row=7, column=0)
+
+        self.paramrule_rbound_entry = tk.ttk.Entry(self.param_rules_frame, width=8)
+        self.paramrule_rbound_entry.grid(row=7,column=1)
+
+        tk.ttk.Label(self.param_rules_frame, 
+                     text="Left bound value:").grid(row=8, column=0)
+
+        self.paramrule_lvalue_entry = tk.ttk.Entry(self.param_rules_frame, width=8)
+        self.paramrule_lvalue_entry.grid(row=8,column=1)
+
+        tk.ttk.Label(self.param_rules_frame, 
+                     text="Right bound value:").grid(row=9, column=0)
+
+        self.paramrule_rvalue_entry = tk.ttk.Entry(self.param_rules_frame, width=8)
+        self.paramrule_rvalue_entry.grid(row=9,column=1)
+
+        tk.ttk.Button(self.param_rules_frame, 
+                      text="Add new parameter rule", 
+                      command=self.add_paramrule).grid(row=10,column=0,columnspan=2)
+
+        tk.ttk.Button(self.param_rules_frame, 
+                      text="Delete highlighted rule", 
+                      command=self.delete_paramrule).grid(row=4,column=2)
+
+        tk.ttk.Button(self.param_rules_frame, 
+                      text="Delete all rules for this parameter", 
+                      command=self.deleteall_paramrule).grid(row=5,column=2)
+
+        tk.Message(self.param_rules_frame, 
+                   text="The Parameter Toolkit uses a series "
+                   "of rules and patterns to build a spatially "
+                   "dependent distribution for any parameter.", 
+                   width=250).grid(row=6,rowspan=3,column=2,columnspan=2)
+
+        tk.Message(self.param_rules_frame, 
+                   text="Warning: Rules are applied "
+                   "from top to bottom. Order matters!", 
+                   width=250).grid(row=9,rowspan=3,column=2,columnspan=2)
+        
+        # These plots were previously attached to self.tab_inputs so that it was visible on all three IC tabs,
+        # but it was hard to position them correctly.
+        # Attaching to the Parameter Toolkit makes them easier to position
+        self.custom_param_fig = Figure(figsize=(5,3.1))
+        self.custom_param_subplot = self.custom_param_fig.add_subplot(111)
+        # Prevent coordinate values from appearing in the toolbar; this would sometimes jostle GUI elements around
+        self.custom_param_subplot.format_coord = lambda x, y: ""
+        self.custom_param_canvas = tkagg.FigureCanvasTkAgg(self.custom_param_fig, 
+                                                           master=self.param_rules_frame)
+        self.custom_param_canvas.get_tk_widget().grid(row=12, column=0, columnspan=2)
+
+        self.custom_param_toolbar_frame = tk.ttk.Frame(master=self.param_rules_frame)
+        self.custom_param_toolbar_frame.grid(row=13,column=0,columnspan=2)
+        tkagg.NavigationToolbar2Tk(self.custom_param_canvas, 
+                                   self.custom_param_toolbar_frame)
+        
+        self.recent_param_fig = Figure(figsize=(5,3.1))
+        self.recent_param_subplot = self.recent_param_fig.add_subplot(111)
+        self.recent_param_subplot.format_coord = lambda x, y: ""
+        self.recent_param_canvas = tkagg.FigureCanvasTkAgg(self.recent_param_fig, 
+                                                           master=self.param_rules_frame)
+        self.recent_param_canvas.get_tk_widget().grid(row=12,column=2,columnspan=2)
+
+        self.recent_param_toolbar_frame = tk.ttk.Frame(master=self.param_rules_frame)
+        self.recent_param_toolbar_frame.grid(row=13,column=2,columnspan=2)
+        tkagg.NavigationToolbar2Tk(self.recent_param_canvas, 
+                                   self.recent_param_toolbar_frame)
+
+        tk.ttk.Button(self.param_rules_frame, text="⇧", 
+                      command=self.moveup_paramrule).grid(row=1,column=4)
+
+        tk.ttk.OptionMenu(self.param_rules_frame, 
+                          self.paramtoolkit_viewer_selection, 
+                          unitless_dropdown_list[0], 
+                          *unitless_dropdown_list).grid(row=2,column=4)
+
+        tk.ttk.Button(self.param_rules_frame, 
+                      text="Change view", 
+                      command=self.refresh_paramrule_listbox).grid(row=2,column=5)
+
+        tk.ttk.Button(self.param_rules_frame, text="⇩", 
+                      command=self.movedown_paramrule).grid(row=3,column=4)
+
+        ## Param List Upload:
+
+        self.listupload_frame = tk.ttk.Frame(self.tab_explicit_init)
+        self.listupload_frame.grid(row=0,column=0,padx=(440,0))
+
+        tk.Message(self.listupload_frame, 
+                   text="This tab provides an option "
+                   "to directly import a list of data points, "
+                   "on which the TED will do linear interpolation "
+                   "to fit to the specified space grid.", 
+                   width=360).grid(row=0,column=0)
+        
+        tk.ttk.OptionMenu(self.listupload_frame, 
+                          self.listupload_var_selection, 
+                          unitless_dropdown_list[0], 
+                          *unitless_dropdown_list).grid(row=1,column=0)
+
+        tk.ttk.Button(self.listupload_frame, 
+                      text="Import", 
+                      command=self.add_listupload).grid(row=2,column=0)
+        
+        self.listupload_fig = Figure(figsize=(6,3.8))
+        self.listupload_subplot = self.listupload_fig.add_subplot(111)
+        self.listupload_canvas = tkagg.FigureCanvasTkAgg(self.listupload_fig, 
+                                                         master=self.listupload_frame)
+        self.listupload_canvas.get_tk_widget().grid(row=0, rowspan=3,column=1)
+        
+        self.listupload_toolbar_frame = tk.ttk.Frame(master=self.listupload_frame)
+        self.listupload_toolbar_frame.grid(row=3,column=1)
+        tkagg.NavigationToolbar2Tk(self.listupload_canvas, 
+                                   self.listupload_toolbar_frame)
+
+        ## Laser Generation Condition (LGC): extra input mtds for nanowire-specific applications
+        if self.module.system_ID in self.LGC_eligible_modules:
+            self.create_LGC_frame()
+            self.tab_inputs.add(self.tab_generation_init, 
+                                text="Laser Generation Conditions")
+            
+        # Attach sub-frames to input tab and input tab to overall notebook
+        self.tab_inputs.add(self.tab_rules_init, text="Parameter Toolkit")
+        self.tab_inputs.add(self.tab_explicit_init, text="Parameter List Upload")
+        self.notebook.add(self.tab_inputs, text="Inputs")
+        return
+
+    def add_tab_simulate(self):
+        self.tab_simulate = tk.ttk.Frame(self.notebook)
+
+        tk.ttk.Label(self.tab_simulate, 
+                     text="Select Init. Cond.", 
+                     style="Header.TLabel").grid(row=0,column=0,columnspan=2, padx=(9,12))
+
+        tk.ttk.Label(self.tab_simulate, text="Simulation Time [ns]").grid(row=2,column=0)
+
+        self.simtime_entry = tk.ttk.Entry(self.tab_simulate, width=9)
+        self.simtime_entry.grid(row=2,column=1)
+
+        tk.ttk.Label(self.tab_simulate, text="dt [ns]").grid(row=3,column=0)
+
+        self.dt_entry = tk.ttk.Entry(self.tab_simulate, width=9)
+        self.dt_entry.grid(row=3,column=1)
+        
+        tk.ttk.Label(self.tab_simulate, text="Max solver stepsize [ns]").grid(row=4,column=0)
+        
+        self.hmax_entry = tk.ttk.Entry(self.tab_simulate, width=9)
+        self.hmax_entry.grid(row=4,column=1)
+
+        self.enter(self.dt_entry, "0.5")
+        self.enter(self.hmax_entry, "0.25")
+        
+        tk.ttk.Button(self.tab_simulate, text="Start Simulation(s)", 
+                      command=self.do_Batch).grid(row=6,column=0,columnspan=2,padx=(9,12))
+
+        tk.ttk.Label(self.tab_simulate, text="Status").grid(row=7, column=0, columnspan=2)
+
+        self.status = tk.Text(self.tab_simulate, width=28,height=4)
+        self.status.grid(row=8, rowspan=2, column=0, columnspan=2)
+        self.status.configure(state='disabled')
+
+        tk.ttk.Separator(self.tab_simulate, orient="vertical", 
+                         style="Grey Bar.TSeparator").grid(row=0,rowspan=30,column=2,sticky="ns")
+
+        tk.ttk.Label(self.tab_simulate, 
+                     text="Simulation - {}".format(self.module.system_ID)).grid(row=0,column=3,columnspan=3)
+        
+        self.sim_fig = Figure(figsize=(14, 8))
+        count = 1
+        cdim = np.ceil(np.sqrt(self.module.count_s_outputs()))
+        
+        rdim = np.ceil(self.module.count_s_outputs() / cdim)
+        self.sim_subplots = {}
+        for layer_name, layer in self.module.layers.items():
+            self.sim_subplots[layer_name] = {}
+            for variable in layer.s_outputs:
+                self.sim_subplots[layer_name][variable] = self.sim_fig.add_subplot(int(rdim), 
+                                                                                   int(cdim), 
+                                                                                   int(count))
+                self.sim_subplots[layer_name][variable].set_title(variable)
+                count += 1
+
+        self.sim_canvas = tkagg.FigureCanvasTkAgg(self.sim_fig, master=self.tab_simulate)
+        self.sim_canvas.get_tk_widget().grid(row=1,column=3,rowspan=12,columnspan=2)
+        
+        self.simfig_toolbar_frame = tk.ttk.Frame(master=self.tab_simulate)
+        self.simfig_toolbar_frame.grid(row=13,column=3,columnspan=2)
+        tkagg.NavigationToolbar2Tk(self.sim_canvas, self.simfig_toolbar_frame)
+
+        self.notebook.add(self.tab_simulate, text="Simulate")
+        return
+
+    def add_tab_analyze(self):
+        self.tab_analyze = tk.ttk.Notebook(self.notebook)
+        self.tab_overview_analysis = tk.ttk.Frame(self.tab_analyze)
+        self.tab_detailed_analysis = tk.ttk.Frame(self.tab_analyze)
+        
+        self.analyze_overview_fig = Figure(figsize=(21,8))
+        self.overview_subplots = {}
+        count = 1
+        total_outputs_count = sum([self.module.layers[layer].outputs_count for layer in self.module.layers])
+        rdim = np.floor(np.sqrt(total_outputs_count))
+        cdim = np.ceil(total_outputs_count / rdim)
+        
+        all_outputs = []
+        for layer_name in self.module.layers:
+            self.overview_subplots[layer_name] = {}
+            for output in self.module.layers[layer_name].outputs:
+                self.overview_subplots[layer_name][output] = self.analyze_overview_fig.add_subplot(int(rdim), int(cdim), int(count))
+                all_outputs.append("{}: {}".format(layer_name, output))
+                count += 1
+                    
+        self.overview_setup_frame = tk.Frame(self.tab_overview_analysis)
+        self.overview_setup_frame.grid(row=0,column=0, padx=(20,20))
+        
+        tk.Label(self.overview_setup_frame, text="No. samples").grid(row=0,column=0)
+        
+        self.overview_samplect_entry = tk.ttk.Entry(self.overview_setup_frame, width=8)
+        self.overview_samplect_entry.grid(row=1,column=0)
+        self.enter(self.overview_samplect_entry, "6")
+        
+        self.overview_sample_mode = tk.StringVar()
+        self.overview_sample_mode.set("Log")
+        tk.ttk.Radiobutton(self.overview_setup_frame, variable=self.overview_sample_mode,
+                           value="Linear").grid(row=0,column=1)
+        tk.Label(self.overview_setup_frame, text="Linear").grid(row=0,column=2)
+        
+        tk.ttk.Radiobutton(self.overview_setup_frame, variable=self.overview_sample_mode,
+                           value="Log").grid(row=1,column=1)
+        tk.Label(self.overview_setup_frame, text="Log").grid(row=1,column=2)
+        
+        tk.ttk.Radiobutton(self.overview_setup_frame, variable=self.overview_sample_mode,
+                           value="Custom").grid(row=2,column=1)
+        tk.Label(self.overview_setup_frame, text="Custom").grid(row=2,column=2)
+        
+        tk.Button(master=self.overview_setup_frame, text="Select Dataset", 
+                      command=self.plot_overview_analysis).grid(row=0,rowspan=2,column=3)
+        
+        self.overview_var_selection = tk.StringVar()
+        
+        tk.ttk.OptionMenu(self.tab_overview_analysis, self.overview_var_selection, 
+                          all_outputs[0], *all_outputs).grid(row=0,column=1)
+        
+        tk.ttk.Button(master=self.tab_overview_analysis, text="Export", 
+                      command=self.export_overview).grid(row=0,column=2)
+        
+        
+        self.analyze_overview_canvas = tkagg.FigureCanvasTkAgg(self.analyze_overview_fig, 
+                                                               master=self.tab_overview_analysis)
+        self.analyze_overview_canvas.get_tk_widget().grid(row=1,column=0,columnspan=99)
+
+        self.overview_toolbar_frame = tk.ttk.Frame(self.tab_overview_analysis)
+        self.overview_toolbar_frame.grid(row=2,column=0,columnspan=99)
+        
+        tkagg.NavigationToolbar2Tk(self.analyze_overview_canvas, 
+                                   self.overview_toolbar_frame).grid(row=0,column=0)
+        
+        tk.ttk.Label(self.tab_detailed_analysis, 
+                     text="Plot and Integrate Saved Datasets", 
+                     style="Header.TLabel").grid(row=0,column=0,columnspan=8)
+        
+        self.analyze_fig = Figure(figsize=(9.8,6))
+        # add_subplot() starts counting indices with 1 instead of 0
+        self.analyze_subplot0 = self.analyze_fig.add_subplot(221)
+        self.analyze_subplot1 = self.analyze_fig.add_subplot(222)
+        self.analyze_subplot2 = self.analyze_fig.add_subplot(223)
+        self.analyze_subplot3 = self.analyze_fig.add_subplot(224)
+        self.analysis_plots[0].plot_obj = self.analyze_subplot0
+        self.analysis_plots[1].plot_obj = self.analyze_subplot1
+        self.analysis_plots[2].plot_obj = self.analyze_subplot2
+        self.analysis_plots[3].plot_obj = self.analyze_subplot3
+        
+        self.analyze_canvas = tkagg.FigureCanvasTkAgg(self.analyze_fig, 
+                                                      master=self.tab_detailed_analysis)
+        self.analyze_canvas.get_tk_widget().grid(row=1,column=0,rowspan=1,columnspan=4, padx=(12,0))
+
+        self.analyze_plotselector_frame = tk.ttk.Frame(master=self.tab_detailed_analysis)
+        self.analyze_plotselector_frame.grid(row=2,rowspan=2,column=0,columnspan=4)
+        
+        tk.ttk.Radiobutton(self.analyze_plotselector_frame, 
+                           variable=self.active_analysisplot_ID, 
+                           value=0).grid(row=0,column=0)
+
+        tk.ttk.Label(self.analyze_plotselector_frame, 
+                     text="Use: Top Left").grid(row=0,column=1)
+        
+        tk.ttk.Radiobutton(self.analyze_plotselector_frame, 
+                           variable=self.active_analysisplot_ID, 
+                           value=1).grid(row=0,column=2)
+
+        tk.ttk.Label(self.analyze_plotselector_frame, 
+                     text="Use: Top Right").grid(row=0,column=3)
+        
+        tk.ttk.Radiobutton(self.analyze_plotselector_frame, 
+                           variable=self.active_analysisplot_ID, 
+                           value=2).grid(row=1,column=0)
+
+        tk.ttk.Label(self.analyze_plotselector_frame, 
+                     text="Use: Bottom Left").grid(row=1,column=1)
+        
+        tk.ttk.Radiobutton(self.analyze_plotselector_frame, 
+                           variable=self.active_analysisplot_ID, 
+                           value=3).grid(row=1,column=2)
+
+        tk.ttk.Label(self.analyze_plotselector_frame, 
+                     text="Use: Bottom Right").grid(row=1,column=3)
+        
+        self.analyze_toolbar_frame = tk.ttk.Frame(master=self.tab_detailed_analysis)
+        self.analyze_toolbar_frame.grid(row=4,column=0,rowspan=4,columnspan=4)
+        tkagg.NavigationToolbar2Tk(self.analyze_canvas, self.analyze_toolbar_frame).grid(row=0,column=0,columnspan=7)
+
+        tk.ttk.Button(self.analyze_toolbar_frame, 
+                      text="Plot", 
+                      command=partial(self.load_datasets)).grid(row=1,column=0)
+        
+        self.analyze_tstep_entry = tk.ttk.Entry(self.analyze_toolbar_frame, width=9)
+        self.analyze_tstep_entry.grid(row=1,column=1)
+
+        tk.ttk.Button(self.analyze_toolbar_frame, 
+                      text="Time >>", 
+                      command=partial(self.plot_tstep)).grid(row=1,column=2)
+
+        tk.ttk.Button(self.analyze_toolbar_frame, 
+                      text=">> Integrate <<", 
+                      command=partial(self.do_Integrate)).grid(row=1,column=3)
+
+        tk.ttk.Button(self.analyze_toolbar_frame, 
+                      text="Axis Settings", 
+                      command=partial(self.do_change_axis_popup, 
+                                      from_integration=0)).grid(row=1,column=4)
+
+        tk.ttk.Button(self.analyze_toolbar_frame, 
+                      text="Export", 
+                      command=partial(self.export_plot, 
+                                      from_integration=0)).grid(row=1,column=5)
+
+        tk.ttk.Button(self.analyze_toolbar_frame, 
+                      text="Generate IC", 
+                      command=partial(self.do_IC_carry_popup)).grid(row=1,column=6)
+
+        self.integration_fig = Figure(figsize=(9,5))
+        self.integration_subplot = self.integration_fig.add_subplot(111)
+        self.integration_plots[0].plot_obj = self.integration_subplot
+
+        self.integration_canvas = tkagg.FigureCanvasTkAgg(self.integration_fig, 
+                                                          master=self.tab_detailed_analysis)
+        self.integration_canvas.get_tk_widget().grid(row=1,column=5,rowspan=1,columnspan=1, padx=(20,0))
+
+        self.integration_toolbar_frame = tk.ttk.Frame(master=self.tab_detailed_analysis)
+        self.integration_toolbar_frame.grid(row=3,column=5, rowspan=2,columnspan=1)
+        tkagg.NavigationToolbar2Tk(self.integration_canvas, 
+                                   self.integration_toolbar_frame).grid(row=0,column=0,columnspan=5)
+
+        tk.ttk.Button(self.integration_toolbar_frame, 
+                      text="Axis Settings", 
+                      command=partial(self.do_change_axis_popup, 
+                                      from_integration=1)).grid(row=1,column=0)
+
+        tk.ttk.Button(self.integration_toolbar_frame, 
+                      text="Export", 
+                      command=partial(self.export_plot, 
+                                      from_integration=1)).grid(row=1,column=1)
+
+        # self.integration_bayesim_button = tk.ttk.Button(self.integration_toolbar_frame, text="Bayesim", command=partial(self.do_bayesim_popup))
+        # self.integration_bayesim_button.grid(row=1,column=2)
+
+        self.analysis_status = tk.Text(self.tab_detailed_analysis, width=28,height=3)
+        self.analysis_status.grid(row=5,rowspan=3,column=5,columnspan=1)
+        self.analysis_status.configure(state="disabled")
+
+        self.tab_analyze.add(self.tab_overview_analysis, text="Overview")
+        self.tab_analyze.add(self.tab_detailed_analysis, text="Detailed Analysis")
+        self.notebook.add(self.tab_analyze, text="Analyze")
+        return
+    
+    def create_LGC_frame(self):
+        self.check_calculate_init_material_expfactor = tk.IntVar()
+        self.LGC_layer = tk.StringVar()
+        self.LGC_stim_mode = tk.StringVar()
+        self.LGC_gen_power_mode = tk.StringVar()
+        self.LGC_direction = tk.StringVar()
+        
+        self.LGC_frame = tk.ttk.Frame(self.tab_generation_init)
+        self.LGC_frame.grid(row=0,column=0, padx=(360,0))
+
+        tk.ttk.Label(self.LGC_frame, 
+                     text="Generation from Laser Excitation", 
+                     style="Header.TLabel").grid(row=0,column=0,columnspan=3)
+        
+
+        # A sub-frame attached to a sub-frame
+        # With these we can group related elements into a common region
+        self.material_param_frame = tk.Frame(self.LGC_frame, 
+                                             highlightbackground="black", 
+                                             highlightthickness=1)
+        self.material_param_frame.grid(row=1,column=0)
+
+        tk.Label(self.material_param_frame, 
+                 text="Material Params - Select One").grid(row=0,column=0,columnspan=4)
+
+        tk.ttk.Separator(self.material_param_frame, 
+                         orient="horizontal", 
+                         style="Grey Bar.TSeparator").grid(row=1,column=0,columnspan=30, pady=(10,10), sticky="ew")
+
+        tk.ttk.Radiobutton(self.material_param_frame, 
+                           variable=self.check_calculate_init_material_expfactor, 
+                           value=1).grid(row=2,column=0)
+
+        tk.Label(self.material_param_frame, 
+                 text="Option 1").grid(row=2,column=1)
+
+        tk.Label(self.material_param_frame, text="A0 [cm^-1 eV^-γ]").grid(row=2,column=2)
+
+        self.A0_entry = tk.ttk.Entry(self.material_param_frame, width=9)
+        self.A0_entry.grid(row=2,column=3)
+
+        tk.Label(self.material_param_frame, text="Eg [eV]").grid(row=3,column=2)
+
+        self.Eg_entry = tk.ttk.Entry(self.material_param_frame, width=9)
+        self.Eg_entry.grid(row=3,column=3)
+
+        tk.ttk.Radiobutton(self.material_param_frame, 
+                           variable=self.LGC_stim_mode, 
+                           value="direct").grid(row=4,column=2)
+
+        tk.Label(self.material_param_frame,
+                 text="Direct (γ=1/2)").grid(row=4,column=3)
+
+        tk.ttk.Radiobutton(self.material_param_frame, 
+                           variable=self.LGC_stim_mode, 
+                           value="indirect").grid(row=5,column=2)
+
+        tk.Label(self.material_param_frame,
+                 text="Indirect (γ=2)").grid(row=5,column=3)
+
+        tk.ttk.Separator(self.material_param_frame, 
+                         orient="horizontal", 
+                         style="Grey Bar.TSeparator").grid(row=6,column=0,columnspan=30, pady=(5,5), sticky="ew")
+
+        tk.ttk.Radiobutton(self.material_param_frame, 
+                           variable=self.check_calculate_init_material_expfactor, 
+                           value=0).grid(row=7,column=0)
+
+        tk.Label(self.material_param_frame, 
+                 text="Option 2").grid(row=7,column=1)
+
+        tk.Label(self.material_param_frame, 
+                 text="α [cm^-1]").grid(row=8,column=2)
+
+        self.LGC_absorption_cof_entry = tk.ttk.Entry(self.material_param_frame, 
+                                                     width=9)
+        self.LGC_absorption_cof_entry.grid(row=8,column=3)
+
+        self.pulse_laser_frame = tk.Frame(self.LGC_frame, 
+                                          highlightbackground="black", 
+                                          highlightthickness=1)
+        self.pulse_laser_frame.grid(row=1,column=1, padx=(20,0))
+
+        tk.Label(self.pulse_laser_frame, 
+                 text="Pulse Laser Params").grid(row=0,column=0,columnspan=4)
+
+        tk.ttk.Separator(self.pulse_laser_frame, 
+                         orient="horizontal", 
+                         style="Grey Bar.TSeparator").grid(row=1,column=0,columnspan=30, pady=(10,10), sticky="ew")
+
+        tk.Label(self.pulse_laser_frame, 
+                 text="Pulse frequency [kHz]").grid(row=2,column=2)
+
+        self.pulse_freq_entry = tk.ttk.Entry(self.pulse_laser_frame, width=9)
+        self.pulse_freq_entry.grid(row=2,column=3)
+
+        tk.Label(self.pulse_laser_frame, 
+                 text="Wavelength [nm]").grid(row=3,column=2)
+
+        self.pulse_wavelength_entry = tk.ttk.Entry(self.pulse_laser_frame, width=9)
+        self.pulse_wavelength_entry.grid(row=3,column=3)
+
+        self.gen_power_param_frame = tk.Frame(self.LGC_frame, 
+                                              highlightbackground="black",
+                                              highlightthickness=1)
+        self.gen_power_param_frame.grid(row=1,column=2, padx=(20,0))
+
+        tk.Label(self.gen_power_param_frame, 
+                 text="Generation/Power Params - Select One").grid(row=0,column=0,columnspan=4)
+
+        tk.ttk.Separator(self.gen_power_param_frame, 
+                         orient="horizontal", 
+                         style="Grey Bar.TSeparator").grid(row=1,column=0,columnspan=30, pady=(10,10), sticky="ew")
+
+        tk.ttk.Radiobutton(self.gen_power_param_frame, 
+                           variable=self.LGC_gen_power_mode, 
+                           value="power-spot").grid(row=2,column=0)
+
+        tk.Label(self.gen_power_param_frame, text="Option 1").grid(row=2,column=1)
+
+        tk.Label(self.gen_power_param_frame, text="Power [uW]").grid(row=2,column=2)
+
+        self.power_entry = tk.ttk.Entry(self.gen_power_param_frame, width=9)
+        self.power_entry.grid(row=2,column=3)
+
+        tk.Label(self.gen_power_param_frame, text="Spot size [cm^2]").grid(row=3,column=2)
+
+        self.spotsize_entry = tk.ttk.Entry(self.gen_power_param_frame, width=9)
+        self.spotsize_entry.grid(row=3,column=3)
+
+        tk.ttk.Separator(self.gen_power_param_frame, 
+                         orient="horizontal", 
+                         style="Grey Bar.TSeparator").grid(row=4,column=0,columnspan=30, pady=(5,5), sticky="ew")
+
+        tk.ttk.Radiobutton(self.gen_power_param_frame, 
+                           variable=self.LGC_gen_power_mode, 
+                           value="density").grid(row=5,column=0)
+
+        tk.Label(self.gen_power_param_frame,text="Option 2").grid(row=5,column=1)
+
+        tk.Label(self.gen_power_param_frame, 
+                 text="Power Density [uW/cm^2]").grid(row=5,column=2)
+
+        self.power_density_entry = tk.ttk.Entry(self.gen_power_param_frame, width=9)
+        self.power_density_entry.grid(row=5,column=3)
+
+        tk.ttk.Separator(self.gen_power_param_frame, 
+                         orient="horizontal", 
+                         style="Grey Bar.TSeparator").grid(row=6,column=0,columnspan=30, pady=(5,5), sticky="ew")
+
+        tk.ttk.Radiobutton(self.gen_power_param_frame, 
+                           variable=self.LGC_gen_power_mode, 
+                           value="max-gen").grid(row=7,column=0)
+
+        tk.Label(self.gen_power_param_frame, text="Option 3").grid(row=7,column=1)
+
+        tk.Label(self.gen_power_param_frame, 
+                 text="Max Generation [carr/cm^3]").grid(row=7,column=2)
+
+        self.max_gen_entry = tk.ttk.Entry(self.gen_power_param_frame, width=9)
+        self.max_gen_entry.grid(row=7,column=3)
+
+        tk.ttk.Separator(self.gen_power_param_frame, 
+                         orient="horizontal", 
+                         style="Grey Bar.TSeparator").grid(row=8,column=0,columnspan=30, pady=(5,5), sticky="ew")
+
+        tk.ttk.Radiobutton(self.gen_power_param_frame, 
+                           variable=self.LGC_gen_power_mode, 
+                           value="total-gen").grid(row=9,column=0)
+
+        tk.Label(self.gen_power_param_frame, text="Option 4").grid(row=9,column=1)
+
+        tk.Label(self.gen_power_param_frame, 
+                 text="Average Generation [carr/cm^3]").grid(row=9,column=2)
+
+        self.total_gen_entry = tk.ttk.Entry(self.gen_power_param_frame, width=9)
+        self.total_gen_entry.grid(row=9,column=3)
+        
+        self.LGC_layer_frame = tk.ttk.Frame(self.LGC_frame)
+        self.LGC_layer_frame.grid(row=2,column=1,padx=(20,0))
+        
+        LGC_eligible_layers = [layer_name for layer_name in self.module.layers
+                               if "delta_N" in self.module.layers[layer_name].params
+                               and "delta_P" in self.module.layers[layer_name].params]
+        
+        for layer_name in self.module.layers:
+            self.using_LGC[layer_name] = False
+            
+        for layer_name in LGC_eligible_layers:
+            self.LGC_options[layer_name] = {}
+            self.LGC_values[layer_name] = {}
+            
+        
+        self.LGC_layer_rbtns = {}
+        self.LGC_layer_frame_title = tk.Label(self.LGC_layer_frame, text="Apply to layer: ")
+        self.LGC_layer_frame_title.grid(row=0,column=0,columnspan=2)
+        for i, layer_name in enumerate(LGC_eligible_layers):
+            self.LGC_layer_rbtns[layer_name] = tk.ttk.Radiobutton(self.LGC_layer_frame, 
+                                                      variable=self.LGC_layer, 
+                                                      value=layer_name)
+            self.LGC_layer_rbtns[layer_name].grid(row=i+1,column=0)
+            layer_rbtn_label = tk.ttk.Label(self.LGC_layer_frame, text=layer_name)
+            layer_rbtn_label.grid(row=i+1,column=1)
+
+        self.LGC_direction_frame = tk.Frame(self.LGC_frame)
+        self.LGC_direction_frame.grid(row=3,column=0,columnspan=3)
+        
+        tk.ttk.Radiobutton(self.LGC_direction_frame, variable=self.LGC_direction, 
+                           value="fwd").grid(row=0,column=0)
+        tk.Label(self.LGC_direction_frame, text="Forward").grid(row=0,column=1)
+        
+        tk.ttk.Radiobutton(self.LGC_direction_frame, variable=self.LGC_direction, 
+                           value="reverse").grid(row=1,column=0)
+        tk.Label(self.LGC_direction_frame, text="Reverse").grid(row=1,column=1)
+        
+        
+        tk.ttk.Button(self.LGC_frame, 
+                      text="Generate Initial Condition", 
+                      command=self.add_LGC).grid(row=4,column=0,columnspan=3)
+
+        tk.Message(self.LGC_frame, 
+                   text="The Laser Generation Condition "
+                   "uses the above numerical parameters "
+                   "to generate an initial carrier "
+                   "distribution based on an applied "
+                   "laser excitation.", width=320).grid(row=5,column=0,columnspan=3)
+        
+        self.LGC_fig = Figure(figsize=(5,3.1))
+        self.LGC_subplot = self.LGC_fig.add_subplot(111)
+        self.LGC_canvas = tkagg.FigureCanvasTkAgg(self.LGC_fig, master=self.LGC_frame)
+        self.LGC_canvas.get_tk_widget().grid(row=6, column=0, columnspan=3)
+        
+        self.LGC_toolbar_frame = tk.ttk.Frame(master=self.LGC_frame)
+        self.LGC_toolbar_frame.grid(row=7,column=0,columnspan=3)
+        tkagg.NavigationToolbar2Tk(self.LGC_canvas, 
+                                   self.LGC_toolbar_frame)
+        
+        ## TODO: Assign these directly
+        self.LGC_entryboxes_dict = {"A0":self.A0_entry, "Eg":self.Eg_entry, 
+                                    "LGC_absorption_cof":self.LGC_absorption_cof_entry, 
+                                    "Pulse_Freq":self.pulse_freq_entry, 
+                                    "Pulse_Wavelength":self.pulse_wavelength_entry, 
+                                    "Power":self.power_entry, 
+                                    "Spotsize":self.spotsize_entry, 
+                                    "Power_Density":self.power_density_entry,
+                                    "Max_Gen":self.max_gen_entry, 
+                                    "Total_Gen":self.total_gen_entry}
+        self.enter(self.LGC_entryboxes_dict["A0"], "1240")
+        self.LGC_optionboxes = {"long_expfactor":self.check_calculate_init_material_expfactor, 
+                                "incidence":self.LGC_stim_mode,
+                                "power_mode":self.LGC_gen_power_mode,
+                                "direction":self.LGC_direction}
+        return
+
+    def DEBUG(self):
+        """ Print a custom message regarding the system state; 
+            this changes often depending on what is being worked on
+        """
+        print(self.using_LGC)
+        print(self.LGC_options)
+        print(self.LGC_values)
+        return
+    
+    def change_layer(self, clear=True, update_LGC_display=True):
+        self.current_layer_name = self.current_layer_selection.get()
+        
+        current_layer = self.module.layers[self.current_layer_name]
+        self.set_thickness_and_dx_entryboxes(state='unlock')
+        if current_layer.spacegrid_is_set:
+            self.enter(self.thickness_entry, str(current_layer.total_length))
+            self.enter(self.dx_entry, str(current_layer.dx))
+            self.set_thickness_and_dx_entryboxes(state='lock')
+        else:
+            if clear:
+                self.enter(self.thickness_entry, "")
+                self.enter(self.dx_entry, "")
+            
+        # Put new layer's params into param selection tabs
+        var_dropdown_list = [str(param_name + param.units) 
+                             for param_name, param in self.module.layers[self.current_layer_name].params.items()
+                             if param.is_space_dependent]
+        unitless_dropdown_list = [param_name 
+                                  for param_name, param in self.module.layers[self.current_layer_name].params.items()
+                                  if param.is_space_dependent]
+        self.paramrule_var_dropdown = tk.ttk.OptionMenu(self.param_rules_frame, 
+                                                        self.init_var_selection, 
+                                                        var_dropdown_list[0], 
+                                                        *var_dropdown_list)
+        self.paramrule_var_dropdown.grid(row=4,column=1)
+        
+        self.paramrule_viewer_dropdown = tk.ttk.OptionMenu(self.param_rules_frame, 
+                                                           self.paramtoolkit_viewer_selection, 
+                                                           unitless_dropdown_list[0], 
+                                                           *unitless_dropdown_list)
+        self.paramrule_viewer_dropdown.grid(row=2,column=4)
+        self.update_paramrule_listbox(unitless_dropdown_list[0])
+        
+        
+        self.listupload_dropdown = tk.ttk.OptionMenu(self.listupload_frame, 
+                                                     self.listupload_var_selection, 
+                                                     unitless_dropdown_list[0], 
+                                                     *unitless_dropdown_list)
+        self.listupload_dropdown.grid(row=1,column=0)
+        
+        
+        self.write(self.ICtab_status, "Switched to layer:\n{}".format(self.current_layer_name))
+        
+        self.write(self.layer_statusbox, "On layer: {}".format(self.current_layer_name))
+        
+        if update_LGC_display:
+            if (self.module.system_ID in self.LGC_eligible_modules and 
+                self.using_LGC[self.current_layer_name]):
+                for option, val in self.LGC_options[self.current_layer_name].items():
+                    self.LGC_optionboxes[option].set(val)
+                    
+                for param_name, box in self.LGC_entryboxes_dict.items():
+                    if param_name in self.LGC_values[self.current_layer_name]:
+                        self.enter(box, str(self.LGC_values[self.current_layer_name][param_name]))
+                    else:
+                        self.enter(box, "")
+                        
+        
+        return
+
+    def update_system_summary(self):
+        """ Transfer parameter values from the Initial Condition tab 
+            to the summary popup windows.
+        """
+        if self.sys_printsummary_popup_isopen:
+            self.write(self.printsummary_textbox, self.module.DEBUG_print())
+            
+        if self.sys_plotsummary_popup_isopen:
+            set_layers = {name for name in self.module.layers 
+                          if self.module.layers[name].spacegrid_is_set}
+            for layer_name in set_layers:
+                layer = self.module.layers[layer_name]
+                for param_name in layer.params:
+                    param = layer.params[param_name]
+                    if param.is_space_dependent:
+                        val = to_array(param.value, len(layer.grid_x_nodes), 
+                                       param.is_edge)
+                        grid_x = layer.grid_x_nodes if not param.is_edge else layer.grid_x_edges
+                        self.sys_param_summaryplots[(layer_name,param_name)].plot(grid_x, val)
+                        self.sys_param_summaryplots[(layer_name,param_name)].set_yscale(autoscale(val_array=val))
+                
+            self.plotsummary_fig.tight_layout()
+            self.plotsummary_fig.canvas.draw()
+
+        return
+    
+    ## Functions to create popups and manage
+    def do_module_popup(self):
+        """ Popup for selecting the active module (e.g. Nanowire) """
+        self.select_module_popup = tk.Toplevel(self.root)
+        tk.Label(self.select_module_popup, 
+                 text="The following TEDs modules were found; "
+                 "select one to continue: ").grid(row=0,column=0)
+        
+        self.module_names = list(MODULE_LIST.keys())
+        self.module_listbox = tk.Listbox(self.select_module_popup, width=40, height=10)
+        self.module_listbox.grid(row=1,column=0)
+        self.module_listbox.delete(0,tk.END)
+        self.module_listbox.insert(0,*(self.module_names))
+        
+        tk.Button(self.select_module_popup, text="Continue", 
+                  command=partial(self.on_select_module_popup_close, True)).grid(row=2,column=0)
+        
+        self.select_module_popup.protocol("WM_DELETE_WINDOW", 
+                                          partial(self.on_select_module_popup_close, 
+                                                  continue_=False))
+        self.select_module_popup.attributes("-topmost", True)
+        self.select_module_popup.after_idle(self.select_module_popup.attributes,
+                                            '-topmost',False)
+        
+        self.select_module_popup.grab_set()
+        
+        return
+    
+    def on_select_module_popup_close(self, continue_=False):
+        """ Do basic verification checks defined by OneD_Model.verify() 
+            and inform tkinter of selected module 
+        """
+        try:
+            if continue_:
+                self.verified=False
+                self.module = MODULE_LIST[self.module_names[self.module_listbox.curselection()[0]]]()
+                self.module.verify()
+                self.verified=True
+                
+            self.select_module_popup.destroy()
+
+        except IndexError:
+            print("No module selected: Select a module from the list")
+        except AssertionError as oops:
+            print("Error: could not verify selected module")
+            print(str(oops))
+            
+        return
+        
+    def do_confirmation_popup(self, text, hide_cancel=False):
+        """ General purpose popup for important operations (e.g. deleting something)
+            which should require user confirmation
+        """
+        self.confirmation_popup = tk.Toplevel(self.root)
+        
+        tk.Message(self.confirmation_popup, text=text, 
+                   width=(float(self.root.winfo_screenwidth()) / 4)).grid(row=0,column=0, columnspan=2)
+        
+        if not hide_cancel:
+            tk.Button(self.confirmation_popup, text="Cancel", 
+                      command=partial(self.on_confirmation_popup_close, 
+                                      continue_=False)).grid(row=1,column=0)
+        
+        tk.Button(self.confirmation_popup, text='Continue', 
+                  command=partial(self.on_confirmation_popup_close, 
+                                  continue_=True)).grid(row=1,column=1)
+        
+        self.confirmation_popup.protocol("WM_DELETE_WINDOW", 
+                                         self.on_confirmation_popup_close)
+        self.confirmation_popup.grab_set()        
+        return
+    
+    def on_confirmation_popup_close(self, continue_=False):
+        """ Inform caller of do_confirmation_popup of whether user confirmation 
+            was received 
+        """
+        self.confirmed = continue_
+        self.confirmation_popup.destroy()
+        return
+    
+    
+    def do_sys_printsummary_popup(self):
+        """ Display as text the current space grid and parameters. """
+        # Don't open more than one of this window at a time
+        if not self.sys_printsummary_popup_isopen: 
+            self.sys_printsummary_popup = tk.Toplevel(self.root)
+            
+            self.printsummary_textbox = tkscrolledtext.ScrolledText(self.sys_printsummary_popup, 
+                                                                    width=100,height=30)
+            self.printsummary_textbox.grid(row=0,column=0,padx=(20,0), pady=(20,20))
+            
+            self.sys_printsummary_popup_isopen = True
+            
+            self.update_system_summary()
+            
+            self.sys_printsummary_popup.protocol("WM_DELETE_WINDOW", 
+                                                 self.on_sys_printsummary_popup_close)
+            return
+        
+    def on_sys_printsummary_popup_close(self):
+        try:
+            self.sys_printsummary_popup.destroy()
+            self.sys_printsummary_popup_isopen = False
+        except Exception:
+            print("Error #2022: Failed to close shortcut popup.")
+        return
+    
+    def do_sys_plotsummary_popup(self):
+        """ Display as series of plots the current parameter distributions. """
+        set_layers = {name for name in self.module.layers if self.module.layers[name].spacegrid_is_set}
+        if not set_layers: 
+            return
+        
+        if not self.sys_plotsummary_popup_isopen:
+            self.sys_plotsummary_popup = tk.Toplevel(self.root)
+            plot_count = sum([self.module.layers[layer_name].param_count
+                              for layer_name in set_layers])
+            count = 1
+            rdim = np.floor(np.sqrt(plot_count))
+            #rdim = 4
+            cdim = np.ceil(plot_count / rdim)
+            
+            if self.sys_flag_dict['symmetric_system'].value():
+                self.plotsummary_symmetriclabel = tk.Label(self.sys_plotsummary_popup, 
+                                                           text="Note: All distributions "
+                                                                "are symmetric about x=0")
+                self.plotsummary_symmetriclabel.grid(row=0,column=0)
+
+            self.plotsummary_fig = Figure(figsize=(20,10))
+            self.sys_param_summaryplots = {}
+            for layer_name in set_layers:
+                layer = self.module.layers[layer_name]
+                for param_name in layer.params:
+                    if layer.params[param_name].is_space_dependent:
+                        self.sys_param_summaryplots[(layer_name,param_name)] = self.plotsummary_fig.add_subplot(int(rdim), int(cdim), int(count))
+                        self.sys_param_summaryplots[(layer_name,param_name)].set_title("{}-{} {}".format(layer_name, param_name,layer.params[param_name].units))
+                        count += 1
+            
+            self.plotsummary_canvas = tkagg.FigureCanvasTkAgg(self.plotsummary_fig, 
+                                                              master=self.sys_plotsummary_popup)
+            self.plotsummary_plotwidget = self.plotsummary_canvas.get_tk_widget()
+            self.plotsummary_plotwidget.grid(row=1,column=0)
+            
+            self.sys_plotsummary_popup_isopen = True
+            self.update_system_summary()
+            
+            self.sys_plotsummary_popup.protocol("WM_DELETE_WINDOW", 
+                                                self.on_sys_plotsummary_popup_close)
+            ## Temporarily disable the main window while this popup is active
+            self.sys_plotsummary_popup.grab_set()
+            
+            return
+        
+    def on_sys_plotsummary_popup_close(self):
+        try:
+            self.sys_plotsummary_popup.destroy()
+            self.sys_plotsummary_popup_isopen = False
+        except Exception:
+            print("Error #2023: Failed to close plotsummary popup.")
+        return
+        
+    def do_sys_param_shortcut_popup(self):
+        """ Open a box for inputting (spatially constant) parameters. """ 
+        if not self.sys_param_shortcut_popup_isopen:
+            current_layer = self.module.layers[self.current_layer_name]
+            try:
+                self.set_init_x()
+                assert current_layer.spacegrid_is_set, "Error: could not set space grid"
+    
+            except ValueError:
+                self.write(self.ICtab_status, "Error: invalid thickness or space stepsize")
+                return
+    
+            except (AssertionError, Exception) as oops:
+                self.write(self.ICtab_status, oops)
+                return
+        
+            self.sys_param_shortcut_popup = tk.Toplevel(self.root)
+            
+            tk.ttk.Label(self.sys_param_shortcut_popup, 
+                         text="Parameter Short-cut Tool", 
+                         style="Header.TLabel").grid(row=0,column=0)
+            
+            tk.Message(self.sys_param_shortcut_popup, 
+                       text="Are the values of certain parameters "
+                       "constant across the system? "
+                       "Enter those values here and "
+                       "press \"Continue\" to apply "
+                       "them on all space grid points.", 
+                       width=300).grid(row=0,column=1)
+            
+            self.sys_param_list_frame = tk.ttk.Frame(self.sys_param_shortcut_popup)
+            self.sys_param_list_frame.grid(row=1,column=0,columnspan=2)
+            
+            self.sys_param_entryboxes_dict = {}
+            self.sys_param_labels_dict = {}
+            row_count = 0
+            col_count = 0
+            max_per_col = 6
+            for param in current_layer.params:
+                self.sys_param_labels_dict[param] = tk.ttk.Label(self.sys_param_list_frame, 
+                                                                 text="{} {}".format(param, 
+                                                                                     current_layer.params[param].units))
+                self.sys_param_labels_dict[param].grid(row=row_count, 
+                                                       column=col_count)
+                self.sys_param_entryboxes_dict[param] = tk.ttk.Entry(self.sys_param_list_frame, 
+                                                                     width=9)
+                self.sys_param_entryboxes_dict[param].grid(row=row_count, 
+                                                           column=col_count + 1)
+                
+                if isinstance(current_layer.params[param].value, (float, int)):
+                    formatted_val = current_layer.params[param].value
+                    if formatted_val > 1e4: 
+                        formatted_val = "{:.3e}".format(formatted_val)
+                    else: 
+                        formatted_val = str(formatted_val)
+                    
+                    self.enter(self.sys_param_entryboxes_dict[param], formatted_val)
+                
+                else:
+                    self.enter(self.sys_param_entryboxes_dict[param], "[list]")
+                row_count += 1
+                if row_count == max_per_col:
+                    row_count = 0
+                    col_count += 2
+                    
+            tk.Button(self.sys_param_shortcut_popup, 
+                      text="Continue", 
+                      command=partial(self.on_sys_param_shortcut_popup_close, 
+                                      True)).grid(row=2,column=1)
+            
+            # FIXME: Temporary patch while we decide between surface recombination and seq-transfer models
+            
+            if self.module.system_ID == "MAPI_Rubrene" and self.current_layer_name == "Rubrene":
+                if self.sys_flag_dict["do_sct"].value():
+                    disable_these = ["St"]
+                    
+                else:
+                    disable_these = ["Ssct", "Sp", "uc_permitivity", "W_VB", "mu_P_up"]
+                    
+                for param in disable_these:
+                    self.enter(self.sys_param_entryboxes_dict[param], 0)
+                    self.sys_param_entryboxes_dict[param].config(state='disabled')
+                    
+            self.sys_param_shortcut_popup.protocol("WM_DELETE_WINDOW", 
+                                                   self.on_sys_param_shortcut_popup_close)
+            self.sys_param_shortcut_popup_isopen = True
+            ## Temporarily disable the main window while this popup is active
+            self.sys_param_shortcut_popup.grab_set()
+            
+            return
+                    
+        else:
+            print("Error #2020: Opened more than one sys param shortcut popup at a time")
+            
+    def on_sys_param_shortcut_popup_close(self, continue_=False):
+        """ Transfer and store collected parameters. """ 
+        try:
+            if continue_:
+                current_layer = self.module.layers[self.current_layer_name]
+                changed_params = []
+                err_msg = ["The following params were not updated:"]
+                for param in current_layer.params:
+                    val = self.sys_param_entryboxes_dict[param].get()
+                    if not val: 
+                        continue
+                    else:
+                        try:
+                            val = float(val)
+                            minimum = current_layer.params[param].valid_range[0]
+                            maximum = current_layer.params[param].valid_range[1]
+                            assert (val >= minimum), "Error: min value for {} is {} but {} was entered".format(param, minimum, val)
+                            assert (val <= maximum), "Error: max value for {} is {} but {} was entered".format(param, maximum, val)
+                            
+                        except Exception as e:
+                            err_msg.append("{}: {}".format(param, str(e)))
+                            continue
+                    
+                    self.paramtoolkit_currentparam = param
+                    self.deleteall_paramrule()
+                    current_layer.params[param].value = val
+                    changed_params.append(param)
+                    
+                if changed_params:
+                    self.update_IC_plot(plot_ID="recent")
+                    self.do_confirmation_popup("Updated: {}".format(changed_params), 
+                                               hide_cancel=True)
+                    self.root.wait_window(self.confirmation_popup)
+                    
+                if "delta_N" in changed_params or "delta_P" in changed_params:
+                    self.using_LGC[self.current_layer_name] = False
+                    
+                if len(err_msg) > 1:
+                    self.do_confirmation_popup("\n".join(err_msg), hide_cancel=True)
+                    self.root.wait_window(self.confirmation_popup)
+                    
+                    
+            self.write(self.ICtab_status, "")
+            self.sys_param_shortcut_popup.destroy()
+            self.sys_param_shortcut_popup_isopen = False
+        except Exception as e:
+            print("Error #2021: Failed to close shortcut popup.")
+            print(e)
+        
+        return
+
+    def do_batch_popup(self):
+        """ Open tool for making batches of similar initial condition files. """
+        if not self.batch_popup_isopen:
+            
+            for layer_name, layer in self.module.layers.items():
+                try:
+                    assert layer.spacegrid_is_set
+                
+                except Exception:
+                    self.write(self.ICtab_status, 
+                               "Error: layer {} does not have params initialized yet".format(layer_name))
+                    return
+         
+            max_batchable_params = 4
+            self.batch_param = tk.StringVar()
+
+            self.batch_popup = tk.Toplevel(self.root)
+            
+            tk.ttk.Label(self.batch_popup, 
+                         text="Batch IC Tool", 
+                         style="Header.TLabel").grid(row=0,column=0)
+            
+            tk.Message(self.batch_popup, 
+                       text="This Batch Tool allows you "
+                       "to generate many copies of "
+                       "the currently-loaded IC, "
+                       "varying up to {} parameters "
+                       "between all of them.".format(max_batchable_params), 
+                       width=300).grid(row=1,column=0)
+
+            tk.Message(self.batch_popup, 
+                       text="All copies will be stored "
+                       "in a new folder with the name "
+                       "you enter into the appropriate box.", 
+                       width=300).grid(row=2,column=0)
+
+            tk.Message(self.batch_popup, 
+                       text="For best results, load a "
+                       "complete IC file or fill "
+                       "in values for all params "
+                       "before using this tool.", 
+                       width=300).grid(row=3,column=0)
+
+            tk.ttk.Label(self.batch_popup, 
+                         text="Select Layer {} Batch Parameter:".format(self.current_layer_name)).grid(row=0,column=1)
+            
+            self.batch_entry_frame = tk.ttk.Frame(self.batch_popup)
+            self.batch_entry_frame.grid(row=1,column=1,columnspan=3, rowspan=3)
+           
+            # Contextually-dependent options for batchable params
+            self.batchables_array = []
+            LGC_active = []
+            batchable_params = []
+            for layer in self.module.layers:
+                LGC_active.append(self.module.system_ID in self.LGC_eligible_modules 
+                                      and self.using_LGC[layer])
+                for param in self.module.layers[layer].params:
+                    
+                    if not (LGC_active[-1] and (param == "delta_N" or param == "delta_P")):
+                        batchable_params.append("{}-{}".format(layer, param))
+                        
+                if LGC_active[-1]:
+                    for param in self.LGC_values[layer]:
+                        batchable_params.append("{}-{}".format(layer, param))
+            
+            if any(LGC_active):
+                
+                self.LGC_instruction1 = tk.Message(self.batch_popup, 
+                                                   text="Additional options for generating "
+                                                        "delta_N and delta_P batches "
+                                                        "are available when using the "
+                                                        "Laser Generation Condition tool.", 
+                                                   width=300)
+                self.LGC_instruction1.grid(row=4,column=0)
+                
+                self.LGC_instruction2 = tk.Message(self.batch_popup, 
+                                                   text="Please note that TEDs will "
+                                                   "use the current values and settings on "
+                                                   "the L.G.C. tool's tab "
+                                                   "to complete the batches when one "
+                                                   "or more of these options are selected.", 
+                                                   width=300)
+                self.LGC_instruction2.grid(row=5,column=0)
+                
+                # Boolean logic is fun
+                # The main idea is to hide certain parameters based on which options were used to construct the LGC
+                # LGC_params = [key for key in self.LGC_entryboxes_dict.keys() if not (
+                #             (self.check_calculate_init_material_expfactor.get() and (key == "LGC_absorption_cof")) or
+                #             (not self.check_calculate_init_material_expfactor.get() and (key == "A0" or key == "Eg")) or
+                #             (self.LGC_gen_power_mode.get() == "power-spot" and (key == "Power_Density" or key == "Max_Gen" or key == "Total_Gen")) or
+                #             (self.LGC_gen_power_mode.get() == "density" and (key == "Power" or key == "Spotsize" or key == "Max_Gen" or key == "Total_Gen")) or
+                #             (self.LGC_gen_power_mode.get() == "max-gen" and (key == "Power" or key == "Spotsize" or key == "Power_Density" or key == "Total_Gen")) or
+                #             (self.LGC_gen_power_mode.get() == "total-gen" and (key == "Power_Density" or key == "Power" or key == "Spotsize" or key == "Max_Gen"))
+                #             )]
+
+            for i in range(max_batchable_params):
+                batch_param_name = tk.StringVar()
+                optionmenu = tk.ttk.OptionMenu(self.batch_entry_frame, 
+                                               batch_param_name, "", "", 
+                                               *batchable_params)
+                
+                optionmenu.grid(row=i,column=0,padx=(20,20))
+                batch_param_entry = tk.ttk.Entry(self.batch_entry_frame, width=80)
+                batch_param_entry.grid(row=i,column=1,columnspan=2)
+                
+                if i == 0: 
+                    self.enter(batch_param_entry, 
+                               "Enter a list of space-separated "
+                               "values for the selected Batch Parameter")
+                
+                self.batchables_array.append(Batchable(optionmenu, 
+                                                       batch_param_entry, 
+                                                       batch_param_name))
+                    
+            self.batch_status = tk.Text(self.batch_popup, width=30,height=3)
+            self.batch_status.grid(row=6,column=0)
+            self.batch_status.configure(state='disabled')
+
+            self.batch_name_entry = tk.ttk.Entry(self.batch_popup, width=24)
+            self.enter(self.batch_name_entry, "Enter name for batch folder")
+            self.batch_name_entry.grid(row=6,column=1)
+
+            tk.ttk.Button(self.batch_popup, 
+                          text="Create Batch", 
+                          command=self.create_batch_init).grid(row=6,column=2)
+
+            self.batch_popup.protocol("WM_DELETE_WINDOW", self.on_batch_popup_close)
+            self.batch_popup.grab_set()
+            self.batch_popup_isopen = True
+
+        else:
+            print("Error #102: Opened more than one batch popup at a time")
+        return
+
+    def on_batch_popup_close(self):
+        try:
+            self.batch_popup.destroy()
+            print("Batch popup closed")
+            self.batch_popup_isopen = False
+        except Exception:
+            print("Error #103: Failed to close batch popup.")
+
+        return
+
+    def do_resetIC_popup(self):
+        """ Clear stored parameter values. """
+        if not self.resetIC_popup_isopen:
+
+            self.resetIC_popup = tk.Toplevel(self.root)
+
+            tk.ttk.Label(self.resetIC_popup, 
+                         text="Which Parameters "
+                         "should be cleared?", 
+                         style="Header.TLabel").grid(row=0,column=0,columnspan=2)
+
+            self.resetIC_checkbutton_frame = tk.ttk.Frame(self.resetIC_popup)
+            self.resetIC_checkbutton_frame.grid(row=1,column=0,columnspan=2)
+
+            # Let's try some procedurally generated checkbuttons: 
+            # one created automatically per layer
+            self.resetIC_checklayers = {}
+            self.resetIC_checkbuttons = {}
+
+            for layer_name in self.module.layers:
+                self.resetIC_checklayers[layer_name] = tk.IntVar()
+
+                self.resetIC_checkbuttons[layer_name] = tk.ttk.Checkbutton(self.resetIC_checkbutton_frame, 
+                                                                           text=layer_name, 
+                                                                           variable=self.resetIC_checklayers[layer_name], 
+                                                                           onvalue=1, 
+                                                                           offvalue=0)
+
+            for i, cb in enumerate(self.resetIC_checkbuttons):
+                self.resetIC_checkbuttons[cb].grid(row=i,column=0, pady=(6,6))
+
+            
+            tk.ttk.Separator(self.resetIC_popup, 
+                             orient="horizontal", 
+                             style="Grey Bar.TSeparator").grid(row=2,column=0,columnspan=2, pady=(10,10), sticky="ew")
+
+            self.resetIC_check_clearall = tk.IntVar()
+            tk.Checkbutton(self.resetIC_popup, 
+                           text="Clear All", 
+                           variable=self.resetIC_check_clearall, 
+                           onvalue=1, offvalue=0).grid(row=3,column=0)
+
+            tk.Button(self.resetIC_popup, 
+                      text="Continue", 
+                      command=partial(self.on_resetIC_popup_close, 
+                                      True)).grid(row=3,column=1)
+
+            self.resetIC_popup.protocol("WM_DELETE_WINDOW", 
+                                        self.on_resetIC_popup_close)
+            self.resetIC_popup.grab_set()
+            self.resetIC_popup_isopen = True
+            return
+
+        else:
+            print("Error #700: Opened more than one resetIC popup at a time")
+
+        return
+
+    def on_resetIC_popup_close(self, continue_=False):
+        try:
+            self.resetIC_selected_layers = []
+            self.resetIC_do_clearall = False
+            if continue_:
+                self.resetIC_do_clearall = self.resetIC_check_clearall.get()
+                if self.resetIC_do_clearall:
+                    self.resetIC_selected_layers = list(self.resetIC_checklayers.keys())
+                else:
+                    self.resetIC_selected_layers = [layer_name for layer_name in self.resetIC_checklayers 
+                                                    if self.resetIC_checklayers[layer_name].get()]
+
+            self.resetIC_popup.destroy()
+            print("resetIC popup closed")
+            self.resetIC_popup_isopen = False
+
+        except Exception:
+            print("Error #601: Failed to close Bayesim popup")
+        return
+
+    def do_plotter_popup(self, plot_ID):
+        """ Select datasets for plotting on Analyze tab. """
+        if not self.plotter_popup_isopen:
+
+            self.plotter_popup = tk.Toplevel(self.root)
+
+            tk.ttk.Label(self.plotter_popup, 
+                         text="Select simulated data", 
+                         style="Header.TLabel").grid(row=0,column=0,columnspan=2)
+
+            def sims_sort_alpha():
+                self.data_listbox.delete(0,tk.END)
+                self.data_list = [file for file in os.listdir(os.path.join(self.default_dirs["Data"], self.module.system_ID)) 
+                                  if not file.endswith(".txt")]
+                
+                self.data_listbox.insert(0,*(self.data_list))
+                return
+                
+            def sims_sort_recent():
+                self.data_listbox.delete(0,tk.END)
+                self.data_list = [file for file in os.listdir(os.path.join(self.default_dirs["Data"], self.module.system_ID)) 
+                                  if not file.endswith(".txt")]
+                
+                self.data_list = sorted(self.data_list, key=lambda file: os.path.getmtime(os.path.join(self.default_dirs["Data"], self.module.system_ID, file)), reverse=True)
+                self.data_listbox.insert(0,*(self.data_list))
+                return
+            
+            sorting_frame = tk.Frame(self.plotter_popup)
+            sorting_frame.grid(row=1,column=0)
+            
+            tk.Button(sorting_frame, text='A-Z',
+                      command=sims_sort_alpha).grid(row=0,column=0)
+            
+            tk.Button(sorting_frame, text='Recent First',
+                      command=sims_sort_recent).grid(row=0,column=1)
+            
+            
+            data_listbox_frame = tk.Frame(self.plotter_popup)
+            data_listbox_frame.grid(row=2,column=0)
+            
+            self.data_listbox = tk.Listbox(data_listbox_frame, width=60, 
+                                           height=40, 
+                                           selectmode="extended")
+            self.data_listbox.grid(row=0,column=0)
+            
+
+            data_listbox_scrollbar = tk.ttk.Scrollbar(data_listbox_frame, orient="vertical",
+                                                           command=self.data_listbox.yview)
+            data_listbox_scrollbar.grid(row=0,column=1, sticky='ns')
+            
+            self.data_listbox.config(yscrollcommand=data_listbox_scrollbar.set)
+            sims_sort_alpha()
+            
+            plotter_options_frame = tk.Frame(self.plotter_popup)
+            plotter_options_frame.grid(row=2,column=1)
+            all_outputs = []
+            for layer_name, layer in self.module.layers.items():
+                all_outputs += [output for output in layer.outputs if layer.outputs[output].analysis_plotable]
+            tk.OptionMenu(plotter_options_frame, self.data_var, 
+                          *all_outputs).grid(row=0,column=0)
+
+            tk.Checkbutton(plotter_options_frame, text="Auto-integrate", 
+                           variable=self.check_autointegrate, 
+                           onvalue=1, offvalue=0).grid(row=0,column=1)
+            
+            tk.Button(plotter_options_frame, text="Continue", 
+                      command=partial(self.on_plotter_popup_close, 
+                                      plot_ID, continue_=True)).grid(row=1,column=0,columnspan=2)
+
+            self.plotter_status = tk.Text(plotter_options_frame, width=24,height=2)
+            self.plotter_status.grid(row=2,column=0,columnspan=2, padx=(20,20))
+            self.plotter_status.configure(state="disabled")
+
+            self.plotter_popup.protocol("WM_DELETE_WINDOW", partial(self.on_plotter_popup_close, 
+                                                                    plot_ID, continue_=False))
+            self.plotter_popup.grab_set()
+            self.plotter_popup_isopen = True
+
+        else:
+            print("Error #501: Opened more than one plotter popup at a time")
+        return
+
+    def on_plotter_popup_close(self, plot_ID, continue_=False):
+        try:
+			# There are two ways for a popup to close: by the user pressing "Continue" or the user cancelling or pressing "X"
+			# We only interpret the input on the popup if the user wants to continue
+            self.confirmed = continue_
+            if continue_:
+                assert (self.data_var.get()), "Select a data type from the drop-down menu"
+                self.analysis_plots[plot_ID].data_filenames = []
+                # This year for Christmas, I want Santa to implement tk.filedialog.askdirectories() so we can select multiple directories like we can do with files
+                dir_names = [self.data_list[i] for i in self.data_listbox.curselection()]
+                for next_dir in dir_names:
+                    self.analysis_plots[plot_ID].data_filenames.append(next_dir)
+
+                #self.analysis_plots[plot_ID].remove_duplicate_filenames()
+                
+                assert self.analysis_plots[plot_ID].data_filenames, "Select data files"
+
+            self.plotter_popup.destroy()
+            print("Plotter popup closed")
+            self.plotter_popup_isopen = False
+
+        except AssertionError as oops:
+            self.write(self.plotter_status, str(oops))
+        except Exception:
+            print("Error #502: Failed to close plotter popup.")
+
+        return
+
+    def do_integration_timemode_popup(self):
+        """ Select which timesteps to integrate through. """
+        if not self.integration_popup_isopen:
+            self.integration_popup = tk.Toplevel(self.root)
+
+            tk.ttk.Label(self.integration_popup, 
+                         text="Select which time steps "
+                         "to integrate over", 
+                         style="Header.TLabel").grid(row=1,column=0,columnspan=3)
+
+            tk.ttk.Radiobutton(self.integration_popup, 
+                               variable=self.fetch_PLmode, 
+                               value='All time steps').grid(row=2,column=0)
+
+            tk.Label(self.integration_popup, 
+                     text="All time steps").grid(row=2,column=1)
+
+            tk.ttk.Radiobutton(self.integration_popup, 
+                               variable=self.fetch_PLmode, 
+                               value='Current time step').grid(row=3,column=0)
+
+            tk.Label(self.integration_popup, 
+                     text="Current time step").grid(row=3,column=1)
+
+            tk.Button(self.integration_popup, text="Continue", 
+                      command=partial(self.on_integration_popup_close, 
+                                      continue_=True)).grid(row=4,column=0,columnspan=3)
+
+            self.integration_popup.protocol("WM_DELETE_WINDOW", partial(self.on_integration_popup_close, 
+                                                                        continue_=False))
+            self.integration_popup.grab_set()
+            self.integration_popup_isopen = True
+            
+        else:
+            print("Error #420: Opened more than one integration popup at a time")
+        return
+
+    def on_integration_popup_close(self, continue_=False):
+        try:
+            if continue_:
+                self.PL_mode = self.fetch_PLmode.get()
+            else:
+                self.PL_mode = ""
+
+            self.integration_popup.destroy()
+            print("Integration popup closed")
+            self.integration_popup_isopen = False
+        except Exception:
+            print("Error #421: Failed to close PLmode popup.")
+
+        return
+
+    def do_integration_getbounds_popup(self):
+        """ Select spatial region to integrate through. """
+        if not self.integration_getbounds_popup_isopen:
+            plot_ID = self.active_analysisplot_ID.get()
+            active_plot = self.analysis_plots[plot_ID]
+            datatype = active_plot.datagroup.type
+            where_layer = self.module.find_layer(datatype)
+            
+            self.integration_getbounds_popup = tk.Toplevel(self.root)
+
+            tk.ttk.Radiobutton(self.integration_getbounds_popup, 
+                               variable=self.fetch_intg_mode, 
+                               value='single').grid(row=0,column=0, rowspan=3)
+
+            tk.ttk.Label(self.integration_getbounds_popup, 
+                         text="Single integral", 
+                         style="Header.TLabel").grid(row=0,column=1, rowspan=3, padx=(0,20))
+
+            tk.Label(self.integration_getbounds_popup, 
+                     text="Enter bounds of integration " 
+                     + self.module.layers[where_layer].length_unit).grid(row=0,column=2,columnspan=4)
+
+            tk.Label(self.integration_getbounds_popup, 
+                     text="Lower bound: x=").grid(row=1,column=2)
+
+            self.integration_lbound_entry = tk.Entry(self.integration_getbounds_popup, 
+                                                     width=9)
+            self.integration_lbound_entry.grid(row=2,column=2)
+
+            tk.Label(self.integration_getbounds_popup, 
+                     text="Upper bound: x=").grid(row=1,column=5)
+
+            self.integration_ubound_entry = tk.Entry(self.integration_getbounds_popup, 
+                                                     width=9)
+            self.integration_ubound_entry.grid(row=2,column=5)
+
+            tk.ttk.Separator(self.integration_getbounds_popup, 
+                             orient="horizontal", 
+                             style="Grey Bar.TSeparator").grid(row=3,column=0,columnspan=30, pady=(10,10), sticky="ew")
+
+            tk.ttk.Radiobutton(self.integration_getbounds_popup, 
+                               variable=self.fetch_intg_mode, 
+                               value='multiple').grid(row=4,column=0, rowspan=3)
+
+            tk.ttk.Label(self.integration_getbounds_popup, 
+                         text="Multiple integrals", 
+                         style="Header.TLabel").grid(row=4,column=1, rowspan=3, padx=(0,20))
+
+            tk.Label(self.integration_getbounds_popup, 
+                     text="Enter space-separated "
+                     "e.g. (100 200 300...) Centers "
+                     "{}: ".format(self.module.layers[where_layer].length_unit)).grid(row=5,column=2)
+
+            self.integration_center_entry = tk.Entry(self.integration_getbounds_popup, 
+                                                     width=30)
+            self.integration_center_entry.grid(row=5,column=3,columnspan=3)
+
+            tk.Label(self.integration_getbounds_popup, 
+                     text="Width {}: +/- ".format(self.module.layers[where_layer].length_unit)).grid(row=6,column=2)
+
+            self.integration_width_entry = tk.Entry(self.integration_getbounds_popup, 
+                                                    width=9)
+            self.integration_width_entry.grid(row=6,column=3)
+
+            tk.ttk.Separator(self.integration_getbounds_popup, 
+                             orient="horizontal", 
+                             style="Grey Bar.TSeparator").grid(row=7,column=0,columnspan=30, pady=(10,10), sticky="ew")
+
+            tk.Button(self.integration_getbounds_popup, text="Continue", 
+                      command=partial(self.on_integration_getbounds_popup_close, 
+                                      continue_=True)).grid(row=8,column=5)
+
+            self.integration_getbounds_status = tk.Text(self.integration_getbounds_popup, 
+                                                        width=24,height=2)
+            self.integration_getbounds_status.grid(row=8,rowspan=2,column=0,columnspan=5)
+            self.integration_getbounds_status.configure(state="disabled")
+
+            self.integration_getbounds_popup.protocol("WM_DELETE_WINDOW", 
+                                                      partial(self.on_integration_getbounds_popup_close, 
+                                                              continue_=False))
+            self.integration_getbounds_popup.grab_set()
+            self.integration_getbounds_popup_isopen = True
+        else:
+            print("Error #422: Opened more than one integration getbounds popup at a time")
+        return
+
+    def on_integration_getbounds_popup_close(self, continue_=False):
+        """ Read in the pairs of integration bounds as-is. """
+        # Checking if they make sense is do_Integrate()'s job
+        try:
+            self.confirmed = continue_
+            if continue_:
+                self.integration_bounds = []
+                if self.fetch_intg_mode.get() == "single":
+                    print("Single integral")
+                    lbound = float(self.integration_lbound_entry.get())
+                    ubound = float(self.integration_ubound_entry.get())
+                    if (lbound > ubound):
+                        raise KeyError("Error: upper bound too small")
+                        
+                    if (lbound < 0 and ubound < 0):
+                        raise KeyError("Error: bounds out of range")
+
+                    self.integration_bounds.append([lbound, ubound])
+                    
+
+                elif self.fetch_intg_mode.get() == "multiple":
+                    print("Multiple integrals")
+                    if self.integration_center_entry.get() == "Aboma":
+                        centers = [0,1600,3600,5000,6400,8000,14200]
+                        #centers = [0,2200,3400,5200,6400,7200,8600,10000]
+                    else:
+                        centers = list(set(extract_values(self.integration_center_entry.get(), ' ')))
+
+                    width = float(self.integration_width_entry.get())
+
+                    if width < 0: 
+                        raise KeyError("Error: width must be non-negative")
+
+                    for center in centers:
+                        if center < 0:
+                            raise KeyError("Error: center {} is out of range".format(center))
+                        else:
+                            self.integration_bounds.append([center - width, center + width])
+
+                else:
+                    raise KeyError("Select \"Single\" or \"Multiple\"")
+
+                print("Over: {}".format(self.integration_bounds))
+
+            else:
+                self.write(self.analysis_status, "Integration cancelled")
+
+            self.integration_getbounds_popup.destroy()
+            print("PL getbounds popup closed")
+            self.integration_getbounds_popup_isopen = False
+
+        except (OSError, KeyError) as uh_oh:
+            self.write(self.integration_getbounds_status, uh_oh)
+
+        except Exception:
+            self.write(self.integration_getbounds_status, "Error: missing or invalid paramters")
+
+        return
+
+    def do_PL_xaxis_popup(self):
+        """ If integrating over single timestep, 
+            select which parameter to plot as horizontal axis. 
+        """
+        if not self.PL_xaxis_popup_isopen:
+            self.xaxis_param = ""
+            self.xaxis_selection = tk.StringVar()
+            self.PL_xaxis_popup = tk.Toplevel(self.root)
+
+            tk.ttk.Label(self.PL_xaxis_popup, text="Select parameter for x axis", 
+                         style="Header.TLabel").grid(row=0,column=0,columnspan=3)
+
+
+            plot_ID = self.active_analysisplot_ID.get()
+            active_plot = self.analysis_plots[plot_ID]
+            datatype = active_plot.datagroup.type
+            where_layer = self.module.find_layer(datatype)
+            tk.OptionMenu(self.PL_xaxis_popup, 
+                          self.xaxis_selection, 
+                          *[param for param in self.module.layers[where_layer].params]).grid(row=1,column=1)
+
+            tk.Button(self.PL_xaxis_popup, text="Continue", 
+                      command=partial(self.on_PL_xaxis_popup_close, 
+                                      continue_=True)).grid(row=1,column=2)
+
+            self.PL_xaxis_status = tk.Text(self.PL_xaxis_popup, width=24,height=2)
+            self.PL_xaxis_status.grid(row=2,rowspan=2,column=0,columnspan=3)
+            self.PL_xaxis_status.configure(state="disabled")
+
+            self.PL_xaxis_popup.protocol("WM_DELETE_WINDOW", 
+                                         partial(self.on_PL_xaxis_popup_close, 
+                                                 continue_=False))
+            self.PL_xaxis_popup.grab_set()
+            self.PL_xaxis_popup_isopen = True
+        else:
+            print("Error #424: Opened more than one PL xaxis popup at a time")
+        return
+
+    def on_PL_xaxis_popup_close(self, continue_=False):
+        try:
+            if continue_:
+                self.xaxis_param = self.xaxis_selection.get()
+                if not self.xaxis_param:
+                    self.write(self.PL_xaxis_status, "Select a parameter")
+                    return
+            self.PL_xaxis_popup.destroy()
+            print("PL xaxis popup closed")
+            self.PL_xaxis_popup_isopen = False
+        except Exception:
+            print("Error #425: Failed to close PL xaxis popup.")
+
+        return
+    
+    def do_change_axis_popup(self, from_integration):
+        """ Select new axis parameters for analysis plots. """
+        # Don't open if no data plotted
+        if from_integration:
+            plot_ID = self.active_integrationplot_ID.get()
+            if self.integration_plots[plot_ID].datagroup.size() == 0: 
+                return
+
+        else:
+            plot_ID = self.active_analysisplot_ID.get()
+            if self.analysis_plots[plot_ID].datagroup.size() == 0: 
+                return
+
+        if not self.change_axis_popup_isopen:
+            self.change_axis_popup = tk.Toplevel(self.root)
+
+            tk.ttk.Label(self.change_axis_popup, 
+                         text="Select axis settings", 
+                         style="Header.TLabel").grid(row=0,column=0,columnspan=2)
+
+            self.xframe = tk.Frame(master=self.change_axis_popup)
+            self.xframe.grid(row=1,column=0,padx=(0,20),pady=(20,0))
+
+            tk.Label(self.xframe, text="X Axis").grid(row=0,column=0,columnspan=2)
+
+            tk.ttk.Radiobutton(self.xframe, variable=self.xaxis_type, 
+                               value='linear').grid(row=1,column=0)
+
+            tk.Label(self.xframe, text="Linear").grid(row=1,column=1)
+
+            tk.ttk.Radiobutton(self.xframe, variable=self.xaxis_type, 
+                               value='symlog').grid(row=2,column=0)
+
+            tk.Label(self.xframe, text="Log").grid(row=2,column=1)
+
+            tk.Label(self.xframe, text="Lower").grid(row=3,column=0)
+
+            self.xlbound = tk.Entry(self.xframe, width=9)
+            self.xlbound.grid(row=3,column=1)
+
+            tk.Label(self.xframe, text="Upper").grid(row=4,column=0)
+
+            self.xubound = tk.Entry(self.xframe, width=9)
+            self.xubound.grid(row=4,column=1)
+
+            self.yframe = tk.Frame(master=self.change_axis_popup)
+            self.yframe.grid(row=1,column=1,padx=(0,20),pady=(20,0))
+
+            tk.Label(self.yframe, text="Y Axis").grid(row=0,column=0,columnspan=2)
+
+            tk.ttk.Radiobutton(self.yframe, variable=self.yaxis_type, 
+                               value='linear').grid(row=1,column=0)
+
+            tk.Label(self.yframe, text="Linear").grid(row=1,column=1)
+
+            tk.ttk.Radiobutton(self.yframe, variable=self.yaxis_type, 
+                               value='symlog').grid(row=2,column=0)
+
+            tk.Label(self.yframe, text="Log").grid(row=2,column=1)
+
+            tk.Label(self.yframe, text="Lower").grid(row=3,column=0)
+
+            self.ylbound = tk.Entry(self.yframe, width=9)
+            self.ylbound.grid(row=3,column=1)
+
+            tk.Label(self.yframe, text="Upper").grid(row=4,column=0)
+
+            self.yubound = tk.Entry(self.yframe, width=9)
+            self.yubound.grid(row=4,column=1)
+
+            tk.Checkbutton(self.change_axis_popup, 
+                           text="Display legend?", 
+                           variable=self.check_display_legend, 
+                           onvalue=1, offvalue=0).grid(row=2,column=0,columnspan=2)
+            
+            tk.Checkbutton(self.change_axis_popup, 
+                           text="Freeze axes?", 
+                           variable=self.check_freeze_axes, 
+                           onvalue=1, offvalue=0).grid(row=3,column=0,columnspan=2)
+
+            tk.Button(self.change_axis_popup, text="Continue", 
+                      command=partial(self.on_change_axis_popup_close, 
+                                      from_integration, continue_=True)).grid(row=4, column=0,columnspan=2)
+
+            self.change_axis_status = tk.Text(self.change_axis_popup, width=24,height=2)
+            self.change_axis_status.grid(row=5,rowspan=2,column=0,columnspan=2)
+            self.change_axis_status.configure(state="disabled")
+
+            # Set the default values in the entry boxes to be the current options of the plot (in case the user only wants to make a few changes)
+            if not (from_integration):
+                active_plot = self.analysis_plots[plot_ID]
+
+            else:
+                active_plot = self.integration_plots[plot_ID]
+
+            self.enter(self.xlbound, active_plot.xlim[0])
+            self.enter(self.xubound, active_plot.xlim[1])
+            self.enter(self.ylbound, "{:.2e}".format(active_plot.ylim[0]))
+            self.enter(self.yubound, "{:.2e}".format(active_plot.ylim[1]))
+            self.xaxis_type.set(active_plot.xaxis_type)
+            self.yaxis_type.set(active_plot.yaxis_type)
+            self.check_display_legend.set(active_plot.display_legend)
+            self.check_freeze_axes.set(active_plot.do_freeze_axes)
+
+            self.change_axis_popup.protocol("WM_DELETE_WINDOW", partial(self.on_change_axis_popup_close, 
+                                                                        from_integration, 
+                                                                        continue_=False))
+            self.change_axis_popup.grab_set()
+            self.change_axis_popup_isopen = True
+        else:
+            print("Error #440: Opened more than one change axis popup at a time")
+        return
+
+    def on_change_axis_popup_close(self, from_integration, continue_=False):
+        try:
+            if continue_:
+                assert self.xaxis_type and self.yaxis_type, "Error: invalid axis type"
+                assert (self.xlbound.get()
+                        and self.xubound.get() 
+                        and self.ylbound.get()
+                        and self.yubound.get()), "Error: missing bounds"
+                bounds = [float(self.xlbound.get()), float(self.xubound.get()), 
+                          float(self.ylbound.get()), float(self.yubound.get())]
+            
+                if not (from_integration):
+                    plot_ID = self.active_analysisplot_ID.get()
+                    plot = self.analysis_plots[plot_ID].plot_obj
+                    
+                else:
+                    plot_ID = self.active_integrationplot_ID.get()
+                    plot = self.integration_plots[plot_ID].plot_obj
+
+                # Set plot axis params and save in corresponding plot state object, 
+                # if the selected plot has such an object
+                plot.set_yscale(self.yaxis_type.get())
+                plot.set_xscale(self.xaxis_type.get())
+
+                plot.set_ylim(bounds[2], bounds[3])
+                plot.set_xlim(bounds[0], bounds[1])
+
+                if self.check_display_legend.get():
+                    plot.legend().set_draggable(True)
+                    
+                else:
+                    plot.legend('', frameon=False)
+
+                if not (from_integration):
+                    self.analyze_fig.tight_layout()
+                    self.analyze_fig.canvas.draw()
+                    
+                else:
+                    self.integration_fig.tight_layout()
+                    self.integration_fig.canvas.draw()
+
+                # Save these params to pre-populate the popup the next time it's opened
+                if not (from_integration):
+                    self.analysis_plots[plot_ID].yaxis_type = self.yaxis_type.get()
+                    self.analysis_plots[plot_ID].xaxis_type = self.xaxis_type.get()
+                    self.analysis_plots[plot_ID].ylim = (bounds[2], bounds[3])
+                    self.analysis_plots[plot_ID].xlim = (bounds[0], bounds[1])
+                    self.analysis_plots[plot_ID].display_legend = self.check_display_legend.get()
+                    self.analysis_plots[plot_ID].do_freeze_axes = self.check_freeze_axes.get()
+                else:
+                    self.integration_plots[plot_ID].yaxis_type = self.yaxis_type.get()
+                    self.integration_plots[plot_ID].xaxis_type = self.xaxis_type.get()
+                    self.integration_plots[plot_ID].ylim = (bounds[2], bounds[3])
+                    self.integration_plots[plot_ID].xlim = (bounds[0], bounds[1])
+                    self.integration_plots[plot_ID].display_legend = self.check_display_legend.get()
+
+            self.change_axis_popup.destroy()
+
+            self.change_axis_popup_isopen = False
+
+        except (ValueError, AssertionError) as oops:
+            self.write(self.change_axis_status, oops)
+            return
+        except Exception:
+            print("Error #441: Failed to close change axis popup.")
+
+        return
+
+    def do_IC_carry_popup(self):
+        """ Open a tool to regenerate IC files based on current state of analysis plots. """
+        plot_ID = self.active_analysisplot_ID.get()
+
+        if not self.analysis_plots[plot_ID].datagroup.size(): 
+            return
+
+        if not self.IC_carry_popup_isopen:
+            self.IC_carry_popup = tk.Toplevel(self.root)
+
+            tk.ttk.Label(self.IC_carry_popup, 
+                         text="Select data to include in new IC",
+                         style="Header.TLabel").grid(row=0,column=0,columnspan=2)
+            
+            self.carry_checkbuttons = {}
+            rcount = 1
+            for layer_name, layer in self.module.layers.items():
+                self.carry_checkbuttons[layer_name] = {}
+                for var in layer.s_outputs:
+                    self.carry_checkbuttons[layer_name][var] = tk.Checkbutton(self.IC_carry_popup, 
+                                                                              text=var, 
+                                                                              variable=self.carryover_include_flags[layer_name][var])
+                    self.carry_checkbuttons[layer_name][var].grid(row=rcount, column=0)
+                    rcount += 1
+
+            self.carry_IC_listbox = tk.Listbox(self.IC_carry_popup, width=30,height=10, 
+                                               selectmode='extended')
+            self.carry_IC_listbox.grid(row=4,column=0,columnspan=2)
+            for key, dataset in self.analysis_plots[plot_ID].datagroup.datasets.items():
+                over_time = (self.analysis_plots[plot_ID].time > dataset.total_time)
+                if over_time: continue
+                self.carry_IC_listbox.insert(tk.END, key)
+
+            tk.Button(self.IC_carry_popup, text="Continue", 
+                      command=partial(self.on_IC_carry_popup_close,
+                                      continue_=True)).grid(row=5,column=0,columnspan=2)
+
+            self.IC_carry_popup.protocol("WM_DELETE_WINDOW", 
+                                         partial(self.on_IC_carry_popup_close, 
+                                                 continue_=False))
+            self.IC_carry_popup.grab_set()
+            self.IC_carry_popup_isopen = True
+            
+        else:
+            print("Error #510: Opened more than one IC carryover popup at a time")
+        return
+
+    def on_IC_carry_popup_close(self, continue_=False):
+        try:
+            if continue_:
+                plot_ID = self.active_analysisplot_ID.get()
+                active_plot = self.analysis_plots[plot_ID]
+                active_sets = active_plot.datagroup.datasets
+                datasets = [self.carry_IC_listbox.get(i) for i in self.carry_IC_listbox.curselection()]
+                if not datasets: 
+                    return
+                
+                include_flags = {}
+                for layer_name in self.module.layers:
+                    include_flags[layer_name] = {}
+                    for iflag in self.carryover_include_flags[layer_name]:
+                        include_flags[layer_name][iflag] = self.carryover_include_flags[layer_name][iflag].get()
+                    
+                status_msg = ["Files generated:"]
+                for key in datasets:
+                    new_filename = tk.filedialog.asksaveasfilename(initialdir = self.default_dirs["Initial"], 
+                                                                   title="Save IC text file for {}".format(key), 
+                                                                   filetypes=[("Text files","*.txt")])
+                    if not new_filename: 
+                        continue
+
+                    if new_filename.endswith(".txt"): 
+                        new_filename = new_filename[:-4]
+                    
+                    param_dict_copy = dict(active_sets[key].params_dict)
+
+                    grid_x = active_sets[key].grid_x
+                    
+                    filename = active_sets[key].filename
+                    sim_data = {}
+                    for layer_name, layer in self.module.layers.items():
+                        sim_data[layer_name] = {}
+                        for var in layer.s_outputs:
+                            path_name = os.path.join(self.default_dirs["Data"], 
+                                                        self.module.system_ID,
+                                                        filename,
+                                                        "{}-{}.h5".format(filename, var))
+                            floor_tstep = int(active_plot.time / active_sets[key].dt)
+                            interpolated_step = u_read(path_name, t0=floor_tstep, t1=floor_tstep+2)
+                            
+                            if active_plot.time == active_sets[key].total_time:
+                                pass
+                            else:
+                                slope = (interpolated_step[1] - interpolated_step[0]) / (active_sets[key].dt)
+                                interpolated_step = interpolated_step[0] + slope * (active_plot.time - floor_tstep * active_sets[key].dt)
+                            
+                            sim_data[layer_name][var] = interpolated_step
+
+                    self.module.get_IC_carry(sim_data, param_dict_copy, 
+                                               include_flags, grid_x)
+                    
+                    with open(new_filename + ".txt", "w+") as ofstream:
+                        ofstream.write("$$ INITIAL CONDITION FILE CREATED ON " 
+                                       + str(datetime.datetime.now().date()) 
+                                       + " AT " + str(datetime.datetime.now().time()) 
+                                       + "\n")
+                        ofstream.write("System_class: {}\n".format(self.module.system_ID))
+                        ofstream.write("f$ System Flags:\n")
+                        for flag in self.module.flags_dict:
+                            ofstream.write("{}: {}\n".format(flag, active_sets[key].flags[flag]))
+                        for layer_name, layer_params in param_dict_copy.items():
+                            ofstream.write("L$: {}\n".format(layer_name))
+                            ofstream.write("p$ Space Grid:\n")
+                            ofstream.write("Total_length: {}\n".format(layer_params["Total_length"]))
+                            ofstream.write("Node_width: {}\n".format(layer_params["Node_width"]))
+                            ofstream.write("p$ System Parameters:\n")
+                            
+                            for param in layer.params:
+                                if not (param == "Total_length" or param == "Node_width"):
+                                    param_values = layer_params[param]
+                                    param_values *= self.module.layers[layer_name].convert_out[param]
+                                    if isinstance(param_values, np.ndarray):
+                                        # Write the array in a more convenient format
+                                        ofstream.write("{}: {:.8e}".format(param, param_values[0]))
+                                        for value in param_values[1:]:
+                                            ofstream.write("\t{:.8e}".format(value))
+                                            
+                                        ofstream.write('\n')
+                                    else:
+                                        # The param value is just a single constant
+                                        ofstream.write("{}: {}\n".format(param, param_values))
+
+                    status_msg.append("{}-->{}".format(filename, new_filename))
+                    
+                # If NO new files saved
+                if len(status_msg) == 1: 
+                    status_msg.append("(none)")
+                self.do_confirmation_popup("\n".join(status_msg), hide_cancel=True)
+                self.root.wait_window(self.confirmation_popup)
+
+            self.IC_carry_popup.destroy()
+
+            self.IC_carry_popup_isopen = False
+
+        except OSError:
+            self.write(self.analysis_status, "Error: failed to regenerate IC file")
+            
+        except Exception:
+            print("Error #511: Failed to close IC carry popup.")
+
+        return
+
+    def do_timeseries_popup(self, ts_ID, td_gridt, td):
+        ts_popup = tk.Toplevel(self.root)
+        
+        # Determine a nonconflicting identifier by counting how many timeseries popups are open
+        tspopup_ID = 0
+        while tspopup_ID in self.active_timeseries:
+            tspopup_ID += 1
+        ts_popup.title("Timeseries({})".format(tspopup_ID))
+        td_fig = Figure(figsize=(6,4))
+        td_subplot = td_fig.add_subplot(111)
+        
+        td_canvas = tkagg.FigureCanvasTkAgg(td_fig, master=ts_popup)
+        td_plotwidget = td_canvas.get_tk_widget()
+        td_plotwidget.grid(row=0,column=0, columnspan=2)
+        
+        
+        name = td[next(iter(td))][ts_ID][0]
+        where_layer = self.module.find_layer(name)
+        scale_f = self.module.layers[where_layer].convert_out[name]
+        td_subplot.set_yscale(autoscale(val_array=td[next(iter(td))][ts_ID][1]))
+        td_subplot.set_ylabel(name + " " + self.module.layers[where_layer].outputs[name].units)
+        td_subplot.set_xlabel("Time " + self.module.time_unit)
+        td_subplot.set_title("Timeseries({})".format(tspopup_ID))
+        
+        assert tspopup_ID not in self.active_timeseries, "Error: a timeseries was overwritten"
+        self.active_timeseries[tspopup_ID] = []
+        for tag in td:
+            print(list(td[tag][ts_ID][1] * scale_f))
+            td_subplot.plot(td_gridt[tag], td[tag][ts_ID][1] * scale_f, label=tag.strip('_'))
+            self.active_timeseries[tspopup_ID].append((tag, td_gridt[tag], td[tag][ts_ID][1] * scale_f))
+    
+        td_subplot.legend().set_draggable(True)
+        td_fig.tight_layout()
+        td_fig.canvas.draw()
+        
+        tframe = tk.Frame(master=ts_popup)
+        tframe.grid(row=1,column=0,columnspan=2)
+        tkagg.NavigationToolbar2Tk(td_canvas, tframe).grid(row=0,column=0,columnspan=2)
+        
+        tk.ttk.Button(tframe, text="Export All", command=partial(self.export_timeseries, tspopup_ID, tail=False)).grid(row=2,column=0, padx=(10,10))
+        tk.ttk.Button(tframe, text="Export Tail", command=partial(self.export_timeseries, tspopup_ID, tail=True)).grid(row=2,column=1, padx=(10,10))
+        ts_popup.protocol("WM_DELETE_WINDOW", partial(self.on_timeseries_popup_close, ts_popup,
+                                                 tspopup_ID))
+        
+        return
+    
+    def on_timeseries_popup_close(self, ts_popup, tspopup_ID):
+        try:
+            del self.active_timeseries[tspopup_ID]
+        except Exception as e:
+            print("Failed to clear time series")
+            print(e)
+        ts_popup.destroy()
+        return
+    
+    ## Plotter for simulation tab    
+    def update_sim_plots(self, index, failed_vars, do_clear_plots=True):
+        """ Plot snapshots of simulated data on simulate tab at regular time intervals. """
+        
+        for layer_name, layer in self.module.layers.items():
+            convert_out = layer.convert_out
+            for variable, output_obj in layer.s_outputs.items():
+                
+                plot = self.sim_subplots[layer_name][variable]
+                
+                if do_clear_plots: 
+                    plot.cla()
+    
+                    ymin = np.amin(self.sim_data[variable]) * output_obj.yfactors[0]
+                    ymax = np.amax(self.sim_data[variable]) * output_obj.yfactors[1]
+                    plot.set_ylim(ymin * convert_out[variable], 
+                                  ymax * convert_out[variable])
+    
+                plot.set_yscale(output_obj.yscale)
+                
+                grid_x = layer.grid_x_nodes if not output_obj.is_edge else layer.grid_x_edges
+                if not failed_vars[variable]:
+                    plot.plot(grid_x, self.sim_data[variable] * convert_out[variable])
+    
+                plot.set_xlabel("x {}".format(layer.length_unit))
+                plot.set_ylabel("{} {}".format(variable, output_obj.units))
+    
+                plot.set_title("Time: {} ns".format(self.simtime * index / self.n))
+            
+        self.sim_fig.tight_layout()
+        self.sim_fig.canvas.draw()
+        return
+    
+    ## Func for overview analyze tab
+    def fetch_metadata(self, data_filename):
+        """ Read and store parameters from a metadata.txt file """
+        path = os.path.join(self.default_dirs["Data"], self.module.system_ID, data_filename, "metadata.txt")
+        assert os.path.exists(path), "Error: Missing metadata for {}".format(self.module.system_ID)
+        
+        with open(path, "r") as ifstream:
+            param_values_dict = {}
+            flag_values_dict = {}
+
+            read_flag = 0
+        
+            if not ("$$ METADATA") in next(ifstream):
+                raise OSError("Error: metadata is not a valid TEDs file")
+        
+            system_class = next(ifstream).strip('\n')
+            system_class = system_class[system_class.find(' ') + 1:]
+            if not system_class == self.module.system_ID:
+                raise ValueError("Error: selected file is not a {}".format(self.module.system_ID))
+                        
+            # Extract parameters
+            for line in ifstream:
+            
+                if ("#" in line) or not line.strip('\n'):
+                    continue
+
+                elif "L$" in line:
+                    layer_name = line[line.find(":")+1:].strip(' \n')
+                    param_values_dict[layer_name] = {}
+                    continue
+                
+                elif "p$ Space Grid" in line:
+                    read_flag = 'g'
+                
+                elif "p$ System Parameters" in line:
+                    read_flag = 'p'
+                
+                elif "f$" in line:
+                    read_flag = 'f'
+                    
+                elif "t$" in line:
+                    read_flag = 't'
+                                
+                elif (read_flag == 'g'):
+                    line = line.strip('\n')
+                    # Unlike an MSF here the space grid is static - 
+                    # and comparable to all other parameters which are static here too
+                    if line.startswith("Total_length"):
+                        param_values_dict[layer_name]["Total_length"] = float(line[line.rfind(' ') + 1:])
+                        
+                    elif line.startswith("Node_width"):
+                        param_values_dict[layer_name]["Node_width"] = float(line[line.rfind(' ') + 1:])
+                    
+                elif (read_flag == 'p'):
+                    param = line[0:line.find(':')]
+                    new_value = line[line.find(' ') + 1:].strip('\n')
+                    if '\t' in new_value:
+                        param_values_dict[layer_name][param] = np.array(extract_values(new_value, '\t'))
+                    else: 
+                        param_values_dict[layer_name][param] = float(new_value)
+    
+                elif (read_flag == 'f'):
+                    line = line.strip('\n')
+                    flag_values_dict[line[0:line.find(':')]] = int(line[line.rfind(' ') + 1:])
+
+                elif (read_flag == 't'):
+                    line = line.strip('\n')
+                    if line.startswith("Total-Time"):
+                        total_time = float(line[line.rfind(' ') + 1:])
+                    elif line.startswith("dt"):
+                        dt = float(line[line.rfind(' ') + 1:])
+
+        for layer_name, layer in param_values_dict.items():
+            assert set(self.module.layers[layer_name].params.keys()).issubset(set(param_values_dict[layer_name].keys())), "Error: metadata is missing params"
+        return param_values_dict, flag_values_dict, total_time, dt
+    
+    def plot_overview_analysis(self):
+        """ Plot dataset and calculations from OneD_Model.get_overview_analysis() 
+            on Overview tab. 
+        """
+        data_dirname = tk.filedialog.askdirectory(title="Select a dataset", 
+                                                  initialdir=self.default_dirs["Data"])
+        if not data_dirname:
+            print("No data set selected :(")
+            return
+
+        data_filename = data_dirname[data_dirname.rfind('/')+1:]
+        
+        
+        try:
+            param_values_dict, flag_values_dict, total_time, dt = self.fetch_metadata(data_filename)
+                 
+            data_n = int(0.5 + total_time / dt)
+            data_m = {}
+            data_edge_x = {}
+            data_node_x = {}
+            for layer_name in param_values_dict:
+                total_length = param_values_dict[layer_name]["Total_length"]
+                dx = param_values_dict[layer_name]["Node_width"]
+                data_m[layer_name] = int(0.5 + total_length / dx)
+                data_edge_x[layer_name] = np.linspace(0,  total_length,
+                                                      data_m[layer_name]+1)
+                data_node_x[layer_name] = np.linspace(dx / 2, total_length - dx / 2, 
+                                                      data_m[layer_name])
+            data_node_t = np.linspace(0, total_time, data_n + 1)
+            
+            if self.overview_sample_mode.get() == 'Log':
+                try:
+                    sample_ct = int(self.overview_samplect_entry.get())
+                    assert sample_ct > 0
+                except Exception:
+                    sample_ct = 5
+                    
+                tstep_list = np.append([0], np.geomspace(1, data_n, num=sample_ct-1, dtype=int))
+            elif self.overview_sample_mode.get() == 'Linear':
+                try:
+                    sample_ct = int(self.overview_samplect_entry.get())
+                    assert sample_ct > 0
+                except Exception:
+                    sample_ct = 5
+                    
+                tstep_list = np.linspace(0, data_n, num=sample_ct)
+                
+            else:
+                sample_ct = self.overview_samplect_entry.get()
+                tstep_list = np.array(np.array(extract_values(sample_ct, ' ')) / dt, dtype=int)
+                
+        except AssertionError as oops:
+            self.do_confirmation_popup(str(oops), hide_cancel=True)
+            self.root.wait_window(self.confirmation_popup)
+            return
+        
+        except ValueError:
+            self.do_confirmation_popup("Error: {} is missing or has unusual metadata.txt".format(data_filename), hide_cancel=True)
+            self.root.wait_window(self.confirmation_popup)
+            return
+        
+        for layer_name, layer in self.overview_subplots.items():
+            for subplot in layer:
+                plot_obj = layer[subplot]
+                output_info_obj = self.module.layers[layer_name].outputs[subplot]
+                plot_obj.cla()
+                plot_obj.set_yscale(output_info_obj.yscale)
+                plot_obj.set_xlabel(output_info_obj.xlabel)
+                if output_info_obj.xvar == "time":
+                    plot_obj.set_title("{} {}".format(output_info_obj.display_name, output_info_obj.integrated_units))
+                else:
+                    plot_obj.set_title("{} {}".format(output_info_obj.display_name, output_info_obj.units))
+            
+            
+        self.overview_values = self.module.get_overview_analysis(param_values_dict, flag_values_dict,
+                                                      total_time, dt,
+                                                      tstep_list, data_dirname, 
+                                                      data_filename)
+        
+        warning_msg = ["Error: the following occured while generating the overview"]
+        for layer_name, layer in self.module.layers.items():
+            for output_name, output_info in layer.outputs.items():
+                try:
+                    values = self.overview_values[layer_name][output_name]
+                    if not isinstance(values, np.ndarray): 
+                        raise KeyError
+                except KeyError:
+                    warning_msg.append("Warning: {}'s get_overview_analysis() did not return data for {}\n".format(self.module.system_ID, output_name))
+                    continue
+                except Exception:
+                    warning_msg.append("Error: could not calculate {}".format(output_name))
+                    continue
+    
+                if output_info.xvar == "time":
+                    grid_x = data_node_t
+                elif output_info.xvar == "position":
+                    grid_x = data_node_x[layer_name] if not output_info.is_edge else data_edge_x[layer_name]
+                else:
+                    warning_msg.append("Warning: invalid xvar {} in system class definition for output {}\n".format(output_info.xvar, output_name))
+                    continue
+                
+                if values.ndim == 2: # time/space variant outputs
+                    for i in range(len(values)):
+                        self.overview_subplots[layer_name][output_name].plot(grid_x, values[i], 
+                                                                             label="{:.3f} ns".format(tstep_list[i] * dt))
+                else: # Time variant only
+                    self.overview_subplots[layer_name][output_name].plot(grid_x, values)
+
+        for layer_name, layer in self.module.layers.items():
+            for output_name in layer.s_outputs:
+                self.overview_subplots[layer_name][output_name].legend().set_draggable(True)
+                break
+        if len(warning_msg) > 1:
+            self.do_confirmation_popup("\n".join(warning_msg), hide_cancel=True)
+            self.root.wait_window(self.confirmation_popup)
+            
+        self.analyze_overview_fig.tight_layout()
+        self.analyze_overview_fig.canvas.draw()
+        return
+
+    ## Funcs for detailed analyze tab
+
+    def plot_analyze(self, plot_ID, force_axis_update=False):
+        """ Plot dataset object from make_rawdataset() on analysis tab. """
+        try:
+            active_plot_data = self.analysis_plots[plot_ID]
+            active_datagroup = active_plot_data.datagroup
+            subplot = active_plot_data.plot_obj
+            
+            subplot.cla()
+            
+            if not active_datagroup.size(): 
+                self.analyze_fig.tight_layout()
+                self.analyze_fig.canvas.draw()
+                return
+
+            where_layer = self.module.find_layer(active_datagroup.type)
+            is_edge = self.module.layers[where_layer].outputs[active_datagroup.type].is_edge
+            convert_out = self.module.layers[where_layer].convert_out
+            
+            if force_axis_update or not active_plot_data.do_freeze_axes:
+                active_plot_data.xlim = (0, active_plot_data.datagroup.get_max_x(is_edge))
+                active_plot_data.xaxis_type = 'linear'
+                max_val = active_datagroup.get_maxval() * convert_out[active_datagroup.type]
+                min_val = active_datagroup.get_minval() * convert_out[active_datagroup.type]
+                active_plot_data.ylim = (min_val * 0.9, max_val * 1.1)
+                active_plot_data.yaxis_type = autoscale(min_val=min_val, max_val=max_val)
+
+            
+            subplot.set_yscale(active_plot_data.yaxis_type)
+            subplot.set_xscale(active_plot_data.xaxis_type)
+
+            subplot.set_ylim(*active_plot_data.ylim)
+            subplot.set_xlim(*active_plot_data.xlim)
+
+            # This data is in TEDs units since we just used it in a calculation - convert back to common units first
+            for dataset in active_datagroup.datasets.values():
+                if active_plot_data.time <= dataset.total_time:
+                    label = dataset.tag(for_matplotlib=True) + "*" if dataset.flags["symmetric_system"] else dataset.tag(for_matplotlib=True)
+                    subplot.plot(dataset.grid_x, dataset.data * convert_out[active_datagroup.type], label=label)
+                else:
+                    print("Warning: time out of range for dataset {}".format(dataset.tag()))
+                    
+            subplot.set_xlabel("x {}".format(self.module.layers[where_layer].length_unit))
+            subplot.set_ylabel("{} {}".format(active_datagroup.type, self.module.layers[where_layer].outputs[active_datagroup.type].units))
+            if active_plot_data.display_legend:
+                subplot.legend().set_draggable(True)
+            subplot.set_title("Time: {} / {} ns".format(active_plot_data.time, active_datagroup.get_maxtime()))
+            self.analyze_fig.tight_layout()
+            self.analyze_fig.canvas.draw()
+            
+            active_plot_data.ylim = subplot.get_ylim()
+            active_plot_data.xlim = subplot.get_xlim()
+
+        except Exception:
+            self.write(self.analysis_status, "Error #106: Plot failed")
+            return
+
+        return
+
+    def make_rawdataset(self, data_filename, plot_ID, datatype):
+        """Create a dataset object and prepare to plot on analysis tab."""
+        # Select data type of incoming dataset from existing datasets
+        active_plot = self.analysis_plots[plot_ID]
+
+        try:
+            param_values_dict, flag_values_dict, total_time, dt = self.fetch_metadata(data_filename)
+            
+            data_m = {}
+            data_edge_x = {}
+            data_node_x = {}
+            for layer_name in param_values_dict:
+                total_length = param_values_dict[layer_name]["Total_length"]
+                dx = param_values_dict[layer_name]["Node_width"]
+                data_m[layer_name] = int(0.5 + total_length / dx)
+                data_edge_x[layer_name] = np.linspace(0,  total_length,
+                                                      data_m[layer_name]+1)
+                data_node_x[layer_name] = np.linspace(dx / 2, total_length - dx / 2, 
+                                                      data_m[layer_name])
+        except AssertionError as oops:
+            return str(oops)
+        except Exception:
+            return "Error: missing or has unusual metadata.txt"
+
+		# Now that we have the parameters from metadata, fetch the data itself
+        sim_data = {}
+        for layer_name, layer in self.module.layers.items():
+            sim_data[layer_name] = {}
+            for sim_datatype in layer.s_outputs:
+                path_name = os.path.join(self.default_dirs["Data"], 
+                                            self.module.system_ID,
+                                            data_filename,
+                                            "{}-{}.h5".format(data_filename, sim_datatype))
+                try:
+                    sim_data[layer_name][sim_datatype] = u_read(path_name, t0=0, 
+                                                                single_tstep=True)
+                except OSError:
+                    continue
+        where_layer = self.module.find_layer(datatype)
+        try:
+            values = self.module.prep_dataset(datatype, sim_data, param_values_dict, flag_values_dict)
+        except Exception as e:
+            return "Error: Unable to calculate {} using prep_dataset\n{}".format(datatype, e)
+        
+        try:
+            assert isinstance(values, np.ndarray)
+            assert values.ndim == 1
+            
+        except Exception:
+            return ("Error: Unable to calculate {} using prep_dataset\n"
+                    "prep_dataset did not return a 1D array".format(datatype))
+
+        if self.module.layers[where_layer].outputs[datatype].is_edge: 
+            return Raw_Data_Set(values, data_edge_x[where_layer], data_node_x[where_layer], 
+                                total_time, dt, 
+                                param_values_dict, flag_values_dict, datatype, data_filename, 
+                                active_plot.time)
+        else:
+            return Raw_Data_Set(values, data_node_x[where_layer], data_node_x[where_layer], 
+                                total_time, dt,
+                                param_values_dict, flag_values_dict, datatype, data_filename, 
+                                active_plot.time)
+
+    def load_datasets(self):
+        """ Interpret selection from do_plotter_popup()."""
+        
+        plot_ID = self.active_analysisplot_ID.get()
+        self.do_plotter_popup(plot_ID)
+        self.root.wait_window(self.plotter_popup)
+        if not self.confirmed: 
+            return
+        active_plot = self.analysis_plots[plot_ID]
+        datatype = self.data_var.get()
+
+        active_plot.time = 0
+        active_plot.datagroup.clear()
+        err_msg = ["Error: the following data could not be plotted"]
+        for i in range(0, len(active_plot.data_filenames)):
+            data_filename = active_plot.data_filenames[i]
+            short_filename = data_filename[data_filename.rfind('/') + 1:]
+            new_data = self.make_rawdataset(short_filename, plot_ID, datatype)
+
+            if isinstance(new_data, str):
+                err_msg.append("{}: {}".format(short_filename, new_data))
+            else:
+                active_plot.datagroup.add(new_data, new_data.tag())
+    
+        if len(err_msg) > 1:
+            self.do_confirmation_popup("\n".join(err_msg), 
+                                       hide_cancel=True)
+            self.root.wait_window(self.confirmation_popup)
+        
+        self.plot_analyze(plot_ID, force_axis_update=True)
+        
+        if self.check_autointegrate.get():
+            self.write(self.analysis_status, "Data read finished; integrating...")
+            self.do_Integrate(bypass_inputs=True)
+            
+        else:
+            self.write(self.analysis_status, "Data read finished")
+        
+        return
+
+    def plot_tstep(self):
+        """ Step already plotted data forward (or backward) in time"""
+        plot_ID = self.active_analysisplot_ID.get()
+        active_plot = self.analysis_plots[plot_ID]
+        try:
+            active_plot.add_time(float(self.analyze_tstep_entry.get()))
+        except ValueError:
+            self.write(self.analysis_status, "Invalid number of time steps")
+            return
+
+        active_datagroup = active_plot.datagroup
+        # Search data files for data at new time
+        # Interpolate if necessary
+        for tag, dataset in active_datagroup.datasets.items():
+            sim_data = {}
+            for layer_name, layer in self.module.layers.items():
+                sim_data[layer_name] = {}
+                for sim_datatype in layer.s_outputs:
+                    path_name = os.path.join(self.default_dirs["Data"], 
+                                                self.module.system_ID,
+                                                dataset.filename,
+                                                "{}-{}.h5".format(dataset.filename, sim_datatype))
+                    
+                    floor_tstep = int(active_plot.time / dataset.dt)
+                    try:
+                        interpolated_step = u_read(path_name, t0=floor_tstep, t1=floor_tstep+2)
+                    except OSError:
+                        continue
+                    over_time = False
+                    
+                    if active_plot.time > dataset.total_time:
+                        interpolated_step = np.zeros_like(dataset.node_x)
+                        over_time = True
+                        
+                    elif active_plot.time == dataset.total_time:
+                        pass
+                    else:
+                        slope = (interpolated_step[1] - interpolated_step[0]) / (dataset.dt)
+                        interpolated_step = interpolated_step[0] + slope * (active_plot.time - floor_tstep * dataset.dt)
+                    
+                    sim_data[layer_name][sim_datatype] = interpolated_step
+        
+            if over_time:
+                dataset.data = interpolated_step
+            else:
+                dataset.data = self.module.prep_dataset(active_datagroup.type, sim_data, 
+                                                          dataset.params_dict, dataset.flags)
+            dataset.current_time = active_plot.time
+            
+            
+        self.plot_analyze(plot_ID, force_axis_update=False)
+        self.write(self.analysis_status, "")
+        return
+
+    ## Status box update helpers
+    def write(self, textBox, text):
+        """ Edit the text in status display boxes."""
+        textBox.configure(state='normal')
+        textBox.delete(1.0, tk.END)
+        textBox.insert(tk.END, text)
+        textBox.configure(state='disabled') # Prevents user from altering the status box
+        return
+
+    def enter(self, entryBox, text):
+        """ Fill user entry boxes with text. """
+        entryBox.delete(0,tk.END)
+        entryBox.insert(0,text)
+        return
+
+    ## Tab change event handlers
+	# This doesn't do anything meaningful at the moment but could be of use for things that need to be updated every time the user goes to a new tab
+    def on_tab_selected(self, event):
+        selected_tab = event.widget.select()
+        tab_text = event.widget.tab(selected_tab, "text")
+
+        if (tab_text == "Inputs"):
+            print("Inputs tab selected")
+            #self.update_IC_filebox()
+
+        elif (tab_text == "Simulate"):
+            print("Simulate tab selected")
+            
+
+        elif (tab_text == "Analyze"):
+            print("Analyze tab selected")
+
+        return
+
+
+    def do_Batch(self):
+        """ Interpret values entered into simulate tab and prepare simulations 
+            for each selected IC file
+        """
+        # Test for valid entry values
+        try:
+            self.simtime = float(self.simtime_entry.get())      # [ns]
+            self.dt = float(self.dt_entry.get())           # [ns]
+            self.hmax = self.hmax_entry.get()
+            self.n = int(0.5 + self.simtime / self.dt)           # Number of time steps
+
+            # Upper limit on number of time steps
+            
+            assert (self.simtime > 0),"Error: Invalid simulation time"
+            assert (self.dt > 0 and self.dt <= self.simtime),"Error: Invalid dt"
+            
+            if not self.hmax: # Default hmax
+                self.hmax = np.inf
+                
+            self.hmax = float(self.hmax)
+            
+            assert (self.hmax >= 0),"Error: Invalid solver stepsize"
+            
+            if self.dt > self.simtime / 10:
+                self.do_confirmation_popup("Warning: a very large time stepsize was entered. "
+                                           "Results may be less accurate with large stepsizes. "
+                                           "Are you sure you want to continue?")
+                self.root.wait_window(self.confirmation_popup)
+                if not self.confirmed: 
+                    return
+                
+            if self.hmax and self.hmax < 1e-3:
+                self.do_confirmation_popup("Warning: a very small solver stepsize was entered. "
+                                           "Results may be slow with small solver stepsizes. "
+                                           "Are you sure you want to continue?")
+                self.root.wait_window(self.confirmation_popup)
+                if not self.confirmed: 
+                    return
+                
+            if (self.n > 1e5):
+                self.do_confirmation_popup("Warning: a very small time stepsize was entered. "
+                                           "Results may be slow with small time stepsizes. "
+                                           "Are you sure you want to continue?")
+                self.root.wait_window(self.confirmation_popup)
+                if not self.confirmed: 
+                    return
+            
+        except ValueError:
+            self.write(self.status, "Error: Invalid parameters")
+            return
+
+        except (AssertionError, Exception) as oops:
+            self.write(self.status, oops)
+            return
+
+        IC_files = tk.filedialog.askopenfilenames(initialdir=self.default_dirs["Initial"], 
+                                                  title="Select IC text file", 
+                                                  filetypes=[("Text files","*.txt")])
+        if not IC_files: 
+            return
+
+        batch_num = 0
+        self.sim_warning_msg = ["The following occured while simulating:"]
+        for IC in IC_files:
+            batch_num += 1
+            self.IC_file_name = IC
+            self.load_ICfile()
+            self.write(self.status, 
+                       "Now calculating {} : ({} of {})".format(self.IC_file_name[self.IC_file_name.rfind("/") + 1:self.IC_file_name.rfind(".txt")], 
+                                                                str(batch_num), str(len(IC_files))))
+            self.do_Calculate()
+            
+        self.write(self.status, "Simulations complete")
+        self.load_ICfile()
+
+        if len(self.sim_warning_msg) > 1:
+            self.do_confirmation_popup("\n".join(self.sim_warning_msg), hide_cancel=True)
+        return
+
+    def do_Calculate(self):
+        """ Setup initial condition using IC file and OneD_Model.calc_inits(), 
+            simulate using OneD_Model.simulate(),
+            and prepare output directory for results.
+        """
+        ## Setup parameters
+        try:
+            # Construct the data folder's name from the corresponding IC file's name
+            shortened_IC_name = self.IC_file_name[self.IC_file_name.rfind("/") + 1:self.IC_file_name.rfind(".txt")]
+            data_file_name = shortened_IC_name
+            temp_params = {}
+            num_nodes = {}
+            for layer_name, layer in self.module.layers.items():
+                num_nodes[layer_name] = int(0.5 + layer.total_length / layer.dx)
+                temp_params[layer_name] = dict(layer.params)
+
+            init_conditions = self.module.calc_inits()
+            assert isinstance(init_conditions, dict), "Error: module calc_inits() did not return a dict of initial conditions\n"
+            
+            # Can't verify this ahead of time unfortunately so verify on demand
+            for layer_name, layer in self.module.layers.items():
+                for variable in layer.s_outputs:
+                    assert variable in init_conditions, "Error: Module calc_inits() did not return value for simulation output variable {}\n".format(variable)
+                    assert isinstance(init_conditions[variable], np.ndarray), "Error: module calc_inits() returned an invalid value (values must be numpy arrays) for output {}\n".format(variable)
+                    assert init_conditions[variable].ndim == 1, "Error: module calc_inits() did not return a 1D numpy array for output {}\n".format(variable)
+        
+        except ValueError:
+            self.sim_warning_msg.append("Error: Invalid parameters for {}".format(data_file_name))
+            return
+        
+        except AssertionError as oops:
+            self.sim_warning_msg.append(str(oops))
+            return
+
+        except Exception as oops:
+            self.sim_warning_msg.append("Error: \"{}\" reported while setting up {}".format(oops, data_file_name))
+            return
+    
+        try:
+            print("Attempting to create {} data folder".format(data_file_name))
+            dirname = os.path.join(self.default_dirs["Data"], 
+                                    self.module.system_ID,
+                                    data_file_name)
+            # Append a number to the end of the new directory's name if an overwrite would occur
+            # This is what happens if you download my_file.txt twice and the second copy is saved as my_file(1).txt, for example
+            assert "Data" in dirname
+            assert self.module.system_ID in dirname
+            if os.path.isdir(dirname):
+                print("{} folder already exists; trying alternate name".format(data_file_name))
+                append = 1
+                while (os.path.isdir("{}({})".format(dirname, append))):
+                    append += 1
+
+                dirname = "{}({})".format(dirname, append)
+                
+                
+                self.sim_warning_msg.append("Overwrite warning - {} already exists "
+                                            "in Data directory\nSaving as {} instead".format(data_file_name, dirname))
+                
+                data_file_name = "{}({})".format(data_file_name, append)
+                
+            os.mkdir("{}".format(dirname))
+
+        except Exception:
+            self.sim_warning_msg.append("Error: unable to create directory for results "
+                                        "of simulation {}\n".format(shortened_IC_name))
+            return
+
+
+        ## Calculate!
+        #atom = tables.Float64Atom()
+
+        ## Create data files
+        # for layer_name, layer in self.module.layers.items():
+        #     for variable in layer.s_outputs:
+        #         path = os.path.join(dirname, "{}-{}.h5".format(data_file_name, variable))
+        #         with tables.open_file(path, mode='w') as ofstream:
+        #             length = num_nodes[layer_name] 
+        #             if layer.s_outputs[variable].is_edge:
+        #                 length += 1
+    
+        #             # Important - "data" must be used as the array name here, as pytables will use the string "data" 
+        #             # to name the attribute earray.data, which is then used to access the array
+        #             earray = ofstream.create_earray(ofstream.root, "data", atom, (0, length))
+        #             earray.append(np.reshape(init_conditions[variable], (1, length)))
+        
+        ## Setup simulation plots and plot initial
+        
+        self.sim_data = dict(init_conditions)
+        #self.update_sim_plots(0)
+        flag_values = {f:flag.value() for f, flag in self.sys_flag_dict.items()}
+
+        try:
+            self.module.simulate(os.path.join(dirname, data_file_name), 
+                                   num_nodes, self.n, self.dt,
+                                   flag_values, self.hmax, init_conditions)
+            
+        except FloatingPointError as e:
+            print(e)
+            self.sim_warning_msg.append("Error: an unusual value occurred while simulating {}. "
+                                        "This file may have invalid parameters.".format(data_file_name))
+            for file in os.listdir(dirname):
+                tpath = os.path.join(dirname, file)
+                os.remove(tpath)
+                
+            os.rmdir(dirname)
+            return
+        
+        except KeyboardInterrupt:
+            print("### Aborting {} ###".format(data_file_name))
+            self.sim_warning_msg.append("Abort signal received while simulating {}\n".format(data_file_name))
+            for file in os.listdir(dirname):
+                tpath = os.path.join(dirname, file)
+                os.remove(tpath)
+                
+            os.rmdir(dirname)
+            return
+        
+        except Exception as oops:
+            self.sim_warning_msg.append("Error \"{}\" occurred while simulating {}\n".format(oops, data_file_name))
+            for file in os.listdir(dirname):
+                tpath = os.path.join(dirname, file)
+                os.remove(tpath)
+                
+            os.rmdir(dirname)
+            
+            return
+
+        self.write(self.status, "Finalizing...")
+
+        failed_vars = {}
+        for i in range(1,6):
+            for var in self.sim_data:
+                path_name = os.path.join(dirname, "{}-{}.h5".format(data_file_name, var))
+                failed_vars[var] = 0
+                try:
+                    self.sim_data[var] = u_read(path_name, t0=int(self.n * i / 5), 
+                                                single_tstep=True)
+                    
+                except Exception:
+                    self.sim_data[var] = 0
+                    failed_vars[var] = 1
+            is_first = (i == 1)
+            self.update_sim_plots(self.n, failed_vars, do_clear_plots=is_first)
+            
+        failed_vars = [var for var, fail_state in failed_vars.items() if fail_state]
+        if failed_vars:
+            self.sim_warning_msg.append("Warning: unable to plot {} for {}. Output data "
+                                        "may not have been saved correctly.\n".format(failed_vars, data_file_name))
+        
+        # Save metadata: list of param values used for the simulation
+        # Inverting the unit conversion between the inputted params and the calculation engine is also necessary to regain the originally inputted param values
+        with open(os.path.join(dirname, "metadata.txt"), "w+") as ofstream:
+            ofstream.write("$$ METADATA FOR CALCULATIONS PERFORMED ON {} AT {}\n".format(datetime.datetime.now().date(),datetime.datetime.now().time()))
+            ofstream.write("System_class: {}\n".format(self.module.system_ID))
+            
+            ofstream.write("f$ System Flags:\n")
+            for flag in self.sys_flag_dict:
+                ofstream.write("{}: {}\n".format(flag, self.sys_flag_dict[flag].value()))
+            
+            for layer_name, layer in self.module.layers.items():
+                ofstream.write("L$: {}\n".format(layer_name))
+                ofstream.write("p$ Space Grid:\n")
+                ofstream.write("Total_length: {}\n".format(layer.total_length))
+                ofstream.write("Node_width: {}\n".format(layer.dx))
+            
+                ofstream.write("p$ System Parameters:\n")
+            
+                for param in layer.params:
+                    param_values = layer.params[param].value
+                    if isinstance(param_values, np.ndarray):
+                        ofstream.write("{}: {:.8e}".format(param, param_values[0]))
+                        for value in param_values[1:]:
+                            ofstream.write("\t{:.8e}".format(value))
+                            
+                        ofstream.write('\n')
+                    else:
+                        ofstream.write("{}: {}\n".format(param, param_values))
+            # The following params are exclusive to metadata files
+            ofstream.write("t$ Time grid:\n")
+            ofstream.write("Total-Time: {}\n".format(self.simtime))
+            ofstream.write("dt: {}\n".format(self.dt))
+        return
+
+    def do_Integrate(self, bypass_inputs=False):
+        """ Interpret values from series of integration popups to integrate datasets. """
+        plot_ID = self.active_analysisplot_ID.get()
+        
+        # Replace this with an appropriate getter function if more integration 
+        # plots are added
+        ip_ID = 0
+        
+        self.write(self.analysis_status, "")
+
+        active_plot = self.analysis_plots[plot_ID]
+        active_datagroup = active_plot.datagroup
+        if not active_datagroup.datasets: 
+            return
+
+        # Collect instructions from user using a series of popup windows
+        if not bypass_inputs:
+            self.do_integration_timemode_popup()
+            self.root.wait_window(self.integration_popup) # Pause here until popup is closed
+            if not self.PL_mode:
+                self.write(self.analysis_status, "Integration cancelled")
+                return
+    
+            self.do_integration_getbounds_popup()
+            self.root.wait_window(self.integration_getbounds_popup)
+            if not self.confirmed:
+                return
+            
+            if self.PL_mode == "Current time step":
+                self.do_PL_xaxis_popup()
+                self.root.wait_window(self.PL_xaxis_popup)
+                if not self.xaxis_param:
+                    self.write(self.analysis_status, "Integration cancelled")
+                    return
+                print("Selected param {}".format(self.xaxis_param))
+                self.integration_plots[ip_ID].x_param = self.xaxis_param
+    
+            else:
+                self.integration_plots[ip_ID].x_param = "Time"
+                
+        else:
+            # A "default integration behavior": integrate the present data over all time and space steps
+            self.PL_mode = "All time steps"
+            self.integration_plots[ip_ID].x_param = "Time"
+            where_layer = self.module.find_layer(active_datagroup.type)
+            is_edge = self.module.layers[where_layer].outputs[active_datagroup.type].is_edge
+            self.integration_bounds = [[0,active_datagroup.get_max_x(is_edge)]]
+            
+        # Clean up the I_plot and prepare to integrate given selections
+        # A lot of the following is a data transfer between the 
+        # sending active_datagroup and the receiving I_plot
+        self.integration_plots[ip_ID].datagroup.clear()
+        self.integration_plots[ip_ID].mode = self.PL_mode
+        self.integration_plots[ip_ID].global_gridx = None
+
+        if self.PL_mode == "All time steps":
+            td_gridt = {}
+            td = {}
+        
+        counter = 0
+        
+        for tag in active_datagroup.datasets:
+            data_filename = active_datagroup.datasets[tag].filename
+            datatype = active_datagroup.datasets[tag].type
+            where_layer = self.module.find_layer(datatype)
+            print("Now integrating {}".format(data_filename))
+
+            # Unpack needed params from the dictionaries of params
+            dx = active_datagroup.datasets[tag].params_dict[where_layer]["Node_width"]
+            total_length = active_datagroup.datasets[tag].params_dict[where_layer]["Total_length"]
+            total_time = active_datagroup.datasets[tag].total_time
+            current_time = active_datagroup.datasets[tag].current_time
+            dt = active_datagroup.datasets[tag].dt
+            n = active_datagroup.datasets[tag].num_tsteps
+            symmetric_flag = active_datagroup.datasets[tag].flags["symmetric_system"]
+
+            if current_time > total_time: continue
+
+            if self.PL_mode == "Current time step":
+                show_index = int(current_time / dt)
+                end_index = show_index+2
+            else:
+                show_index = None
+                end_index = None
+
+            # Clean up any bounds that extend past the confines of the system
+            # The system usually exists from x=0 to x=total_length, 
+            # but can accept x=-total_length to x=total_length if symmetric
+
+            for bounds in self.integration_bounds:
+                l_bound = bounds[0]
+                u_bound = bounds[1]
+               
+                if (u_bound > total_length):
+                    u_bound = total_length
+                    
+                if (l_bound > total_length):
+                    l_bound = total_length
+
+                if symmetric_flag:
+
+                    if (l_bound < -total_length):
+                        l_bound = -total_length
+                else:
+                    if (l_bound < 0):
+                        l_bound = 0
+
+                include_negative = symmetric_flag and (l_bound < 0)
+
+                print("Bounds after cleanup: {} to {}".format(l_bound, u_bound))
+
+                j = to_index(u_bound, dx, total_length)
+                i = to_index(abs(l_bound), dx, total_length)
+                if include_negative:  
+                    nen = [-l_bound > to_pos(i, dx) + dx / 2,
+                                       u_bound > to_pos(j, dx) + dx / 2]
+                    
+                    space_bounds = [(0,i,nen[0], 0, -l_bound), (0,j,nen[1], 0, u_bound)]
+                else:
+                    nen = u_bound > to_pos(j, dx) + dx / 2 or l_bound == u_bound
+                    space_bounds = [(i,j,nen, l_bound, u_bound)]
+
+                do_curr_t = self.PL_mode == "Current time step"
+                
+                pathname = os.path.join(self.default_dirs["Data"], self.module.system_ID, data_filename, data_filename)
+                
+                extra_data = {}
+                for c, s in enumerate(space_bounds):
+                    sim_data = {}
+                    for layer_name, layer in self.module.layers.items():
+                        sim_data[layer_name] = {}
+                        extra_data[layer_name] = {}
+                        for sim_datatype in layer.s_outputs:
+
+                            if do_curr_t:
+                                try:
+                                    interpolated_step = u_read("{}-{}.h5".format(pathname, sim_datatype), 
+                                                               t0=show_index, t1=end_index, l=s[0], r=s[1]+1, 
+                                                               single_tstep=False, need_extra_node=s[2], 
+                                                               force_1D=False)
+                                except OSError:
+                                    continue
+                                if current_time == total_time:
+                                    pass
+                                else:
+                                    floor_tstep = int(current_time / dt)
+                                    slope = (interpolated_step[1] - interpolated_step[0]) / (dt)
+                                    interpolated_step = interpolated_step[0] + slope * (current_time - floor_tstep * dt)
+                                
+                                sim_data[layer_name][sim_datatype] = np.array(interpolated_step)
+                                
+                                interpolated_step = u_read("{}-{}.h5".format(pathname, sim_datatype), 
+                                                                             t0=show_index, t1=end_index, single_tstep=False, force_1D=False)
+                                if current_time == total_time:
+                                    pass
+                                else:
+                                    floor_tstep = int(current_time / dt)
+                                    slope = (interpolated_step[1] - interpolated_step[0]) / (dt)
+                                    interpolated_step = interpolated_step[0] + slope * (current_time - floor_tstep * dt)
+                                    
+                                extra_data[layer_name][sim_datatype] = np.array(interpolated_step)
+                            
+                            else:
+                                try:
+                                    sim_data[layer_name][sim_datatype] = u_read("{}-{}.h5".format(pathname, sim_datatype), 
+                                                                                t0=show_index, t1=end_index, l=s[0], r=s[1]+1, 
+                                                                                single_tstep=False, need_extra_node=s[2], 
+                                                                                force_1D=False) 
+                                except OSError:
+                                    continue
+                                
+                                if c == 0:
+                                    extra_data[layer_name][sim_datatype] = u_read("{}-{}.h5".format(pathname, sim_datatype), 
+                                                                                  t0=show_index, t1=end_index, single_tstep=False, force_1D=False)
+            
+                    data = self.module.prep_dataset(datatype, sim_data, 
+                                                      active_datagroup.datasets[tag].params_dict, 
+                                                      active_datagroup.datasets[tag].flags,
+                                                      True, s[0], s[1], s[2], extra_data)
+                    
+                    if c == 0: I_data = new_integrate(data, s[3], s[4], dx, total_length, s[2])
+                    else: I_data += new_integrate(data, s[3], s[4], dx, total_length, s[2])
+                            
+                if self.PL_mode == "Current time step":
+                    # Don't forget to change out of TEDs units, or the x axis won't match the parameters the user typed in
+                    grid_xaxis = float(active_datagroup.datasets[tag].params_dict[where_layer][self.xaxis_param]
+                                       * self.module.layers[where_layer].convert_out[self.xaxis_param])
+                    xaxis_label = self.xaxis_param + " [WIP]"
+
+                elif self.PL_mode == "All time steps":
+                    grid_xaxis = np.linspace(0, total_time, n + 1)
+                    xaxis_label = "Time [ns]"
+
+                ext_tag = data_filename + "__" + str(l_bound) + "_to_" + str(u_bound)
+                self.integration_plots[ip_ID].datagroup.add(Integrated_Data_Set(I_data, grid_xaxis, total_time, dt,
+                                                                                active_datagroup.datasets[tag].params_dict, 
+                                                                                active_datagroup.datasets[tag].flags,
+                                                                                active_datagroup.datasets[tag].type, 
+                                                                                ext_tag))
+            
+                if self.PL_mode == "All time steps":
+                    try:
+                        td[ext_tag] = self.module.get_timeseries(pathname, active_datagroup.datasets[tag].type, I_data, total_time, dt,
+                                                                 active_datagroup.datasets[tag].params_dict, active_datagroup.datasets[tag].flags)
+                    except Exception:
+                        print("Error: failed to calculate time series")
+                        td[ext_tag] = None
+                        
+                    if td[ext_tag] is not None:
+                        td_gridt[ext_tag] = np.linspace(0, total_time, n + 1)
+                        
+                counter += 1
+                print("Integration: {} of {} complete".format(counter, active_datagroup.size() * len(self.integration_bounds)))
+
+        subplot = self.integration_plots[ip_ID].plot_obj
+        datagroup = self.integration_plots[ip_ID].datagroup
+        subplot.cla()
+        
+        self.integration_plots[ip_ID].xaxis_type = 'linear'
+
+        self.integration_plots[ip_ID].yaxis_type = autoscale(min_val=datagroup.get_minval(), 
+                                                             max_val=datagroup.get_maxval())
+        #self.integration_plots[ip_ID].ylim = max * 1e-12, max * 10
+        where_layer = self.module.find_layer(datagroup.type)
+        
+        subplot.set_yscale(self.integration_plots[ip_ID].yaxis_type)
+        #subplot.set_ylim(self.integration_plots[ip_ID].ylim)
+        subplot.set_xlabel(xaxis_label)
+        subplot.set_ylabel(datagroup.type +  " " + self.module.layers[where_layer].outputs[datagroup.type].integrated_units)
+        subplot.set_title("Integrated {}".format(datagroup.type))
+
+        
+        for key in datagroup.datasets:
+            if self.PL_mode == "Current time step":
+                f = subplot.scatter
+            elif self.PL_mode == "All time steps":
+                f = subplot.plot
+            f(datagroup.datasets[key].grid_x, 
+                datagroup.datasets[key].data * 
+                self.module.layers[where_layer].convert_out[datagroup.type] *
+                self.module.layers[where_layer].iconvert_out[datagroup.type], 
+                label=datagroup.datasets[key].tag(for_matplotlib=True))
+
+            
+        self.integration_plots[ip_ID].xlim = subplot.get_xlim()
+        self.integration_plots[ip_ID].ylim = subplot.get_ylim()
+                
+        subplot.legend().set_draggable(True)
+
+        self.integration_fig.tight_layout()
+        self.integration_fig.canvas.draw()
+        
+        self.write(self.analysis_status, "Integration complete")
+
+        if self.PL_mode == "All time steps" and len(td_gridt):
+            
+            num_td_per_curve = len(td[next(iter(td))])
+            for i in range(num_td_per_curve):
+                try:
+                    self.do_timeseries_popup(i, td_gridt, td)
+                except Exception:
+                    continue
+        return
+
+    ## Initial Condition Managers
+
+    def reset_IC(self, force=False):
+        """ On IC tab:
+            For each selected layer with a set spacegrid 
+            (i.e. has values that need resetting):
+            # 1. Remove all param_rules from the listbox
+            # 2. Remove all param_rules stored in Module
+            # 3. Remove all values stored in Module
+            # + any cool visual effects
+        """
+
+        self.do_resetIC_popup()
+        self.root.wait_window(self.resetIC_popup)
+
+        if (not self.resetIC_selected_layers):
+            print("No layers selected :(")
+            return
+
+        for layer_name in self.resetIC_selected_layers:
+            layer = self.module.layers[layer_name]
+            if layer.spacegrid_is_set:
+                self.current_layer_selection.set(layer_name)
+                self.change_layer()
+                for param in layer.params:
+                    # Step 1 and 2
+                    self.paramtoolkit_currentparam = param
+                
+                    # These two lines changes the text displayed in the param_rule 
+                    # display box's menu and is for cosmetic purposes only
+                    self.update_paramrule_listbox(param)
+                    self.paramtoolkit_viewer_selection.set(param)
+                    
+                    self.deleteall_paramrule()
+                    
+                    # Step 3
+                    layer.params[param].value = 0
+                   
+                if self.using_LGC[layer_name]:
+                    self.using_LGC[layer_name] = False
+                    self.LGC_values[layer_name] = {}
+                    self.LGC_options[layer_name] = {}
+            
+                self.set_thickness_and_dx_entryboxes(state='unlock')
+                layer.total_length = None
+                layer.dx = None
+                layer.grid_x_edges = []
+                layer.grid_x_nodes = []
+                layer.spacegrid_is_set = False
+
+
+        self.update_IC_plot(plot_ID="clearall")                             
+        self.update_system_summary()                    
+        self.write(self.ICtab_status, "Selected layers cleared")
+        return
+
+	## This is a patch of a consistency issue involving initial conditions - 
+    ## we require different variables of a single initial condition
+	## to fit to the same spatial mesh, which can get messed up if the 
+    ## user changes the mesh while editing initial conditions.
+
+    # First, implement a way to temporarily remove the user's ability 
+    # to change variables associated with the spatial mesh
+    def set_thickness_and_dx_entryboxes(self, state):
+        """ Toggle ability to change spatial mesh while parameters are stored. """
+        if state =='lock':
+            self.thickness_entry.configure(state='disabled')
+            self.dx_entry.configure(state='disabled')
+
+        elif state =='unlock':
+            self.thickness_entry.configure(state='normal')
+            self.dx_entry.configure(state='normal')
+
+        return
+
+    
+    def set_init_x(self):
+        """Generate and lock in new spatial mesh. 
+           A new mesh can only be generated when the previous mesh 
+           is discarded using reset_IC().
+        """
+        current_layer = self.module.layers[self.current_layer_name]
+        if current_layer.spacegrid_is_set:
+            return
+
+        thickness = float(self.thickness_entry.get())
+        dx = float(self.dx_entry.get())
+
+        assert (thickness > 0 and dx > 0), "Error: invalid thickness or dx"
+
+        assert dx <= thickness / 2, "Error: space step size too large"
+
+        # Upper limit on number of space steps
+        assert (int(0.5 + thickness / dx) <= 1e6), "Error: too many space steps"
+
+        if dx > thickness / 10:
+            self.do_confirmation_popup("Warning: a very large space stepsize was entered. "
+                                       "Results may be less accurate with large stepsizes. "
+                                       "Are you sure you want to continue?")
+            self.root.wait_window(self.confirmation_popup)
+            if not self.confirmed: 
+                return
+            
+        if abs(thickness / dx - int(thickness / dx)) > 1e-10:
+            self.do_confirmation_popup("Warning: the selected thickness cannot be "
+                                       "partitioned evenly into the selected stepsize. "
+                                       "Integration may lose accuracy as a result. "
+                                       "Are you sure you want to continue?")
+            self.root.wait_window(self.confirmation_popup)
+            if not self.confirmed: 
+                return
+            
+        current_layer.total_length = thickness
+        current_layer.dx = dx
+        current_layer.grid_x_nodes = np.linspace(dx / 2,thickness - dx / 2, int(0.5 + thickness / dx))
+        current_layer.grid_x_edges = np.linspace(0, thickness, int(0.5 + thickness / dx) + 1)
+        current_layer.spacegrid_is_set = True
+        self.set_thickness_and_dx_entryboxes(state='lock')
+        return
+
+    def add_LGC(self):
+        """Calculate and store laser generation profile"""
+        # Update current working layer
+        if not self.LGC_layer.get():
+            self.write(self.ICtab_status, "Select a layer to apply this excitation on")
+            return
+        
+        if not self.current_layer_name == self.LGC_layer.get():
+            self.current_layer_selection.set(self.LGC_layer.get())
+            
+            # User shortcut - if no layers' spacegrids set yet, let the first LGC set a spacegrid
+            any_layers_set =  any([layer.spacegrid_is_set for name, layer in self.module.layers.items()])
+            self.change_layer(clear=any_layers_set, update_LGC_display=False)
+        current_layer = self.module.layers[self.current_layer_name]
+        
+        try:
+            self.set_init_x()
+            assert current_layer.spacegrid_is_set, "Error: could not set space grid"
+
+        except ValueError:
+            self.write(self.ICtab_status, "Error: invalid thickness or space stepsize")
+            return
+        
+        except (AssertionError, Exception) as oops:
+            self.write(self.ICtab_status, oops)
+            return
+
+        try:
+            assert (not (self.LGC_optionboxes["long_expfactor"].get() == "") and self.LGC_optionboxes["power_mode"].get()), "Error: select material param and power generation options "
+        except AssertionError as oops:
+            self.write(self.ICtab_status, oops)
+            return
+
+        # Remove all param_rules for delta_N and delta_P, 
+        # as we will be reassigning them shortly.
+        self.paramtoolkit_currentparam = "delta_N"
+        self.deleteall_paramrule()
+        self.paramtoolkit_currentparam = "delta_P"
+        self.deleteall_paramrule()
+
+        # Establish constants; calculate alpha
+        h = 6.626e-34   # [J*s]
+        c = 2.997e8     # [m/s]
+        hc_evnm = h * c * 6.241e18 * 1e9    # [J*m] to [eV*nm]
+        hc_nm = h * c * 1e9     # [J*m] to [J*nm] 
+        
+        try:
+            if current_layer.params['delta_N'].is_edge and current_layer.params['delta_P'].is_edge:
+                grid_x = current_layer.grid_x_edges
+            elif not (current_layer.params['delta_N'].is_edge or current_layer.params['delta_P'].is_edge):
+                grid_x = current_layer.grid_x_nodes
+            else:
+                raise ValueError
+        except ValueError:
+            self.write(self.ICtab_status, "Node mismatch - dN is edge but dP is node or vice versa")
+            return
+
+        if (self.LGC_optionboxes["long_expfactor"].get()):
+            try: 
+                A0 = float(self.A0_entry.get())   # [cm^-1 eV^-1/2] or [cm^-1 eV^-2]
+            except Exception:
+                self.write(self.ICtab_status, "Error: missing or invalid A0")
+                return
+
+            try: 
+                Eg = float(self.Eg_entry.get())   # [eV]
+            except Exception:
+                self.write(self.ICtab_status, "Error: missing or invalid Eg")
+                return
+
+            try: 
+                wavelength = float(self.pulse_wavelength_entry.get())  # [nm]
+                assert wavelength > 0
+            except Exception:
+                self.write(self.ICtab_status, "Error: missing or invalid pulsed laser wavelength")
+                return
+
+            if self.LGC_optionboxes["incidence"].get() == "direct":
+                alpha = A0 * (hc_evnm / wavelength - Eg) ** 0.5     # [cm^-1]
+
+            elif self.LGC_optionboxes["incidence"].get() == "indirect":
+                alpha = A0 * (hc_evnm / wavelength - Eg) ** 2
+
+            else:
+                self.write(self.ICtab_status, "Select \"direct\" or \"indirect\"")
+                return
+
+        else:
+            try: 
+                alpha = float(self.LGC_absorption_cof_entry.get()) # [cm^-1]
+                
+            except Exception:
+                self.write(self.ICtab_status, "Error: missing or invalid α")
+                return
+            
+
+        alpha_nm = alpha * 1e-7 # [cm^-1] to [nm^-1]
+
+        if (self.LGC_optionboxes["power_mode"].get() == "power-spot"):
+            try: 
+                power = float(self.power_entry.get()) * 1e-6  # [uJ/s] to [J/s]
+                spotsize = float(self.spotsize_entry.get()) * ((1e7) ** 2)     # [cm^2] to [nm^2]
+                assert spotsize > 0
+            except Exception:
+                self.write(self.ICtab_status, "Error: missing power or spot size")
+                return
+
+            
+            try: 
+                wavelength = float(self.pulse_wavelength_entry.get())              # [nm]
+                assert wavelength > 0
+            except Exception:
+                self.write(self.ICtab_status, "Error: missing or invalid pulsed laser wavelength")
+                return
+
+            if (self.pulse_freq_entry.get() == "cw" or self.sys_flag_dict["check_do_ss"].value()):
+                freq = 1e9 # Convert [J/s] power to [J/ns]
+            else:
+                try:
+                    freq = float(self.pulse_freq_entry.get()) * 1e3    # [kHz] to [1/s]
+                    assert freq > 0
+                except Exception:
+                    self.write(self.ICtab_status, "Error: missing or invalid pulse frequency")
+                    return
+
+            # Note: add_LGC() automatically converts into TEDs units. For consistency add_LGC should really deposit values in common units.
+            current_layer.params["delta_N"].value = carrier_excitations.pulse_laser_power_spotsize(power, spotsize, 
+                                                                                                   freq, wavelength, alpha_nm, 
+                                                                                                   grid_x, hc=hc_nm)
+        
+        elif (self.LGC_optionboxes["power_mode"].get() == "density"):
+            try: power_density = float(self.power_density_entry.get()) * 1e-6 * ((1e-7) ** 2)  # [uW / cm^2] to [J/s nm^2]
+            except Exception:
+                self.write(self.ICtab_status, "Error: missing power density")
+                return
+
+            try: 
+                wavelength = float(self.pulse_wavelength_entry.get())              # [nm]
+                assert wavelength > 0
+            except Exception:
+                self.write(self.ICtab_status, "Error: missing or invalid pulsed laser wavelength")
+                return
+            if (self.pulse_freq_entry.get() == "cw" or self.sys_flag_dict["check_do_ss"].value()):
+                freq = 1e9 # Convert [J/s] power to [J/ns]
+            else:
+                try:
+                    freq = float(self.pulse_freq_entry.get()) * 1e3    # [kHz] to [1/s]
+                    assert freq > 0
+                except Exception:
+                    self.write(self.ICtab_status, "Error: missing or invalid pulse frequency")
+                    return
+
+            current_layer.params["delta_N"].value = carrier_excitations.pulse_laser_powerdensity(power_density, freq, 
+                                                                                                 wavelength, alpha_nm, 
+                                                                                                 grid_x, hc=hc_nm)
+        
+        elif (self.LGC_optionboxes["power_mode"].get() == "max-gen"):
+            try: max_gen = float(self.max_gen_entry.get()) * ((1e-7) ** 3) # [cm^-3] to [nm^-3]
+            except Exception:
+                self.write(self.ICtab_status, "Error: missing max gen")
+                return
+
+            current_layer.params["delta_N"].value = carrier_excitations.pulse_laser_maxgen(max_gen, alpha_nm, 
+                                                                                           grid_x)
+        
+        elif (self.LGC_optionboxes["power_mode"].get() == "total-gen"):
+            try: total_gen = float(self.total_gen_entry.get()) * ((1e-7) ** 3) # [cm^-3] to [nm^-3]
+            except Exception:
+                self.write(self.ICtab_status, "Error: missing total gen")
+                return
+
+            current_layer.params["delta_N"].value = carrier_excitations.pulse_laser_totalgen(total_gen, current_layer.total_length, 
+                                                                                             alpha_nm, grid_x)
+        
+        else:
+            self.write(self.ICtab_status, "An unexpected error occurred while calculating the power generation params")
+            return
+        
+        if self.LGC_direction.get() == "reverse":
+            current_layer.params["delta_N"].value = current_layer.params["delta_N"].value[::-1]
+        
+        current_layer.params["delta_N"].value *= current_layer.convert_out["delta_N"]
+        ## Assuming that the initial distributions of holes and electrons are identical
+        current_layer.params["delta_P"].value = np.array(current_layer.params["delta_N"].value)
+
+        self.update_IC_plot(plot_ID="LGC")
+        self.paramtoolkit_currentparam = "delta_N"
+        self.update_IC_plot(plot_ID="custom")
+        self.paramtoolkit_currentparam = "delta_P"
+        self.update_IC_plot(plot_ID="recent")
+        self.using_LGC[self.current_layer_name] = True
+        
+        # If LGC profile successful, record all parameters used to generate
+        self.LGC_options[self.current_layer_name] = {LGC_option: self.LGC_optionboxes[LGC_option].get() \
+                                                     for LGC_option in self.LGC_optionboxes}
+        self.LGC_values[self.current_layer_name] = {}
+        
+        if (self.LGC_options[self.current_layer_name]["long_expfactor"]):
+            self.LGC_values[self.current_layer_name]["A0"] = A0
+            self.LGC_values[self.current_layer_name]["Eg"] = Eg
+            self.LGC_values[self.current_layer_name]["Pulse_Wavelength"] = wavelength
+        else:
+            self.LGC_values[self.current_layer_name]["LGC_absorption_cof"] = alpha
+            
+        if (self.LGC_options[self.current_layer_name]["power_mode"] == "power-spot"):
+            self.LGC_values[self.current_layer_name]["Power"] = power * 1e6
+            self.LGC_values[self.current_layer_name]["Spotsize"] = spotsize * (1e-7) ** 2
+            self.LGC_values[self.current_layer_name]["Pulse_Wavelength"] = wavelength
+            if (self.pulse_freq_entry.get() == "cw" or self.sys_flag_dict["check_do_ss"].value()):
+                pass
+            else:
+                self.LGC_values[self.current_layer_name]["Pulse_Freq"] = freq * 1e-3
+                    
+        elif (self.LGC_options[self.current_layer_name]["power_mode"] == "density"):
+            self.LGC_values[self.current_layer_name]["Power_Density"] = power_density * 1e6 * ((1e7) ** 2)
+            self.LGC_values[self.current_layer_name]["Pulse_Wavelength"] = wavelength
+
+            if (self.pulse_freq_entry.get() == "cw" or self.sys_flag_dict["check_do_ss"].value()):
+                pass
+            else:
+                self.LGC_values[self.current_layer_name]["Pulse_Freq"] = freq * 1e-3
+                
+        elif (self.LGC_options[self.current_layer_name]["power_mode"] == "max-gen"):
+            self.LGC_values[self.current_layer_name]["Max_Gen"] = max_gen * ((1e7) ** 3)
+
+        elif (self.LGC_options[self.current_layer_name]["power_mode"] == "total-gen"):
+            self.LGC_values[self.current_layer_name]["Total_Gen"] = total_gen * ((1e7) ** 3)
+        
+        return
+
+    ## Special functions for Parameter Toolkit:
+    def add_paramrule(self):
+        """ Add a new parameter rule to the selected parameter. """
+        current_layer = self.module.layers[self.current_layer_name]
+        try:
+            self.set_init_x()
+            assert current_layer.spacegrid_is_set, "Error: could not set space grid"
+
+        except ValueError:
+            self.write(self.ICtab_status, "Error: invalid thickness or space stepsize")
+            return
+
+        except (AssertionError, Exception) as oops:
+            self.write(self.ICtab_status, oops)
+            return
+
+        try:
+            new_param_name = self.init_var_selection.get()
+            if "[" in new_param_name: 
+                new_param_name = new_param_name[:new_param_name.find("[")]
+
+            assert (float(self.paramrule_lbound_entry.get()) >= 0),  "Error: left bound coordinate too low"
+            
+            if (self.init_shape_selection.get() == "POINT"):
+                assert (float(self.paramrule_lbound_entry.get()) <= current_layer.total_length), "Error: right bound coordinate too large"
+                
+                new_param_rule = Param_Rule(new_param_name, "POINT", 
+                                            float(self.paramrule_lbound_entry.get()), 
+                                            -1, 
+                                            float(self.paramrule_lvalue_entry.get()), 
+                                            -1)
+
+            elif (self.init_shape_selection.get() == "FILL"):
+                assert (float(self.paramrule_rbound_entry.get()) <= current_layer.total_length), "Error: right bound coordinate too large"
+                assert (float(self.paramrule_lbound_entry.get()) < float(self.paramrule_rbound_entry.get())), "Error: Left bound coordinate is larger than right bound coordinate"
+
+                new_param_rule = Param_Rule(new_param_name, "FILL", 
+                                            float(self.paramrule_lbound_entry.get()), 
+                                            float(self.paramrule_rbound_entry.get()), 
+                                            float(self.paramrule_lvalue_entry.get()), 
+                                            -1)
+
+            elif (self.init_shape_selection.get() == "LINE"):
+                assert (float(self.paramrule_rbound_entry.get()) <= current_layer.total_length), "Error: right bound coordinate too large"
+                assert (float(self.paramrule_lbound_entry.get()) < float(self.paramrule_rbound_entry.get())), "Error: Left bound coordinate is larger than right bound coordinate"
+
+                new_param_rule = Param_Rule(new_param_name, "LINE", 
+                                            float(self.paramrule_lbound_entry.get()), 
+                                            float(self.paramrule_rbound_entry.get()), 
+                                            float(self.paramrule_lvalue_entry.get()), 
+                                            float(self.paramrule_rvalue_entry.get()))
+
+            elif (self.init_shape_selection.get() == "EXP"):
+                assert (float(self.paramrule_rbound_entry.get()) <= current_layer.total_length), "Error: right bound coordinate too large"
+                assert (float(self.paramrule_lbound_entry.get()) < float(self.paramrule_rbound_entry.get())), "Error: Left bound coordinate is larger than right bound coordinate"
+                assert (float(self.paramrule_lvalue_entry.get()) != 0), "Error: left value cannot be 0"
+                assert (float(self.paramrule_rvalue_entry.get()) != 0), "Error: right value cannot be 0"
+                assert (float(self.paramrule_lvalue_entry.get()) * float(self.paramrule_rvalue_entry.get()) > 0), "Error: values must have same sign"
+                new_param_rule = Param_Rule(new_param_name, "EXP", 
+                                            float(self.paramrule_lbound_entry.get()), 
+                                            float(self.paramrule_rbound_entry.get()), 
+                                            float(self.paramrule_lvalue_entry.get()), 
+                                            float(self.paramrule_rvalue_entry.get()))
+
+            else:
+                raise ValueError
+
+        except ValueError:
+            self.write(self.ICtab_status, "Error: Missing Parameters")
+            return
+
+        except AssertionError as oops:
+            self.write(self.ICtab_status, str(oops))
+            return
+
+        self.module.add_param_rule(self.current_layer_name, new_param_name, new_param_rule)
+
+        self.paramtoolkit_viewer_selection.set(new_param_name)
+        self.update_paramrule_listbox(new_param_name)
+
+        if self.module.system_ID in self.LGC_eligible_modules:
+            if new_param_name == "delta_N" or new_param_name == "delta_P": 
+                self.using_LGC[self.current_layer_name] = False
+        self.update_IC_plot(plot_ID="recent")
+        return
+
+    def refresh_paramrule_listbox(self):
+        """ Update the listbox to show rules for the selected param and display a snapshot of it"""
+        if self.module.layers[self.current_layer_name].spacegrid_is_set:
+            self.update_paramrule_listbox(self.paramtoolkit_viewer_selection.get())
+            self.update_IC_plot(plot_ID="custom")
+        return
+    
+    def update_paramrule_listbox(self, param_name):
+        """ Grab current param's rules from module and show them in the param_rule listbox"""
+        if not param_name:
+            self.write(self.ICtab_status, "Select a parameter")
+            return
+
+        # 1. Clear the viewer
+        self.hideall_paramrules()
+
+        # 2. Write in the new rules
+        current_param_rules = self.module.layers[self.current_layer_name].params[param_name].param_rules
+        self.paramtoolkit_currentparam = param_name
+
+        for param_rule in current_param_rules:
+            self.active_paramrule_list.append(param_rule)
+            self.active_paramrule_listbox.insert(len(self.active_paramrule_list) - 1,
+                                                 param_rule.get())
+
+        
+        self.write(self.ICtab_status, "")
+
+        return
+
+    # These two reposition the order of param_rules
+    def moveup_paramrule(self):
+        """ Shift selected param rule upward. This changes order in which rules are used to generate a distribution. """
+        try:
+            currentSelectionIndex = self.active_paramrule_listbox.curselection()[0]
+        except IndexError:
+            return
+        
+        if (currentSelectionIndex > 0):
+            # Two things must be done here for a complete swap:
+            # 1. Change the order param rules appear in the box
+            self.active_paramrule_list[currentSelectionIndex], self.active_paramrule_list[currentSelectionIndex - 1] = self.active_paramrule_list[currentSelectionIndex - 1], self.active_paramrule_list[currentSelectionIndex]
+            self.active_paramrule_listbox.delete(currentSelectionIndex)
+            self.active_paramrule_listbox.insert(currentSelectionIndex - 1, 
+                                                 self.active_paramrule_list[currentSelectionIndex - 1].get())
+            self.active_paramrule_listbox.selection_set(currentSelectionIndex - 1)
+
+            # 2. Change the order param rules are applied when calculating Parameter's values
+            self.module.swap_param_rules(self.current_layer_name, self.paramtoolkit_currentparam, 
+                                           currentSelectionIndex)
+            self.update_IC_plot(plot_ID="recent")
+        return
+
+    def movedown_paramrule(self):
+        """ Shift selected param rule downward. This changes order in which rules are used to generate a distribution. """
+        try:
+            currentSelectionIndex = self.active_paramrule_listbox.curselection()[0] + 1
+        except IndexError:
+            return
+        
+        if (currentSelectionIndex < len(self.active_paramrule_list)):
+            self.active_paramrule_list[currentSelectionIndex], self.active_paramrule_list[currentSelectionIndex - 1] = self.active_paramrule_list[currentSelectionIndex - 1], self.active_paramrule_list[currentSelectionIndex]
+            self.active_paramrule_listbox.delete(currentSelectionIndex)
+            self.active_paramrule_listbox.insert(currentSelectionIndex - 1, 
+                                                 self.active_paramrule_list[currentSelectionIndex - 1].get())
+            self.active_paramrule_listbox.selection_set(currentSelectionIndex)
+            
+            self.module.swap_param_rules(self.current_layer_name, self.paramtoolkit_currentparam, 
+                                           currentSelectionIndex)
+            self.update_IC_plot(plot_ID="recent")
+        return
+
+    def hideall_paramrules(self, doPlotUpdate=True):
+        """ Wrapper - Call hide_paramrule() until listbox is empty"""
+        while (self.active_paramrule_list):
+            # These first two lines mimic user repeatedly selecting topmost paramrule in listbox
+            self.active_paramrule_listbox.select_set(0)
+            self.active_paramrule_listbox.event_generate("<<ListboxSelect>>")
+
+            self.hide_paramrule()
+        return
+
+    def hide_paramrule(self):
+        """Remove user-selected param rule from box (but don't touch Module's saved info)"""
+        self.active_paramrule_list.pop(self.active_paramrule_listbox.curselection()[0])
+        self.active_paramrule_listbox.delete(self.active_paramrule_listbox.curselection()[0])
+        return
+    
+    def deleteall_paramrule(self, doPlotUpdate=True):
+        """ Deletes all rules for current param. 
+            Use reset_IC instead to delete all rules for every param
+        """
+        try:
+            if (self.module.layers[self.current_layer_name].params[self.paramtoolkit_currentparam].param_rules):
+                self.module.removeall_param_rules(self.current_layer_name, self.paramtoolkit_currentparam)
+                self.hideall_paramrules()
+                self.update_IC_plot(plot_ID="recent")
+            
+        except KeyError:
+            return
+        return
+
+    def delete_paramrule(self):
+        """ Deletes selected rule for current param. """
+        try:
+            if (self.module.layers[self.current_layer_name].params[self.paramtoolkit_currentparam].param_rules):
+                try:
+                    self.module.remove_param_rule(self.current_layer_name, self.paramtoolkit_currentparam, 
+                                                    self.active_paramrule_listbox.curselection()[0])
+                    self.hide_paramrule()
+                    self.update_IC_plot(plot_ID="recent")
+                except IndexError:
+                    self.write(self.ICtab_status, "No rule selected")
+                    return
+        except KeyError:
+            return
+        return
+
+    
+    def add_listupload(self):
+        """ Generate a parameter distribution using list from .txt file"""
+        current_layer = self.module.layers[self.current_layer_name]
+        msg = ["The following occured while importing the list:"]
+        try:
+            self.set_init_x()
+            assert current_layer.spacegrid_is_set, "Error: could not set space grid"
+        except ValueError:
+            self.write(self.ICtab_status, "Error: invalid thickness or space stepsize")
+            return
+
+        except (AssertionError, Exception) as oops:
+            self.write(self.ICtab_status, oops)
+            return
+        
+        var = self.listupload_var_selection.get()
+        is_edge = current_layer.params[var].is_edge
+        
+        valuelist_filename = tk.filedialog.askopenfilename(initialdir="", 
+                                                           title="Select Values from text file", 
+                                                           filetypes=[("Text files","*.txt")])
+        if not valuelist_filename:
+            return
+
+        IC_values_list = []
+        with open(valuelist_filename, 'r') as ifstream:
+            for line in ifstream:
+                if (not line.strip('\n') or "#" in line): 
+                    continue
+
+                else: IC_values_list.append(line.strip('\n'))
+
+           
+        temp_IC_values = np.zeros_like(current_layer.grid_x_nodes) if not is_edge else np.zeros_like(current_layer.grid_x_edges)
+
+        try:
+            IC_values_list.sort(key = lambda x:float(x[0:x.find('\t')]))
+            
+            if len(IC_values_list) < 2:
+                raise ValueError("Not enough points in list")
+        except Exception as e:
+            msg.append("Error: Unable to read point list")
+            msg.append(str(e))
+            self.do_confirmation_popup("\n".join(msg), hide_cancel=True)
+            self.root.wait_window(self.confirmation_popup)
+            return
+        
+    
+        for i in range(len(IC_values_list) - 1):
+            try:
+                first_valueset = extract_values(IC_values_list[i], '\t') #[x1, y(x1)]
+                second_valueset = extract_values(IC_values_list[i+1], '\t') #[x2, y(x2)]
+                
+            except ValueError:
+                msg.append("Warning: Unusual point list content")
+
+            # Linear interpolate from provided param list to specified grid points
+            lindex = to_index(first_valueset[0], current_layer.dx, 
+                              current_layer.total_length, is_edge)
+            rindex = to_index(second_valueset[0], current_layer.dx, 
+                              current_layer.total_length, is_edge)
+            
+            if (first_valueset[0] - to_pos(lindex, current_layer.dx, is_edge) >= current_layer.dx / 2): 
+                lindex += 1
+
+            intermediate_x_indices = np.arange(lindex, rindex + 1, 1)
+
+            for j in intermediate_x_indices: # y-y0 = (y1-y0)/(x1-x0) * (x-x0)
+                try:
+                    if (second_valueset[0] > current_layer.total_length): 
+                        raise IndexError
+                    temp_IC_values[j] = first_valueset[1] + (to_pos(j, current_layer.dx) - first_valueset[0]) * (second_valueset[1] - first_valueset[1]) / (second_valueset[0] - first_valueset[0])
+                except IndexError:
+                    msg.append("Warning: point {} out of bounds".format(second_valueset))
+                    break
+                except Exception as e:
+                    msg.append("Warning: unable to assign value for position {}".format(j))
+                    msg.append(str(e))
+                    temp_IC_values[j] = 0
+                
+        if self.module.system_ID in self.LGC_eligible_modules:
+            if var == "delta_N" or var == "delta_P": 
+                self.using_LGC[self.current_layer_name] = False
+        
+        self.paramtoolkit_currentparam = var
+        self.deleteall_paramrule()
+        current_layer.params[var].value = temp_IC_values
+        self.update_IC_plot(plot_ID="listupload")
+        self.update_IC_plot(plot_ID="recent")
+        
+        if len(msg) > 1:
+            self.do_confirmation_popup("\n".join(msg), hide_cancel=True)
+            self.root.wait_window(self.confirmation_popup)
+        return
+
+    def update_IC_plot(self, plot_ID):
+        """ Plot selected parameter distribution on Initial Condition tab."""
+        if plot_ID=="recent": 
+            plot = self.recent_param_subplot
+        elif plot_ID=="custom": 
+            plot = self.custom_param_subplot
+        elif plot_ID=="LGC": 
+            plot = self.LGC_subplot
+        elif plot_ID=="listupload": 
+            plot = self.listupload_subplot
+        elif plot_ID=="clearall":
+            self.recent_param_subplot.cla()
+            self.recent_param_fig.canvas.draw()
+            self.custom_param_subplot.cla()
+            self.custom_param_fig.canvas.draw()
+            self.LGC_subplot.cla()
+            self.LGC_fig.canvas.draw()
+            self.listupload_subplot.cla()
+            self.listupload_fig.canvas.draw()
+            return
+            
+        plot.cla()
+
+        if plot_ID=="LGC":
+            param_name="delta_N"
+        else: 
+            param_name = self.paramtoolkit_currentparam
+        param_obj = self.module.layers[self.current_layer_name].params[param_name]
+        grid_x = (self.module.layers[self.current_layer_name].grid_x_edges 
+                  if param_obj.is_edge else self.module.layers[self.current_layer_name].grid_x_nodes)
+        # Support for constant value shortcut: temporarily create distribution
+        # simulating filling across module with that value
+        val_array = to_array(param_obj.value, len(self.module.layers[self.current_layer_name].grid_x_nodes), 
+                             param_obj.is_edge)
+
+        plot.set_yscale(autoscale(val_array=val_array))
+
+        if self.sys_flag_dict['symmetric_system'].value():
+            plot.plot(np.concatenate((-np.flip(grid_x), grid_x), axis=0), 
+                      np.concatenate((np.flip(val_array), val_array), axis=0), 
+                      label=param_name)
+
+            ymin, ymax = plot.get_ylim()
+            plot.fill([-grid_x[-1], 0, 0, -grid_x[-1]], [ymin, ymin, ymax, ymax], 
+                      'b', alpha=0.1, edgecolor='r')
+        else:
+            plot.plot(grid_x, val_array, label=param_name)
+
+        plot.set_xlabel("x {}".format(self.module.layers[self.current_layer_name].length_unit))
+        plot.set_ylabel("{} {}".format(param_name, param_obj.units))
+        
+        if plot_ID=="recent": 
+            self.update_system_summary()
+            
+            plot.set_title("Recently Changed: {}".format(param_name))
+            self.recent_param_fig.tight_layout()
+            self.recent_param_fig.canvas.draw()
+        elif plot_ID=="custom": 
+            plot.set_title("Snapshot: {}".format(param_name))
+            self.custom_param_fig.tight_layout()
+            self.custom_param_fig.canvas.draw()
+        elif plot_ID=="LGC": 
+            if self.sys_flag_dict['check_do_ss'].value():
+                plot.set_title("Carriers added per ns.")
+            else:
+                plot.set_title("Initial carrier profile")
+            self.LGC_fig.tight_layout()
+            self.LGC_fig.canvas.draw()
+        elif plot_ID=="listupload": 
+            plot.set_title("Recent list upload")
+            self.listupload_fig.tight_layout()
+            self.listupload_fig.canvas.draw()
+
+        self.write(self.ICtab_status, "Initial Condition Updated")
+        return
+
+    ## Initial Condition I/O
+
+    def create_batch_init(self):
+        """ Workhorse of batch init tool. Creates a batch of similar IC files based on the inputted parameter grid."""
+        warning_mssg = ["The following occured while creating the batch:"]
+        try:
+            batch_values = {}
+
+            for batchable in self.batchables_array:
+                if batchable.param_name.get():
+                    batch_values[batchable.param_name.get()] = extract_values(batchable.tk_entrybox.get(), ' ')
+            
+            if not batch_values: # If no batch params were selected
+                raise ValueError
+        except ValueError:
+            self.write(self.batch_status, "Error: Invalid batch values")
+            return
+
+        print(batch_values)
+
+        try:
+            batch_dir_name = self.batch_name_entry.get()
+            assert batch_dir_name, "Error: Batch folder must have a name"
+            assert check_valid_filename(batch_dir_name), "File names may not contain certain symbols such as ., <, >, /, \\, *, ?, :, \", |"
+        except (AssertionError, Exception) as e:
+            self.write(self.batch_status, e)
+            return
+
+        try:
+            os.mkdir(os.path.join(self.default_dirs["Initial"], batch_dir_name))
+        except FileExistsError:
+            self.write(self.batch_status, 
+                       "Error: {} folder already exists".format(batch_dir_name))
+            return
+        
+        # Record the original values of the module, so we can restore them after the batch algo finishes
+        original_param_values = {}
+        for layer in self.module.layers:
+            original_param_values[layer] = {}
+            for param_name, param in self.module.layers[layer].params.items():
+                original_param_values[layer][param_name] = param.value
+                
+        # This algorithm was shamelessly stolen from our bay.py script...                
+        batch_combinations = get_all_combinations(batch_values)        
+                
+        # Apply each combination to module, going through LGC if necessary
+        for batch_set in batch_combinations:
+            filename = ""
+            for b in batch_set:
+                layer, param = b.split('-')
+                filename += str("__{}_{:.4e}".format(b, batch_set[b]))
+                
+                if (self.module.system_ID in self.LGC_eligible_modules 
+                    and layer in self.LGC_values
+                    and param in self.LGC_values[layer]):
+                    self.enter(self.LGC_entryboxes_dict[param], str(batch_set[b]))
+                    
+                else:
+                    self.module.layers[layer].params[param].value = batch_set[b]
+
+                
+            if (self.module.system_ID in self.LGC_eligible_modules
+                and any(self.using_LGC.values())): 
+                self.add_LGC()
+                
+            try:
+                self.write_init_file(os.path.join(self.default_dirs["Initial"], 
+                                                    batch_dir_name,
+                                                    "{}.txt".format(filename)))
+            except Exception as e:
+                warning_mssg.append("Error: failed to create batch file {}".format(filename))
+                warning_mssg.append(str(e))
+                
+        # Restore the original values of module
+        for layer in self.module.layers:
+            for param_name, param in self.module.layers[layer].params.items():
+                param.value = original_param_values[layer][param_name]
+        
+        
+        if len(warning_mssg) > 1:
+            self.do_confirmation_popup("\n".join(warning_mssg), hide_cancel=True)
+        else:
+            self.do_confirmation_popup("Batch {} created successfully".format(batch_dir_name), hide_cancel=True)
+            
+        self.root.wait_window(self.confirmation_popup)
+        return
+    
+
+    def save_ICfile(self):
+        """Wrapper for write_init_file() - this one is for IC files user saves from the Initial tab and is called when the Save button is clicked"""
+    
+        try:
+            assert all([layer.spacegrid_is_set for name, layer in self.module.layers.items()]), "Error: set all space grids first"
+            new_filename = tk.filedialog.asksaveasfilename(initialdir=self.default_dirs["Initial"], 
+                                                           title="Save IC text file", 
+                                                           filetypes=[("Text files","*.txt")])
+            
+            if not new_filename: 
+                return
+
+            if new_filename.endswith(".txt"): 
+                new_filename = new_filename[:-4]
+            self.write_init_file(new_filename + ".txt")
+
+        except AssertionError as oops:
+            self.write(self.ICtab_status, str(oops))
+            
+        except ValueError as uh_Oh:
+            print(uh_Oh)
+            
+        return
+
+    def write_init_file(self, newFileName, dir_name=""):
+        """ Write current state of module into an initial condition (IC) file."""
+        try:
+            with open(newFileName, "w+") as ofstream:
+                print(dir_name + newFileName + " opened successfully")
+
+                # We don't really need to note down the time of creation, but it could be useful for interaction with other programs.
+                ofstream.write("$$ INITIAL CONDITION FILE CREATED ON " + str(datetime.datetime.now().date()) + " AT " + str(datetime.datetime.now().time()) + "\n")
+                ofstream.write("System_class: {}\n".format(self.module.system_ID))
+                ofstream.write("f$ System Flags:\n")
+                
+                for flag in self.module.flags_dict:
+                    ofstream.write("{}: {}\n".format(flag, self.sys_flag_dict[flag].value()))
+                      
+                for layer_name, layer in self.module.layers.items():
+                    ofstream.write("L$: {}\n".format(layer_name))
+                    ofstream.write("p$ Space Grid:\n")
+                    ofstream.write("Total_length: {}\n".format(layer.total_length))
+                    ofstream.write("Node_width: {}\n".format(layer.dx))
+                
+                    ofstream.write("p$ System Parameters:\n")
+                
+                    # Saves occur as-is: any missing parameters are saved with whatever default value module gives them
+                    for param in layer.params:
+                        param_values = layer.params[param].value
+                        if isinstance(param_values, np.ndarray):
+                            # Write the array in a more convenient format
+                            ofstream.write("{}: {:.8e}".format(param, param_values[0]))
+                            for value in param_values[1:]:
+                                ofstream.write("\t{:.8e}".format(value))
+                                
+                            ofstream.write('\n')
+                        else:
+                            # The param value is just a single constant
+                            ofstream.write("{}: {}\n".format(param, param_values))
+                      
+                    if self.module.system_ID in self.LGC_eligible_modules and self.using_LGC[layer_name]:
+                        ofstream.write("p$ Laser Parameters\n")
+                        for laser_param in self.LGC_values[layer_name]:
+                            ofstream.write("{}: {}\n".format(laser_param,
+                                                             self.LGC_values[layer_name][laser_param]))
+    
+                        ofstream.write("p$ Laser Options\n")
+                        for laser_option in self.LGC_options[layer_name]:
+                            ofstream.write("{}: {}\n".format(laser_option, 
+                                                             self.LGC_options[layer_name][laser_option]))
+                
+        except OSError:
+            self.write(self.ICtab_status, "Error: failed to create IC file")
+            return
+
+        self.write(self.ICtab_status, "IC file generated")
+        return
+
+    
+    def select_init_file(self):
+        """Wrapper for load_ICfile with user selection from IC tab"""
+        self.IC_file_name = tk.filedialog.askopenfilename(initialdir=self.default_dirs["Initial"], 
+                                                          title="Select IC text files", 
+                                                          filetypes=[("Text files","*.txt")])
+        if not self.IC_file_name: 
+            return
+
+        self.load_ICfile()
+        return
+
+    def load_ICfile(self, cycle_through_IC_plots=True):
+        """Read parameters from IC file and store into module."""
+
+        warning_flag = False
+        warning_mssg = ""
+
+        try:
+            print("Poked file: {}".format(self.IC_file_name))
+            with open(self.IC_file_name, 'r') as ifstream:
+                init_param_values_dict = {}
+
+                flag_values_dict = {}
+                LGC_values = {}
+                LGC_options = {}
+                total_length = {}
+                dx = {}
+
+                initFlag = 0
+                
+                if not ("$$ INITIAL CONDITION FILE CREATED ON") in next(ifstream):
+                    raise OSError("Error: this file is not a valid TEDs file")
+                
+                system_class = next(ifstream).strip('\n')
+                system_class = system_class[system_class.find(' ') + 1:]
+                if not system_class == self.module.system_ID:
+                    raise ValueError("Error: selected file is not a {}".format(self.module.system_ID))
+                                
+                # Extract parameters, ICs
+                for line in ifstream:
+                    line = line.strip('\n')
+                    line_split = get_split_and_clean_line(line)
+
+                    if ("#" in line) or not line:
+                        continue
+
+                    # There are three "$" markers in an IC file: "Space Grid", "System Parameters" and "System Flags"
+                    # each corresponding to a different section of the file
+
+                    if "p$ Space Grid" in line:
+                        print("Now searching for space grid: length and dx")
+                        initFlag = 'g'
+                        continue
+                        
+                    elif "p$ System Parameters" in line:
+                        print("Now searching for system parameters...")
+                        initFlag = 'p'
+                        continue
+                        
+                    elif "f$" in line:
+                        print("Now searching for flag values...")
+                        initFlag = 'f'
+                        continue
+                        
+                    elif "$ Laser Parameters" in line:
+                        print("Now searching for laser parameters...")
+                        if self.module.system_ID not in self.LGC_eligible_modules:
+                            print("Warning: laser params found for unsupported module (these will be ignored)")
+                        initFlag = 'l'
+                        continue
+                        
+                    elif "$ Laser Options" in line:
+                        print("Now searching for laser options...")
+                        if self.module.system_ID not in self.LGC_eligible_modules:
+                            print("Warning: laser options found for unsupported module (these will be ignored)")
+                        initFlag = 'o'
+                        continue
+
+                    if len(line_split) > 1:
+                    
+                        if "L$" in line:
+                            layer_name = line_split[1]
+                            init_param_values_dict[layer_name] = {}
+                            LGC_values[layer_name] = {}
+                            LGC_options[layer_name] = {}
+                            print("Found layer {}".format(layer_name))
+                            continue
+                        
+                        if (initFlag == 'g'):
+                            if line.startswith("Total_length"):
+                                total_length[layer_name] = (line_split[1])
+                                
+                            elif line.startswith("Node_width"):
+                                dx[layer_name] = (line_split[1])
+                            
+                        elif (initFlag == 'p'):
+                            init_param_values_dict[layer_name][line_split[0]] = (line_split[1])
+
+                        elif (initFlag == 'f'):
+                            flag_values_dict[line_split[0]] = (line_split[1])
+                            
+                        elif (initFlag == 'l'):
+                            LGC_values[layer_name][line_split[0]] = (line_split[1])
+                            
+                        elif (initFlag == 'o'):
+                            LGC_options[layer_name][line_split[0]] = (line_split[1])
+
+
+        except Exception as oops:
+            self.write(self.ICtab_status, oops)
+            return
+
+        ## At this point everything from the file has been read. 
+        # Whether those values are valid is another story, but having a valid space grid is essential.
+        
+        try:
+            for layer_name in self.module.layers:
+                total_length[layer_name] = float(total_length[layer_name])
+                dx[layer_name] = float(dx[layer_name])
+                if ((total_length[layer_name] <= 0) or (dx[layer_name] <= 0)
+                    or (dx[layer_name] > total_length[layer_name] / 2)):
+                    raise ValueError
+        except Exception:
+            self.write(self.ICtab_status, "Error: invalid space grid for layer {}".format(layer_name))
+            return
+        
+        # Clear values in any IC generation areas; this is done to minimize ambiguity between IC's that came from the recently loaded file and any other values that may exist on the GUI
+        if self.module.system_ID in self.LGC_eligible_modules:
+            for key in self.LGC_entryboxes_dict:
+                self.enter(self.LGC_entryboxes_dict[key], "")
+            
+        for layer_name, layer in self.module.layers.items():
+            self.current_layer_name = layer_name
+            for param in layer.params:
+                self.paramtoolkit_currentparam = param
+                
+                self.update_paramrule_listbox(param)            
+                self.deleteall_paramrule()
+                
+                layer.params[param].value = 0
+
+            self.set_thickness_and_dx_entryboxes(state='unlock')
+            layer.total_length = None
+            layer.dx = None
+            layer.grid_x_edges = []
+            layer.grid_x_nodes = []
+            layer.spacegrid_is_set = False
+
+
+        for layer_name, layer in self.module.layers.items():
+            self.current_layer_name = layer_name
+            try:
+                self.set_thickness_and_dx_entryboxes(state='unlock')
+                self.enter(self.thickness_entry, total_length[self.current_layer_name])
+                self.enter(self.dx_entry, dx[self.current_layer_name])
+                self.set_init_x()
+                assert layer.spacegrid_is_set, "Error: could not set space grid"
+            except ValueError:
+                self.write(self.ICtab_status, "Error: invalid thickness or space stepsize")
+                return
+    
+            except (AssertionError, Exception) as oops:
+                self.write(self.ICtab_status, oops)
+                return
+
+        for flag in self.module.flags_dict:
+            # All we need to do here is mark the appropriate GUI elements as selected
+            try:
+                self.sys_flag_dict[flag].tk_var.set(flag_values_dict[flag])
+            except Exception:
+                warning_mssg += "\nWarning: could not apply value for flag: {}".format(flag)
+                warning_mssg += "\nFlags must have integer value 1 or 0"
+                warning_flag += 1
+            
+        for layer_name, layer in self.module.layers.items():
+            self.current_layer_name = layer_name
+            for param_name, param in layer.params.items():
+                try:
+                    new_value = init_param_values_dict[layer_name][param_name]
+                    if '\t' in new_value: # If an array / list of points was stored
+                        assert param.is_space_dependent
+                        param.value = np.array(extract_values(new_value, '\t'))
+                    else: 
+                        param.value = float(new_value)
+                    
+                    self.paramtoolkit_currentparam = param_name
+                    if cycle_through_IC_plots: 
+                        self.update_IC_plot(plot_ID="recent")
+                except Exception:
+                    warning_mssg += ("\nWarning: could not apply value for param: {}".format(param_name))
+                    warning_flag += 1
+                        
+            if self.module.system_ID in self.LGC_eligible_modules: 
+                self.using_LGC[layer_name] = bool(LGC_values[layer_name])
+                if LGC_values[layer_name]:
+                    for laser_param in LGC_values[layer_name]:
+                        if float(LGC_values[layer_name][laser_param]) > 1e3:
+                            self.enter(self.LGC_entryboxes_dict[laser_param], "{:.3e}".format(float(LGC_values[layer_name][laser_param])))
+                        else:
+                            self.enter(self.LGC_entryboxes_dict[laser_param], LGC_values[layer_name][laser_param])
+                
+                for laser_option in LGC_options[layer_name]:
+                    self.LGC_optionboxes[laser_option].set(LGC_options[layer_name][laser_option])
+            
+                if self.using_LGC[layer_name]:
+                    self.LGC_layer.set(layer_name)
+                    self.add_LGC()
+            
+        # Sync display to latest layer
+        self.current_layer_selection.set(self.current_layer_name)
+        self.change_layer()
+        if not warning_flag: 
+            self.write(self.ICtab_status, "IC file loaded successfully")
+        else: 
+            self.write(self.ICtab_status, "IC file loaded with {} issue(s); see console".format(warning_flag))
+            self.do_confirmation_popup(warning_mssg, hide_cancel=True)
+            self.root.wait_window(self.confirmation_popup)
+        return
+
+    # Data I/O
+
+    def export_plot(self, from_integration):
+        """ Write out currently plotted data as .csv file"""
+        if from_integration:
+            plot_ID = self.active_integrationplot_ID.get()
+            datagroup = self.integration_plots[plot_ID].datagroup
+            plot_info = self.integration_plots[plot_ID]
+            if not datagroup.size(): 
+                return
+            
+            where_layer = self.module.find_layer(datagroup.type)
+            if plot_info.mode == "Current time step": 
+                paired_data = [[datagroup.datasets[key].grid_x, 
+                                datagroup.datasets[key].data * 
+                                self.module.layers[where_layer].convert_out[datagroup.type] *
+                                self.module.layers[where_layer].iconvert_out[datagroup.type]] 
+                               for key in datagroup.datasets]
+
+                header = "{} {}, {}".format(plot_info.x_param, 
+                                            self.module.layers[where_layer].params[plot_info.x_param].units, 
+                                            datagroup.type)
+
+            else: # if self.I_plot.mode == "All time steps"
+                paired_data = datagroup.build(self.module.layers[where_layer].convert_out, self.module.layers[where_layer].iconvert_out)
+                paired_data = np.array(list(map(list, itertools.zip_longest(*paired_data, fillvalue=-1))))
+                
+                header = "".join(["Time [ns]," + 
+                                  datagroup.datasets[key].filename + 
+                                  "," for key in datagroup.datasets])
+                
+
+        else:
+            plot_ID = self.active_analysisplot_ID.get()
+            if not self.analysis_plots[plot_ID].datagroup.size(): 
+                return
+            where_layer = self.module.find_layer(self.analysis_plots[plot_ID].datagroup.type)
+            paired_data = self.analysis_plots[plot_ID].datagroup.build(self.module.layers[where_layer].convert_out)
+            
+            # Transpose a list of arrays
+            paired_data = np.array(list(map(list, itertools.zip_longest(*paired_data, fillvalue=-1))))
+            
+            header = "".join(["x {},".format(self.module.layers[where_layer].length_unit) + 
+                              self.analysis_plots[plot_ID].datagroup.datasets[key].filename + 
+                              "," for key in self.analysis_plots[plot_ID].datagroup.datasets])
+
+        export_filename = tk.filedialog.asksaveasfilename(initialdir=self.default_dirs["PL"], 
+                                                          title="Save data", 
+                                                          filetypes=[("csv (comma-separated-values)","*.csv")])
+        
+        # Export to .csv
+        if export_filename:
+            try:
+                if export_filename.endswith(".csv"): 
+                    export_filename = export_filename[:-4]
+                np.savetxt("{}.csv".format(export_filename), paired_data, 
+                           delimiter=',', header=header)
+                self.write(self.analysis_status, "Export complete")
+            except PermissionError:
+                self.write(self.analysis_status, "Error: unable to access PL export destination")
+        
+        return
+    
+    def export_timeseries(self, tspopup_ID, tail=False):
+        paired_data = list(self.active_timeseries[tspopup_ID])
+        
+        # paired_data = [(tag, tgrid, values), (...,...,...), ...]
+        # Unpack list of array tuples into list of arrays
+
+        header = []
+        while isinstance(paired_data[0], tuple):
+            header.append("Time [ns]")
+            header.append(paired_data[0][0])
+            # unpack
+            if tail:
+                paired_data.append(paired_data[0][1][-10:])
+                paired_data.append(paired_data[0][2][-10:])
+            else:
+                paired_data.append(paired_data[0][1])
+                paired_data.append(paired_data[0][2])
+            paired_data.pop(0)
+            
+        paired_data = np.array(list(map(list, itertools.zip_longest(*paired_data, fillvalue=-1))))
+        
+        
+        export_filename = tk.filedialog.asksaveasfilename(initialdir=self.default_dirs["PL"], 
+                                                          title="Save data", 
+                                                          filetypes=[("csv (comma-separated-values)","*.csv")])
+        # Export to .csv
+        if export_filename:
+            try:
+                if export_filename.endswith(".csv"): 
+                    export_filename = export_filename[:-4]
+                np.savetxt("{}.csv".format(export_filename), paired_data, 
+                           delimiter=',', header=",".join(header))
+                self.write(self.analysis_status, "Timeseries export complete")
+            except PermissionError:
+                self.write(self.analysis_status, "Error: unable to access PL export destination")
+        
+        return
+            
+    def export_overview(self):
+        try:
+            # Has an overview been calculated?
+            self.overview_values
+        except AttributeError:
+            return
+        
+        output_name = self.overview_var_selection.get()
+        
+        layer_name, output_name = output_name.split(": ")
+        paired_data = self.overview_values[layer_name][output_name]
+
+        if not isinstance(paired_data, np.ndarray):
+            print("No data found for export")
+            return
+        
+        # Grab x axis from matplotlib by force
+        grid_x = self.overview_subplots[layer_name][output_name].lines[0]._xorig
+        paired_data = np.vstack((grid_x, paired_data)).T
+        
+        export_filename = tk.filedialog.asksaveasfilename(initialdir=self.default_dirs["PL"], 
+                                                          title="Save data", 
+                                                          filetypes=[("csv (comma-separated-values)","*.csv")])
+        # Export to .csv
+        if export_filename:
+            try:
+                if export_filename.endswith(".csv"): 
+                    export_filename = export_filename[:-4]
+                np.savetxt("{}.csv".format(export_filename), paired_data, 
+                           delimiter=',')
+                print("Export from overview complete")
+            except PermissionError:
+                print("Error: unable to access export destination")
+        
+        return
+        
+
+if __name__ == "__main__":
+    nb = Notebook("ted", get_cli_args())
+    nb.run()