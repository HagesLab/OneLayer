--- conflicted
+++ resolved
@@ -1,250 +1,239 @@
-# -*- coding: utf-8 -*-
-"""
-Created on Mon Feb 22 14:03:19 2021
-
-@author: cfai2
-"""
-import tkinter as tk
-from tkinter import ttk
-import numpy as np
-
-class Param_Rule:
-    """The Parameter Toolkit uses these to build Parameter()'s values"""
-    def __init__(self, variable : str, type_ : str, l_bound : float, r_bound=-1, l_boundval=-1, r_boundval=-1):
-        self.variable = variable # e.g. N, P, E-Field
-        self.type = type_
-        self.l_bound = l_bound
-        self.r_bound = r_bound
-        self.l_boundval = l_boundval
-        self.r_boundval = r_boundval
-        return
-
-    def get(self):
-        """Pack values into a display string for GUI"""
-        if (self.type == "POINT"):
-            return((self.variable + ": " + self.type + " at x=" 
-                    + '{:.4e}'.format(self.l_bound) + " with value: " 
-                    + '{:.4e}'.format(self.l_boundval)))
-
-        elif (self.type == "FILL"):
-            return((self.variable + ": " + self.type + " from x=" 
-                    + '{:.4e}'.format(self.l_bound) + " to " 
-                    + '{:.4e}'.format(self.r_bound) + " with value: " 
-                    + '{:.4e}'.format(self.l_boundval)))
-
-        elif (self.type == "LINE"):
-            return((self.variable + ": " + self.type + " from x=" 
-                    + '{:.4e}'.format(self.l_bound) + " to " 
-                    + '{:.4e}'.format(self.r_bound) + 
-                    " with left value: " + '{:.4e}'.format(self.l_boundval) 
-                    + " and right value: " + '{:.4e}'.format(self.r_boundval)))
-
-        elif (self.type == "EXP"):
-            return((self.variable + ": " + self.type + " from x=" 
-                    + '{:.4e}'.format(self.l_bound) + " to " 
-                    + '{:.4e}'.format(self.r_bound) + 
-                    " with left value: " + '{:.4e}'.format(self.l_boundval) 
-                    + " and right value: " + '{:.4e}'.format(self.r_boundval)))
-
-        else:
-            raise ValueError("Error #101: Invalid initial condition")
-        
-class Flag:
-    """This class exists to solve a little problem involving tkinter checkbuttons: we get the value of a checkbutton using its tk.IntVar() 
-       but we interact with the checkbutton using the actual tk.CheckButton() element
-       So wrap both of those together in a single object and call it a day
-    """
-    def __init__(self, master, display_name):
-        self.tk_var = tk.IntVar()
-        self.tk_element = tk.ttk.Checkbutton(master=master, text=display_name, 
-                                             variable=self.tk_var, 
-                                             onvalue=1, offvalue=0)
-        return
-    
-    def value(self):
-        return self.tk_var.get()
-    
-    def set(self, value):
-        self.tk_var.set(value)
-        return
-
-class Batchable:
-    """Much like the flag class, the Batchable() serves to collect together various tk elements and values for the batch IC tool."""
-    def __init__(self, tk_optionmenu, tk_entrybox, param_name):
-        self.tk_optionmenu = tk_optionmenu
-        self.tk_entrybox = tk_entrybox
-        self.param_name = param_name
-        return
-    
-class Data_Set:
-<<<<<<< HEAD
-    def __init__(self, data, grid_x, total_time, dt, params_dict, flags, type, filename):
-=======
-    def __init__(self, data, grid_x, params_dict, flags, type_, filename):
->>>>>>> 1dc31983
-        self.data = data
-        self.grid_x = grid_x
-        self.total_time = total_time
-        self.dt = dt
-        self.params_dict = dict(params_dict)
-        self.flags = dict(flags)
-        self.type = type_
-        self.filename = filename
-        return
-    
-    def tag(self, for_matplotlib=False):
-        """Return an identifier for a dataset using its originating filename and data type"""
-        # For some reason, Matplotlib legends don't like leading underscores
-        if not for_matplotlib:
-            return self.filename + "_" + self.type
-        else:
-            return (self.filename + "_" + self.type).strip('_')
-        
-    def build(self):
-        """Concatenate (x,y) pairs for export"""
-        return np.vstack((self.grid_x, self.data))
-        
-class Raw_Data_Set(Data_Set):
-    """Object containing all the metadata required to plot and integrate saved data sets"""
-    def __init__(self, data, grid_x, node_x, total_time, dt, params_dict, flags, type, filename, current_time):
-        super().__init__(data, grid_x, total_time, dt, params_dict, flags, type, filename)
-        self.node_x = node_x        # Array of x-coordinates corresponding to system nodes - needed to generate initial condition from data
-
-        # node_x and grid_x will usually be identical, unless the data is a type (like E-field) that exists on edges
-        # There's a little optimization that can be made here because grid_x will either be identical to node_x or not, but that makes the code harder to follow
-
-        self.current_time = current_time # Time step number data belongs to
-        self.num_tsteps = int(0.5 + total_time / dt)
-        return
-
-    
-    
-class Integrated_Data_Set(Data_Set):
-    def __init__(self, data, grid_x, total_time, dt, params_dict, flags, type, filename):
-        super().__init__(data, grid_x, total_time, dt, params_dict, flags, type, filename)
-        return
-    
-class Data_Group:
-    def __init__(self):
-        self.type = "None"
-        self.datasets = {}
-        return
-    
-    def get_maxval(self):
-        return np.amax([np.amax(self.datasets[tag].data) for tag in self.datasets])
-    
-    def get_minval(self):
-        return np.amin([np.amin(self.datasets[tag].data) for tag in self.datasets])
-    
-    def size(self):
-        return len(self.datasets)
-    
-    def clear(self):
-        self.datasets.clear()
-        return
-
-class Raw_Data_Group(Data_Group):
-    def __init__(self):
-        super().__init__()
-        return
-
-    def add(self, data):
-        
-        if not self.datasets: 
-            self.type = data.type
-
-<<<<<<< HEAD
-        if (self.type == data.type):
-            self.datasets[tag] = data
-=======
-        # Only allow datasets with identical time step size and total time
-        if (self.dt == data.dt and self.total_t == data.total_time and self.type == data.type):
-            self.datasets[data.tag()] = data
-
->>>>>>> 1dc31983
-        else:
-            print("Cannot plot selected data sets: type mismatch")
-        return
-    
-    def build(self, convert_out_dict):
-        result = []
-        for key in self.datasets:
-            result.append(self.datasets[key].grid_x)
-            result.append(self.datasets[key].data * convert_out_dict[self.type])
-        return result
-
-    def get_max_x(self, is_edge):
-        if is_edge:
-            return np.amax([self.datasets[tag].grid_x[-1]
-                            for tag in self.datasets])
-        else:
-            return np.amax([2 * self.datasets[tag].grid_x[-1] - self.datasets[tag].grid_x[-2]
-                            for tag in self.datasets])
-
-    def get_maxtime(self):
-        return np.amax([self.datasets[tag].total_time
-                        for tag in self.datasets])
-
-    def get_maxnumtsteps(self):
-        return np.amax([self.datasets[tag].num_tsteps for tag in self.datasets])
-
-class Integrated_Data_Group(Data_Group):
-    def __init__(self):
-        super().__init__()
-        return
-    
-    def add(self, new_set):
-        if not self.datasets: 
-            self.type = new_set.type
-
-        # Only allow datasets with identical type - this should always be the case after any integration; otherwise something has gone wrong
-        if (self.type == new_set.type):
-            self.datasets[new_set.tag()] = new_set
-        return
-    
-    def build(self, convert_out_dict, iconvert_out):
-        result = []
-        for key in self.datasets:
-            result.append(self.datasets[key].grid_x)
-            result.append(self.datasets[key].data * convert_out_dict[self.type] * iconvert_out[self.type])
-        return result
-
-class Scalable_Plot_State:
-    def __init__(self, plot_obj=None):
-        self.plot_obj = plot_obj
-        self.xaxis_type = 'linear'
-        self.yaxis_type = 'log'
-        self.xlim = (-1,-1)
-        self.ylim = (-1,-1)
-        self.display_legend = 1
-        self.do_freeze_axes = 0
-        return
-
-class Integration_Plot_State(Scalable_Plot_State):
-    def __init__(self):
-        super().__init__()
-        self.mode = ""
-        self.x_param = "None"   # This is usually "Time"
-        self.global_gridx = None    # In some modes of operation every I_Set will have the same grid_x
-        self.datagroup = Integrated_Data_Group()
-        return
-
-class Analysis_Plot_State(Scalable_Plot_State):
-    # Object containing variables needed for each small plot on analysis tab
-	# This is really a wrapper that enhances interactions between the Data_Group object and the embedded plot
-    # There are currently four of these
-    def __init__(self):
-        super().__init__()
-        self.time = 0
-        self.data_filenames = []
-        self.datagroup = Raw_Data_Group()
-        return
-
-    def add_time(self, offset):
-        self.time += offset
-        if self.time < 0: 
-            self.time = 0
-            
-        if self.time > self.datagroup.get_maxtime(): 
-            self.time = self.datagroup.get_maxtime()
-        return
+# -*- coding: utf-8 -*-
+"""
+Created on Mon Feb 22 14:03:19 2021
+
+@author: cfai2
+"""
+import tkinter as tk
+from tkinter import ttk
+import numpy as np
+
+class Param_Rule:
+    """The Parameter Toolkit uses these to build Parameter()'s values"""
+    def __init__(self, variable : str, type_ : str, l_bound : float, r_bound=-1, l_boundval=-1, r_boundval=-1):
+        self.variable = variable # e.g. N, P, E-Field
+        self.type = type_
+        self.l_bound = l_bound
+        self.r_bound = r_bound
+        self.l_boundval = l_boundval
+        self.r_boundval = r_boundval
+        return
+
+    def get(self):
+        """Pack values into a display string for GUI"""
+        if (self.type == "POINT"):
+            return((self.variable + ": " + self.type + " at x=" 
+                    + '{:.4e}'.format(self.l_bound) + " with value: " 
+                    + '{:.4e}'.format(self.l_boundval)))
+
+        elif (self.type == "FILL"):
+            return((self.variable + ": " + self.type + " from x=" 
+                    + '{:.4e}'.format(self.l_bound) + " to " 
+                    + '{:.4e}'.format(self.r_bound) + " with value: " 
+                    + '{:.4e}'.format(self.l_boundval)))
+
+        elif (self.type == "LINE"):
+            return((self.variable + ": " + self.type + " from x=" 
+                    + '{:.4e}'.format(self.l_bound) + " to " 
+                    + '{:.4e}'.format(self.r_bound) + 
+                    " with left value: " + '{:.4e}'.format(self.l_boundval) 
+                    + " and right value: " + '{:.4e}'.format(self.r_boundval)))
+
+        elif (self.type == "EXP"):
+            return((self.variable + ": " + self.type + " from x=" 
+                    + '{:.4e}'.format(self.l_bound) + " to " 
+                    + '{:.4e}'.format(self.r_bound) + 
+                    " with left value: " + '{:.4e}'.format(self.l_boundval) 
+                    + " and right value: " + '{:.4e}'.format(self.r_boundval)))
+
+        else:
+            raise ValueError("Error #101: Invalid initial condition")
+        
+class Flag:
+    """This class exists to solve a little problem involving tkinter checkbuttons: we get the value of a checkbutton using its tk.IntVar() 
+       but we interact with the checkbutton using the actual tk.CheckButton() element
+       So wrap both of those together in a single object and call it a day
+    """
+    def __init__(self, master, display_name):
+        self.tk_var = tk.IntVar()
+        self.tk_element = tk.ttk.Checkbutton(master=master, text=display_name, 
+                                             variable=self.tk_var, 
+                                             onvalue=1, offvalue=0)
+        return
+    
+    def value(self):
+        return self.tk_var.get()
+    
+    def set(self, value):
+        self.tk_var.set(value)
+        return
+
+class Batchable:
+    """Much like the flag class, the Batchable() serves to collect together various tk elements and values for the batch IC tool."""
+    def __init__(self, tk_optionmenu, tk_entrybox, param_name):
+        self.tk_optionmenu = tk_optionmenu
+        self.tk_entrybox = tk_entrybox
+        self.param_name = param_name
+        return
+    
+class Data_Set:
+    def __init__(self, data, grid_x, total_time, dt, params_dict, flags, type, filename):
+        self.data = data
+        self.grid_x = grid_x
+        self.total_time = total_time
+        self.dt = dt
+        self.params_dict = dict(params_dict)
+        self.flags = dict(flags)
+        self.type = type_
+        self.filename = filename
+        return
+    
+    def tag(self, for_matplotlib=False):
+        """Return an identifier for a dataset using its originating filename and data type"""
+        # For some reason, Matplotlib legends don't like leading underscores
+        if not for_matplotlib:
+            return self.filename + "_" + self.type
+        else:
+            return (self.filename + "_" + self.type).strip('_')
+        
+    def build(self):
+        """Concatenate (x,y) pairs for export"""
+        return np.vstack((self.grid_x, self.data))
+        
+class Raw_Data_Set(Data_Set):
+    """Object containing all the metadata required to plot and integrate saved data sets"""
+    def __init__(self, data, grid_x, node_x, total_time, dt, params_dict, flags, type, filename, current_time):
+        super().__init__(data, grid_x, total_time, dt, params_dict, flags, type, filename)
+        self.node_x = node_x        # Array of x-coordinates corresponding to system nodes - needed to generate initial condition from data
+
+        # node_x and grid_x will usually be identical, unless the data is a type (like E-field) that exists on edges
+        # There's a little optimization that can be made here because grid_x will either be identical to node_x or not, but that makes the code harder to follow
+
+        self.current_time = current_time # Time step number data belongs to
+        self.num_tsteps = int(0.5 + total_time / dt)
+        return
+
+    
+    
+class Integrated_Data_Set(Data_Set):
+    def __init__(self, data, grid_x, total_time, dt, params_dict, flags, type, filename):
+        super().__init__(data, grid_x, total_time, dt, params_dict, flags, type, filename)
+        return
+    
+class Data_Group:
+    def __init__(self):
+        self.type = "None"
+        self.datasets = {}
+        return
+    
+    def get_maxval(self):
+        return np.amax([np.amax(self.datasets[tag].data) for tag in self.datasets])
+    
+    def get_minval(self):
+        return np.amin([np.amin(self.datasets[tag].data) for tag in self.datasets])
+    
+    def size(self):
+        return len(self.datasets)
+    
+    def clear(self):
+        self.datasets.clear()
+        return
+
+class Raw_Data_Group(Data_Group):
+    def __init__(self):
+        super().__init__()
+        return
+
+    def add(self, data):
+        
+        if not self.datasets: 
+            self.type = data.type
+
+        if (self.type == data.type):
+            self.datasets[data.tag()] = data
+        else:
+            print("Cannot plot selected data sets: type mismatch")
+        return
+    
+    def build(self, convert_out_dict):
+        result = []
+        for key in self.datasets:
+            result.append(self.datasets[key].grid_x)
+            result.append(self.datasets[key].data * convert_out_dict[self.type])
+        return result
+
+    def get_max_x(self, is_edge):
+        if is_edge:
+            return np.amax([self.datasets[tag].grid_x[-1]
+                            for tag in self.datasets])
+        else:
+            return np.amax([2 * self.datasets[tag].grid_x[-1] - self.datasets[tag].grid_x[-2]
+                            for tag in self.datasets])
+
+    def get_maxtime(self):
+        return np.amax([self.datasets[tag].total_time
+                        for tag in self.datasets])
+
+    def get_maxnumtsteps(self):
+        return np.amax([self.datasets[tag].num_tsteps for tag in self.datasets])
+
+class Integrated_Data_Group(Data_Group):
+    def __init__(self):
+        super().__init__()
+        return
+    
+    def add(self, new_set):
+        if not self.datasets: 
+            self.type = new_set.type
+
+        # Only allow datasets with identical type - this should always be the case after any integration; otherwise something has gone wrong
+        if (self.type == new_set.type):
+            self.datasets[new_set.tag()] = new_set
+        return
+    
+    def build(self, convert_out_dict, iconvert_out):
+        result = []
+        for key in self.datasets:
+            result.append(self.datasets[key].grid_x)
+            result.append(self.datasets[key].data * convert_out_dict[self.type] * iconvert_out[self.type])
+        return result
+
+class Scalable_Plot_State:
+    def __init__(self, plot_obj=None):
+        self.plot_obj = plot_obj
+        self.xaxis_type = 'linear'
+        self.yaxis_type = 'log'
+        self.xlim = (-1,-1)
+        self.ylim = (-1,-1)
+        self.display_legend = 1
+        self.do_freeze_axes = 0
+        return
+
+class Integration_Plot_State(Scalable_Plot_State):
+    def __init__(self):
+        super().__init__()
+        self.mode = ""
+        self.x_param = "None"   # This is usually "Time"
+        self.global_gridx = None    # In some modes of operation every I_Set will have the same grid_x
+        self.datagroup = Integrated_Data_Group()
+        return
+
+class Analysis_Plot_State(Scalable_Plot_State):
+    # Object containing variables needed for each small plot on analysis tab
+	# This is really a wrapper that enhances interactions between the Data_Group object and the embedded plot
+    # There are currently four of these
+    def __init__(self):
+        super().__init__()
+        self.time = 0
+        self.data_filenames = []
+        self.datagroup = Raw_Data_Group()
+        return
+
+    def add_time(self, offset):
+        self.time += offset
+        if self.time < 0: 
+            self.time = 0
+            
+        if self.time > self.datagroup.get_maxtime(): 
+            self.time = self.datagroup.get_maxtime()
+        return